--- conflicted
+++ resolved
@@ -48,14 +48,11 @@
 
 thread_local SdlWindow * wnd = nullptr;
 bool wndLegacyGl = false;
-<<<<<<< HEAD
 bool wndUseHiDPI = false;
-=======
 void SDLMainLoop(bool server_mode)
 {
    SdlWindow::StartSDL(server_mode);
 }
->>>>>>> b513773a
 
 SdlWindow * GetAppWindow()
 {
