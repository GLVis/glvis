--- conflicted
+++ resolved
@@ -1466,12 +1466,8 @@
 }
 
 int MySetColorLogscale = 0;
-<<<<<<< HEAD
 extern int RepeatPaletteTimes;
-=======
-int RepeatPaletteTimes = 1;
 int PaletteNumColors   = 0;
->>>>>>> 95aecd8c
 int UseTexture         = 0;
 
 double GetColorCoord(double val, double min, double max)
@@ -1528,121 +1524,8 @@
 
 void MySetColor (gl3::GlBuilder& builder, double val)
 {
-<<<<<<< HEAD
    if (val < 0.0) { val = 0.0; }
    if (val > 1.0) { val = 1.0; }
-=======
-   if (RGB_Palette_Size > Max_Texture_Size)
-   {
-      Texture_Size = Max_Texture_Size;
-   }
-   else
-   {
-      Texture_Size = RGB_Palette_Size;
-   }
-
-   if (RepeatPaletteTimes > 0)
-   {
-      for (int i = 0; i < 3*Texture_Size; i++)
-      {
-         Texture_Image[i] = RGB_Palette[i];
-      }
-   }
-   else
-   {
-      for (int i = 0; i < Texture_Size; i++)
-      {
-         Texture_Image[3*i+0] = RGB_Palette[3*(Texture_Size-1-i)+0];
-         Texture_Image[3*i+1] = RGB_Palette[3*(Texture_Size-1-i)+1];
-         Texture_Image[3*i+2] = RGB_Palette[3*(Texture_Size-1-i)+2];
-      }
-   }
-
-   if (PaletteNumColors && (Texture_Size > PaletteNumColors))
-   {
-      double h = 1.0/PaletteNumColors;
-      double t = (double)PaletteNumColors/(Texture_Size-1);
-
-      for (int i = 0; i < Texture_Size; i++)
-      {
-         int j;
-         int e = floor(i*t);
-
-         // discretize the palette by using the end colors in the first and
-         // last interval and mid-point colors in interior intervals
-         if (e == 0)
-         {
-            j = 0;
-         }
-         else if (e >= PaletteNumColors-1)
-         {
-            j = Texture_Size-1;
-         }
-         else
-         {
-            j = (Texture_Size-1)*(e+0.5)*h;
-         }
-
-         if (RepeatPaletteTimes < 0)
-         {
-            j = Texture_Size-1-j;
-         }
-
-         Texture_Image[3*i+0] = RGB_Palette[3*j+0];
-         Texture_Image[3*i+1] = RGB_Palette[3*j+1];
-         Texture_Image[3*i+2] = RGB_Palette[3*j+2];
-      }
-   }
-}
-
-void Write_Texture_To_File()
-{
-   const char ppm_fname[] = "GLVis_texture.ppm";
-   cout << "Saving texture image --> " << flush;
-   ofstream ppm_file(ppm_fname);
-   ppm_file << "P3\n" << Texture_Size << " 1\n255\n";
-   for (int i = 0; i < Texture_Size; i++)
-      for (int j = 0; j < 3; j++)
-      {
-         ppm_file << ' ' << int(floor(255.*Texture_Image[3*i+j]+0.5));
-      }
-   ppm_file << endl;
-   cout << ppm_fname << endl;
-}
-
-void Set_Texture_Image()
-{
-   if (UseTexture == 1)
-   {
-      Make_Texture_From_Palette_2();
-   }
-   else
-   {
-      Make_Texture_From_Palette();
-   }
-
-   glTexImage1D(GL_TEXTURE_1D, // GLenum target,
-                0,             // GLint level,
-                3,             // GLint internalFormat,
-                Texture_Size,  // GLsizei width,
-                0,             // GLint border,
-                GL_RGB,        // GLenum format,
-                GL_FLOAT,      // GLenum type,
-                Texture_Image  // const GLvoid *pixels
-               );
-   glTexEnvf(GL_TEXTURE_ENV, GL_TEXTURE_ENV_MODE, GL_MODULATE);
-   // glTexEnvf(GL_TEXTURE_ENV, GL_TEXTURE_ENV_MODE, GL_REPLACE);
-
-   // glTexParameteri(GL_TEXTURE_1D, GL_TEXTURE_WRAP_S, GL_REPEAT);
-   // glTexParameteri(GL_TEXTURE_1D, GL_TEXTURE_WRAP_S, GL_CLAMP);
-   glTexParameteri(GL_TEXTURE_1D, GL_TEXTURE_WRAP_S, GL_CLAMP_TO_EDGE);
-
-   // glTexParameteri(GL_TEXTURE_1D, GL_TEXTURE_MAG_FILTER, GL_LINEAR);
-   glTexParameteri(GL_TEXTURE_1D, GL_TEXTURE_MAG_FILTER, GL_NEAREST);
-
-   // glTexParameteri(GL_TEXTURE_1D, GL_TEXTURE_MIN_FILTER, GL_LINEAR);
-   glTexParameteri(GL_TEXTURE_1D, GL_TEXTURE_MIN_FILTER, GL_NEAREST);
->>>>>>> 95aecd8c
 
    builder.glTexCoord2f(val, 1.0);
 }
