// Copyright (c) 2010-2025, Lawrence Livermore National Security, LLC. Produced
// at the Lawrence Livermore National Laboratory. All Rights reserved. See files
// LICENSE and NOTICE for details. LLNL-CODE-443271.
//
// This file is part of the GLVis visualization tool and library. For more
// information and source code availability see https://glvis.org.
//
// GLVis is free software; you can redistribute it and/or modify it under the
// terms of the BSD-3 license. We welcome feedback and contributions, see file
// CONTRIBUTING.md for details.

#include <iostream>
#include <sstream>
#include <cmath>
#include <chrono>
#include <regex>

#include "gl/types.hpp"
#include "gl2ps.h"
#include "palettes.hpp"
#include "sdl.hpp"
#include "threads.hpp"

#include <mfem.hpp>

#if defined(GLVIS_USE_LIBTIFF)
#include "tiffio.h"
#elif defined(GLVIS_USE_LIBPNG)
#include <png.h>
#endif

#include "font.hpp"
#ifndef __EMSCRIPTEN__
#include <fontconfig/fontconfig.h>
#endif

<<<<<<< HEAD
=======
using namespace mfem;
using namespace std;

>>>>>>> ad19b989
thread_local int visualize = 0;
thread_local VisualizationScene * locscene;
thread_local GLVisCommand *glvis_command = nullptr;

#ifdef GLVIS_MULTISAMPLE
static int glvis_multisample = GLVIS_MULTISAMPLE;
#else
static int glvis_multisample = -1;
#endif

float line_w = 1.f;
float line_w_aa = gl3::LINE_WIDTH_AA;

thread_local SdlWindow * wnd = nullptr;
bool wndLegacyGl = false;
bool wndUseHiDPI = true;
void SDLMainLoop(bool server_mode)
{
   SdlWindow::StartSDL(server_mode);
}

SdlWindow * GetAppWindow()
{
   return wnd;
}

VisualizationScene * GetVisualizationScene()
{
   return locscene;
}

void SetLegacyGLOnly(bool status)
{
   wndLegacyGl = true;
}

void SetUseHiDPI(bool status)
{
   wndUseHiDPI = status;
}

void MyExpose(GLsizei w, GLsizei h);
void MyExpose();

int InitVisualization (const char name[], int x, int y, int w, int h)
{

#ifdef GLVIS_DEBUG
   cout << "OpenGL Visualization" << endl;
#endif
   if (!wnd)
   {
      wnd = new SdlWindow();
      if (!wnd->createWindow(name, x, y, w, h, wndLegacyGl))
      {
         return 1;
      }
   }
   else
   {
      wnd->clearEvents();
   }

#ifdef GLVIS_DEBUG
   cout << "Window should be up" << endl;
#endif
   InitFont();
   wnd->getRenderer().setLineWidth(line_w);
   wnd->getRenderer().setLineWidthMS(line_w_aa);

   // auxReshapeFunc (MyReshape); // not needed, MyExpose calls it
   // auxReshapeFunc (NULL);
   void (*exposeFunc)(void) = MyExpose;
   wnd->setOnExpose(exposeFunc);

   wnd->setOnMouseDown(SDL_BUTTON_LEFT, LeftButtonDown);
   wnd->setOnMouseUp(SDL_BUTTON_LEFT, LeftButtonUp);
   wnd->setOnMouseMove(SDL_BUTTON_LEFT, LeftButtonLoc);
   wnd->setOnMouseDown(SDL_BUTTON_MIDDLE, MiddleButtonDown);
   wnd->setOnMouseUp(SDL_BUTTON_MIDDLE, MiddleButtonUp);
   wnd->setOnMouseMove(SDL_BUTTON_MIDDLE, MiddleButtonLoc);
   wnd->setOnMouseDown(SDL_BUTTON_RIGHT, RightButtonDown);
   wnd->setOnMouseUp(SDL_BUTTON_RIGHT, RightButtonUp);
   wnd->setOnMouseMove(SDL_BUTTON_RIGHT, RightButtonLoc);

   wnd->setTouchPinchCallback(TouchPinch);

   // auxKeyFunc (AUX_p, KeyCtrlP); // handled in vsdata.cpp
   wnd->setOnKeyDown (SDLK_s, KeyS);
   wnd->setOnKeyDown ('S', KeyS);

   wnd->setOnKeyDown (SDLK_q, KeyQPressed);
   // wnd->setOnKeyDown (SDLK_Q, KeyQPressed);

   wnd->setOnKeyDown (SDLK_LEFT, KeyLeftPressed);
   wnd->setOnKeyDown (SDLK_RIGHT, KeyRightPressed);
   wnd->setOnKeyDown (SDLK_UP, KeyUpPressed);
   wnd->setOnKeyDown (SDLK_DOWN, KeyDownPressed);

   wnd->setOnKeyDown (SDLK_KP_0, Key0Pressed);
   wnd->setOnKeyDown (SDLK_KP_1, Key1Pressed);
   wnd->setOnKeyDown (SDLK_KP_2, Key2Pressed);
   wnd->setOnKeyDown (SDLK_KP_3, Key3Pressed);
   wnd->setOnKeyDown (SDLK_KP_4, Key4Pressed);
   wnd->setOnKeyDown (SDLK_KP_5, Key5Pressed);
   wnd->setOnKeyDown (SDLK_KP_6, Key6Pressed);
   wnd->setOnKeyDown (SDLK_KP_7, Key7Pressed);
   wnd->setOnKeyDown (SDLK_KP_8, Key8Pressed);
   wnd->setOnKeyDown (SDLK_KP_9, Key9Pressed);

   wnd->setOnKeyDown (SDLK_KP_MEMSUBTRACT, KeyMinusPressed);
   wnd->setOnKeyDown (SDLK_KP_MEMADD, KeyPlusPressed);

   wnd->setOnKeyDown (SDLK_KP_DECIMAL, KeyDeletePressed);
   wnd->setOnKeyDown (SDLK_KP_ENTER, KeyEnterPressed);

   wnd->setOnKeyDown (SDLK_PERIOD, KeyDeletePressed);
   wnd->setOnKeyDown (SDLK_RETURN, KeyEnterPressed);

   wnd->setOnKeyDown (SDLK_0, Key0Pressed);
   wnd->setOnKeyDown (SDLK_1, Key1Pressed);
   wnd->setOnKeyDown (SDLK_2, Key2Pressed);
   wnd->setOnKeyDown (SDLK_3, Key3Pressed);
   wnd->setOnKeyDown (SDLK_4, Key4Pressed);
   wnd->setOnKeyDown (SDLK_5, Key5Pressed);
   wnd->setOnKeyDown (SDLK_6, Key6Pressed);
   wnd->setOnKeyDown (SDLK_7, Key7Pressed);
   wnd->setOnKeyDown (SDLK_8, Key8Pressed);
   wnd->setOnKeyDown (SDLK_9, Key9Pressed);

   wnd->setOnKeyDown (SDLK_MINUS, KeyMinusPressed);
   wnd->setOnKeyDown (SDLK_PLUS, KeyPlusPressed);
   wnd->setOnKeyDown (SDLK_EQUALS, KeyPlusPressed);

   wnd->setOnKeyDown (SDLK_j, KeyJPressed);
   // wnd->setOnKeyDown (AUX_J, KeyJPressed);

   wnd->setOnKeyDown (SDLK_KP_MULTIPLY, ZoomIn);
   wnd->setOnKeyDown (SDLK_KP_DIVIDE, ZoomOut);

   wnd->setOnKeyDown (SDLK_ASTERISK, ZoomIn);
   wnd->setOnKeyDown (SDLK_SLASH, ZoomOut);

   wnd->setOnKeyDown (SDLK_LEFTBRACKET, ScaleDown);
   wnd->setOnKeyDown (SDLK_RIGHTBRACKET, ScaleUp);
   wnd->setOnKeyDown (SDLK_AT, LookAt);

#ifndef __EMSCRIPTEN__
   wnd->setOnKeyDown(SDLK_LEFTPAREN, ShrinkWindow);
   wnd->setOnKeyDown(SDLK_RIGHTPAREN, EnlargeWindow);

   if (locscene)
   {
      delete locscene;
   }
#endif
   locscene = nullptr;

   return 0;
}

void SendKeySequence(const char *seq)
{
   for (const char* key = seq; *key != '\0'; key++)
   {
      if (*key == '~')
      {
         key++;
         switch (*key)
         {
            case 'e': // expose event
               SendExposeEvent();
               break;
            case 'l': // left arrow
               wnd->signalKeyDown(SDLK_LEFT);
               break;
            case 'r': // right arrow
               wnd->signalKeyDown(SDLK_RIGHT);
               break;
            case 'u': // up arrow
               wnd->signalKeyDown(SDLK_UP);
               break;
            case 'd': // down arrow
               wnd->signalKeyDown(SDLK_DOWN);
               break;
            case '3': // F3
               wnd->signalKeyDown(SDLK_F3);
               break;
            case '5': // F5
               wnd->signalKeyDown(SDLK_F5);
               break;
            case '6': // F6
               wnd->signalKeyDown(SDLK_F6);
               break;
            case '7': // F7
               wnd->signalKeyDown(SDLK_F7);
               break;
            case '1': // F11 or F12
               key++;
               switch (*key)
               {
                  case '1': // F11
                     wnd->signalKeyDown(SDLK_F11);
                     break;
                  case '2': // F12
                     wnd->callKeyDown(SDLK_F12);
                     break;
               }
               break;
            case '.': // Keypad ./Del
               wnd->signalKeyDown(SDLK_PERIOD);
               break;
            case 'E': // Keypad Enter
               wnd->signalKeyDown(SDLK_RETURN);
               break;
         }
         continue;
      }
      else
      {
         wnd->signalKeyDown(*key);
      }
   }
}


thread_local bool disableSendExposeEvent = false;

void CallKeySequence(const char *seq)
{
   const char *key = seq;

   disableSendExposeEvent = true;
   for ( ; *key != '\0'; key++ ) // see /usr/include/X11/keysymdef.h
   {
      if (*key != '~')
      {
         wnd->callKeyDown(*key);
      }
      else
      {
         key++;
         switch (*key)
         {
            case 'l': // left arrow
               wnd->callKeyDown(SDLK_LEFT);
               break;
            case 'r': // right arrow
               wnd->callKeyDown(SDLK_RIGHT);
               break;
            case 'u': // up arrow
               wnd->callKeyDown(SDLK_UP);
               break;
            case 'd': // down arrow
               wnd->callKeyDown(SDLK_DOWN);
               break;
            case '3': // F3
               wnd->callKeyDown(SDLK_F3);
               break;
            case '5': // F5
               wnd->callKeyDown(SDLK_F5);
               break;
            case '6': // F6
               wnd->callKeyDown(SDLK_F6);
               break;
            case '7': // F7
               wnd->callKeyDown(SDLK_F7);
               break;
            case '1': // F11 or F12
               key++;
               switch (*key)
               {
                  case '1': // F11
                     wnd->callKeyDown(SDLK_F11);
                     break;
                  case '2': // F12
                     wnd->callKeyDown(SDLK_F12);
                     break;
               }
               break;
            case '.': // Keypad ./Del
               wnd->callKeyDown(SDLK_PERIOD);
               break;
            case 'E': // Keypad Enter
               wnd->callKeyDown(SDLK_RETURN);
               break;
         }
      }
   }
   disableSendExposeEvent = false;
}

void InitIdleFuncs();

void SetVisualizationScene(VisualizationScene * scene, int view,
                           const char *keys)
{
   locscene = scene;
   locscene -> view = view;
   if (view == 2)
   {
      scene -> CenterObject2D();
   }
   else
   {
      scene -> CenterObject();
   }

   InitIdleFuncs();
   if (scene -> spinning)
   {
      AddIdleFunc(MainLoop);
   }

   if (keys)
   {
      SendKeySequence(keys);
   }
   wnd->getRenderer().setPalette(&locscene->palette);
}

void RunVisualization()
{
   visualize = 1;
#ifndef __EMSCRIPTEN__
   wnd->mainLoop();
#endif
   InitIdleFuncs();
   delete locscene;
   delete wnd;
   wnd = nullptr;
}

void SendExposeEvent()
{
   if (disableSendExposeEvent) { return; }
   wnd->signalExpose();
}

void MyReshape(GLsizei w, GLsizei h)
{
   wnd->getRenderer().setViewport(w, h);

   gl3::GlMatrix projmtx;
   projmtx.identity();

   double ViewCenterX = locscene->ViewCenterX;
   double ViewCenterY = locscene->ViewCenterY;

   if (locscene->OrthogonalProjection)
   {
      double scale = locscene->ViewScale;
      if (w <= h)
      {
         projmtx.ortho(-1.0, 1.0, -double(h)/w, double(h)/w, -10, 10);
      }
      else
      {
         projmtx.ortho(-double(w)/h, double(w)/h, -1, 1, -10, 10);
      }
      projmtx.scale(scale, scale, 1.0);
   }
   else
   {
      double ViewAngle = locscene->ViewAngle;

      if (w < h)
         ViewAngle = (360.0/M_PI)*atan( tan( ViewAngle*(M_PI/360.0) ) *
                                        double(h)/w );

      projmtx.perspective(ViewAngle, double(w)/h, 0.1, 5.0);
   }
   projmtx.translate(-ViewCenterX, -ViewCenterY, 0.0);
   locscene->SetProjectionMtx(projmtx.mtx);
}

void MyExpose(GLsizei w, GLsizei h)
{
   MyReshape (w, h);
   GLuint color_tex = locscene->palette.GetColorTexture();
   GLuint alpha_tex = locscene->palette.GetAlphaTexture();
   wnd->getRenderer().setColorTexture(color_tex);
   wnd->getRenderer().setAlphaTexture(alpha_tex);
   gl3::SceneInfo frame = locscene->GetSceneObjs();
   for (auto drawable_ptr : frame.needs_buffering)
   {
      wnd->getRenderer().buffer(drawable_ptr);
   }
   wnd->getRenderer().render(frame.queue);
}

void MyExpose()
{
   int w, h;
   wnd->getGLDrawSize(w, h);
   MyExpose(w, h);
   wnd->signalSwap();
}


thread_local mfem::Array<void (*)()> IdleFuncs;
thread_local int LastIdleFunc;
thread_local bool use_idle = false;

bool MainIdleFunc();

void InitIdleFuncs()
{
   IdleFuncs.SetSize(0);
   LastIdleFunc = 0;
   if (glvis_command)
   {
      wnd->setOnIdle(MainIdleFunc);
   }
}

bool CommunicationIdleFunc()
{
   int status = glvis_command->Execute();
   if (status < 0)
   {
      cout << "GLVisCommand signalled exit" << endl;
      wnd->signalQuit();
   }
   else if (status == 1)
   {
      // no commands right now - main loop should sleep
      return true;
   }
   return false;
}

bool MainIdleFunc()
{
   bool sleep = true;
#ifndef __EMSCRIPTEN__
   if (glvis_command && visualize == 1
       && !(IdleFuncs.Size() > 0 && use_idle))
   {
      // Execute the next event from the communication thread if:
      //  - a valid GLVisCommand has been set
      //  - the communication thread is not stopped
      //  - The idle function flag is not set, or no idle functions have been
      //    registered
      sleep = CommunicationIdleFunc();
      if (IdleFuncs.Size() > 0) { sleep = false; }
   }
   else if (IdleFuncs.Size() > 0)
   {
      LastIdleFunc = (LastIdleFunc + 1) % IdleFuncs.Size();
      if (IdleFuncs[LastIdleFunc])
      {
         (*IdleFuncs[LastIdleFunc])();
      }
      // Continue executing idle functions
      sleep = false;
   }
   use_idle = !use_idle;
#else
   if (IdleFuncs.Size() > 0)
   {
      LastIdleFunc = (LastIdleFunc + 1) % IdleFuncs.Size();
      if (IdleFuncs[LastIdleFunc])
      {
         (*IdleFuncs[LastIdleFunc])();
      }
      // Continue executing idle functions
      sleep = false;
   }
#endif
   return sleep;
   LastIdleFunc = (LastIdleFunc + 1) % IdleFuncs.Size();
   if (IdleFuncs[LastIdleFunc])
   {
      (*IdleFuncs[LastIdleFunc])();
   }
}

void AddIdleFunc(void (*Func)(void))
{
   IdleFuncs.Union(Func);
   wnd->setOnIdle(MainIdleFunc);
}

void RemoveIdleFunc(void (*Func)(void))
{
   IdleFuncs.DeleteFirst(Func);
   if (IdleFuncs.Size() == 0 && glvis_command == nullptr)
   {
      wnd->setOnIdle(NULL);
   }
}


thread_local double xang = 0., yang = 0.;
thread_local gl3::GlMatrix srot;
thread_local double sph_t, sph_u;
thread_local GLint oldx, oldy, startx, starty;

thread_local int constrained_spinning = 0;


void MainLoop()
{
   static int p = 1;
   if (locscene->spinning)
   {
      if (!constrained_spinning)
      {
         locscene->Rotate(xang, yang);
         SendExposeEvent();
      }
      else
      {
         locscene->PreRotate(xang, 0.0, 0.0, 1.0);
         SendExposeEvent();
      }
      std::this_thread::sleep_for(std::chrono::milliseconds{10}); // sleep for 0.01 seconds
   }
   if (locscene->movie)
   {
      char fname[20];
      snprintf(fname, 20, "GLVis_m%04d", p++);
      wnd->screenshot(fname);
   }
}

// Pressed mouse buttons events

inline double sqr(double t)
{
   return t*t;
}

inline void ComputeSphereAngles(int &newx, int &newy,
                                double &new_sph_u, double &new_sph_t)
{
   GLint viewport[4] = { 0, 0, 0, 0 };
   double r, x, y, rr;
   const double maxr = 0.996194698091745532295;

   wnd->getGLDrawSize(viewport[2], viewport[3]);
   r = sqrt(sqr(viewport[2])+sqr(viewport[3]))*M_SQRT1_2;

   x = double(newx-viewport[0]-viewport[2]/2) / r;
   y = double(-newy+viewport[1]+viewport[3]/2) / r;

   rr = sqrt(x*x+y*y);
   if (rr > maxr)
   {
      x *= maxr/rr, y *= maxr/rr, rr = maxr;
   }

   new_sph_u = 2.0 * acos(rr) - M_PI_2;
   new_sph_t = atan2(y, x);
}

void LeftButtonDown (EventInfo *event)
{
   locscene -> spinning = 0;
   RemoveIdleFunc(MainLoop);

   oldx = event->mouse_x;
   oldy = event->mouse_y;

   ComputeSphereAngles(oldx, oldy, sph_u, sph_t);

   srot.identity();
   srot.mult(locscene->cam.RotMatrix());
   srot.mult(locscene->rotmat);

   startx = oldx;
   starty = oldy;
}

void LeftButtonLoc (EventInfo *event)
{
   GLint newx = event->mouse_x;
   GLint newy = event->mouse_y;
   int sendexpose = 1;

   if (event->keymod & KMOD_CTRL)
   {
      if (event->keymod & KMOD_SHIFT)
      {
         locscene->PreRotate(double(newx-oldx)/2, 0.0, 0.0, 1.0);
      }
      else
      {
         double new_sph_u, new_sph_t;

         ComputeSphereAngles(newx, newy, new_sph_u, new_sph_t);

         gl3::GlMatrix newrot;
         newrot.identity();

         double scoord[3], ncoord[3], inprod, cross[3];
         scoord[0] = scoord[1] = cos(sph_u);     scoord[2] = sin(sph_u);
         ncoord[0] = ncoord[1] = cos(new_sph_u); ncoord[2] = sin(new_sph_u);
         scoord[0] *= cos(sph_t);     scoord[1] *= sin(sph_t);
         ncoord[0] *= cos(new_sph_t); ncoord[1] *= sin(new_sph_t);
         inprod = InnerProd(scoord, ncoord);
         CrossProd(scoord, ncoord, cross);

         newrot.mult(locscene->cam.TransposeRotMatrix());
         newrot.rotate(acos(inprod)*(180.0/M_PI), cross[0], cross[1], cross[2]);
         newrot.mult(srot.mtx);
         locscene->rotmat = newrot.mtx;
      }
   }
   else if (event->keymod & KMOD_ALT)
   {
      locscene->Rotate(double(newx-oldx)/2, 0.0, 0.0, 1.0);
   }
   else if (event->keymod & KMOD_SHIFT)
   {
      locscene->Rotate(double(newx-oldx)/2, double(newy-oldy)/2);
   }
   else
   {
      locscene->Rotate(double(newy-oldy)/2, 1.0, 0.0, 0.0);
      locscene->PreRotate(double(newx-oldx)/2, 0.0, 0.0, 1.0);
   }

   oldx = newx;
   oldy = newy;

   if (sendexpose)
   {
      SendExposeEvent();
   }
}

void LeftButtonUp (EventInfo *event)
{
   GLint newx = event->mouse_x;
   GLint newy = event->mouse_y;

   xang = (newx-startx)/5.0;
   yang = (newy-starty)/5.0;

   if ( (event->keymod & KMOD_SHIFT) && (xang != 0.0 || yang != 0.0) )
   {
      locscene -> spinning = 1;
      AddIdleFunc(MainLoop);
      if (xang > 20) { xang = 20; } if (xang < -20) { xang = -20; }
      if (yang > 20) { yang = 20; } if (yang < -20) { yang = -20; }

      if (event->keymod & KMOD_CTRL)
      {
         constrained_spinning = 1;
      }
      else
      {
         constrained_spinning = 0;
      }
   }
}

void MiddleButtonDown (EventInfo *event)
{
   startx = oldx = event->mouse_x;
   starty = oldy = event->mouse_y;
}

void MiddleButtonLoc (EventInfo *event)
{
   GLint newx = event->mouse_x;
   GLint newy = event->mouse_y;

   if ( !( event->keymod & KMOD_CTRL ) )
   {
      int w, h;
      double TrX, TrY, scale;

      if (locscene->OrthogonalProjection)
      {
         scale = locscene->ViewScale;
      }
      else
      {
         scale = 0.4142135623730950488/tan(locscene->ViewAngle*(M_PI/360));
      }
      wnd->getGLDrawSize(w, h);
      if (w < h)
      {
         scale *= w;
      }
      else
      {
         scale *= h;
      }
      TrX = 2.0*double(oldx-newx)/scale;
      TrY = 2.0*double(newy-oldy)/scale;
      locscene->ViewCenterX += TrX;
      locscene->ViewCenterY += TrY;
   }
   else
   {
      // locscene->Translate((double)(newx-oldx)/200,(double)(newy-oldy)/200);

      double dx = double(newx-oldx)/400;
      double dy = double(oldy-newy)/400;

      if (event->keymod & KMOD_SHIFT)  // ctrl + shift
      {
         double sx = double(newx-startx)/400;
         double sy = double(starty-newy)/400;

         locscene->cam.TurnLeftRight(dx-sx);
         locscene->cam.TurnUpDown(sy-dy);

         locscene->cam.TurnUpDown(-sy);
         locscene->cam.TurnLeftRight(sx);
      }
      else if (event->keymod & KMOD_ALT) // ctrl + alt
      {
         locscene->cam.MoveForwardBackward(dy);
         locscene->cam.TiltLeftRight(-dx);
      }
      else // ctrl
      {
         locscene->cam.MoveLeftRight(dx);
         locscene->cam.MoveUpDown(-dy);
      }
   }

   SendExposeEvent();

   oldx = newx;
   oldy = newy;
}

void MiddleButtonUp (EventInfo*)
{}

void RightButtonDown (EventInfo *event)
{
   startx = oldx = event->mouse_x;
   starty = oldy = event->mouse_y;
}

void RightButtonLoc (EventInfo *event)
{
   GLint newx = event->mouse_x;
   GLint newy = event->mouse_y;

   if (event->keymod & KMOD_SHIFT)
   {
      // glLoadIdentity();
      // GLfloat light[] = {newx,-newy, sqrt((float)(newx*newx+newy*newy)), 0.0 };
      newx -= startx;
      newy -= starty;
      double l, x, y, z;
      x =  (double)newx / 300;
      y = -(double)newy / 300;
      l = sqrt (x*x + y*y);
      if (l <= 1.)
      {
         z = sqrt (1. - l*l);
      }
      else if (l < 2.)
      {
         x *= (2./l-1);
         y *= (2./l-1);
         l = 2. - l;
         z = -sqrt (1. - l*l);
      }
      else
      {
         x = 0.; y = 0.; z = -1.;
      }
      cout << "(x,y,z) = (" << x << ',' << y << ',' << z << ')' << endl;
      locscene->SetLight0CustomPos({(float)x, (float)y, (float)z, 0.f});
   }
   else if ( !( event->keymod & KMOD_CTRL ) )
   {
      locscene -> Zoom (exp ( double (oldy-newy) / 100 ));
   }
   else
   {
      locscene -> Scale ( exp ( double (oldy-newy) / 50 ) );
   }

   SendExposeEvent();

   oldx = newx;
   oldy = newy;
}

void RightButtonUp (EventInfo*)
{}

void TouchPinch(SDL_MultiGestureEvent & e)
{
   // Scale or Zoom?
   locscene->Zoom(exp(e.dDist*10));
   SendExposeEvent();
}

#if defined(GLVIS_USE_LIBTIFF)
const char *glvis_screenshot_ext = ".tif";
#elif defined(GLVIS_USE_LIBPNG)
const char *glvis_screenshot_ext = ".png";
#else
const char *glvis_screenshot_ext = ".bmp";
#endif

// https://wiki.libsdl.org/SDL_CreateRGBSurfaceFrom
#if SDL_BYTEORDER == SDL_BIG_ENDIAN
Uint32 rmask = 0xff000000;
Uint32 gmask = 0x00ff0000;
Uint32 bmask = 0x0000ff00;
Uint32 amask = 0x000000ff;
#else // little endian, like x86
Uint32 rmask = 0x000000ff;
Uint32 gmask = 0x0000ff00;
Uint32 bmask = 0x00ff0000;
Uint32 amask = 0xff000000;
#endif

// https://halfgeek.org/wiki/Vertically_invert_a_surface_in_SDL
#define SDL_LOCKIFMUST(s) (SDL_MUSTLOCK(s) ? SDL_LockSurface(s) : 0)
#define SDL_UNLOCKIFMUST(s) { if(SDL_MUSTLOCK(s)) SDL_UnlockSurface(s); }

int InvertSurfaceVertical(SDL_Surface *surface)
{
   Uint8 *t, *a, *b, *last;
   Uint16 pitch;

   if ( SDL_LOCKIFMUST(surface) < 0 )
   {
      return -2;
   }

   /* do nothing unless at least two lines */
   if (surface->h < 2)
   {
      SDL_UNLOCKIFMUST(surface);
      return 0;
   }

   /* get a place to store a line */
   pitch = surface->pitch;
   t = (Uint8*)malloc(pitch);

   if (t == NULL)
   {
      SDL_UNLOCKIFMUST(surface);
      return -2;
   }

   /* get first line; it's about to be trampled */
   memcpy(t,surface->pixels,pitch);

   /* now, shuffle the rest so it's almost correct */
   a = (Uint8*)surface->pixels;
   last = a + pitch * (surface->h - 1);
   b = last;

   while (a < b)
   {
      memcpy(a,b,pitch);
      a += pitch;
      memcpy(b,a,pitch);
      b -= pitch;
   }

   /* in this shuffled state, the bottom slice is too far down */
   memmove( b, b+pitch, last-b );

   /* now we can put back that first row--in the last place */
   memcpy(last,t,pitch);

   /* everything is in the right place; close up. */
   free(t);
   SDL_UNLOCKIFMUST(surface);

   return 0;
}

#ifdef GLVIS_USE_LIBPNG
int SaveAsPNG(const char *fname, int w, int h, bool is_hidpi, bool with_alpha,
              std::function<void(int,void*)> get_row)
{
   png_byte *pixels = new png_byte[(with_alpha ? 4 : 3)*w];
   if (!pixels)
   {
      return 1;
   }

   png_structp png_ptr =
      png_create_write_struct(PNG_LIBPNG_VER_STRING, NULL, NULL, NULL);
   if (!png_ptr)
   {
      delete [] pixels;
      return 1;
   }
   png_infop info_ptr = png_create_info_struct(png_ptr);
   if (!info_ptr)
   {
      png_destroy_write_struct(&png_ptr, (png_infopp)NULL);
      delete [] pixels;
      return 1;
   }

   FILE *fp = fopen(fname, "wb");
   if (!fp)
   {
      png_destroy_write_struct(&png_ptr, &info_ptr);
      delete [] pixels;
      return 2;
   }

   if (setjmp(png_jmpbuf(png_ptr)))
   {
      fclose(fp);
      png_destroy_write_struct(&png_ptr, &info_ptr);
      delete [] pixels;
      return 3;
   }

   png_uint_32 ppi = is_hidpi ? 144 : 72; // pixels/inch
   png_uint_32 ppm = ppi/0.0254 + 0.5;    // pixels/meter
   png_set_pHYs(png_ptr, info_ptr, ppm, ppm, PNG_RESOLUTION_METER);

   png_init_io(png_ptr, fp);
   png_set_IHDR(png_ptr, info_ptr, w, h, 8,
                with_alpha ? PNG_COLOR_TYPE_RGBA : PNG_COLOR_TYPE_RGB,
                PNG_INTERLACE_NONE, PNG_COMPRESSION_TYPE_DEFAULT,
                PNG_FILTER_TYPE_DEFAULT);


   png_write_info(png_ptr, info_ptr);
   for (int i = 0; i < h; i++)
   {
      if (!get_row)
      {
         glReadPixels(0, h-1-i, w, 1, with_alpha ? GL_RGBA : GL_RGB,
                      GL_UNSIGNED_BYTE, pixels);
      }
      else
      {
         get_row(i, pixels);
      }
      png_write_row(png_ptr, pixels);
   }
   png_write_end(png_ptr, info_ptr);

   fclose(fp);
   png_destroy_write_struct(&png_ptr, &info_ptr);
   delete [] pixels;

   return 0;
}
#endif // GLVIS_USE_LIBPNG

int Screenshot(const char *fname, bool convert)
{
#ifdef GLVIS_DEBUG
   cout << "Screenshot: glFinish() ... " << flush;
#endif
   glFinish();
#ifdef GLVIS_DEBUG
   cout << "done." << endl;
#endif
#ifndef __EMSCRIPTEN__
   if (wnd->isExposePending())
   {
      MFEM_WARNING("Expose pending, some events may not have been handled." << endl);
   }
   string filename = fname;
   string convert_name = fname;
   bool call_convert = false;
   if (convert)
   {
      // check the extension of 'fname' to see if convert is needed
      size_t ext_size = strlen(glvis_screenshot_ext);
      if (filename.size() < ext_size ||
          filename.compare(filename.size() - ext_size,
                           ext_size, glvis_screenshot_ext) != 0)
      {
         call_convert = true;
         filename += glvis_screenshot_ext;
      }
   }
   else // do not call convert
   {
      filename += glvis_screenshot_ext;
   }

   int w, h;
   wnd->getGLDrawSize(w, h);
   if (wnd->isSwapPending())
   {
#ifdef GLVIS_DEBUG
      cerr << "Screenshot: reading image data from back buffer..." << endl;
#endif
      glReadBuffer(GL_BACK);
   }
   else
   {
#ifdef GLVIS_DEBUG
      cerr << "Screenshot: reading image data from front buffer..." << endl;
#endif
      MFEM_WARNING("Screenshot: Reading from the front buffer is unreliable. "
                   << " Resulting screenshots may be incorrect." << endl);
      glReadBuffer(GL_FRONT);
   }
#if defined(GLVIS_USE_LIBTIFF)
   // Save a TIFF image. This requires the libtiff library, see www.libtiff.org
   TIFF* image;

   // MyExpose(w,h);

   unsigned char *pixels = new unsigned char[3*w];
   if (!pixels)
   {
      return 1;
   }

   image = TIFFOpen(filename.c_str(), "w");
   if (!image)
   {
      delete [] pixels;
      return 2;
   }

   TIFFSetField(image, TIFFTAG_IMAGEWIDTH, w);
   TIFFSetField(image, TIFFTAG_IMAGELENGTH, h);
   TIFFSetField(image, TIFFTAG_BITSPERSAMPLE, 8);
   TIFFSetField(image, TIFFTAG_COMPRESSION, COMPRESSION_PACKBITS);
   TIFFSetField(image, TIFFTAG_PHOTOMETRIC, PHOTOMETRIC_RGB);
   TIFFSetField(image, TIFFTAG_SAMPLESPERPIXEL, 3);
   TIFFSetField(image, TIFFTAG_ROWSPERSTRIP, 1);
   TIFFSetField(image, TIFFTAG_FILLORDER, FILLORDER_MSB2LSB);
   TIFFSetField(image, TIFFTAG_PLANARCONFIG, PLANARCONFIG_CONTIG);
   for (int i = 0; i < h; i++)
   {
      glReadPixels(0, h-i-1, w, 1, GL_RGB, GL_UNSIGNED_BYTE, pixels);
      if (TIFFWriteScanline(image, pixels, i, 0) < 0)
      {
         TIFFClose(image);
         delete [] pixels;
         return 3;
      }
   }

   TIFFFlushData(image);
   TIFFClose(image);
   delete [] pixels;

#elif defined(GLVIS_USE_LIBPNG)
   // Save as png image. Requires libpng.
   int status = SaveAsPNG(filename.c_str(), w, h, wnd->isHighDpi());
   if (status != 0) { return status; }

#else
   // use SDL for screenshots

   // https://stackoverflow.com/questions/20233469/how-do-i-take-and-save-a-bmp-screenshot-in-sdl-2
   unsigned char * pixels = new unsigned char[w*h*4]; // 4 bytes for RGBA
   glReadPixels(0, 0, w, h, GL_RGBA, GL_UNSIGNED_BYTE, pixels);

   SDL_Surface * surf = SDL_CreateRGBSurfaceFrom(pixels, w, h, 8*4, w*4, rmask,
                                                 gmask, bmask, amask);
   if (surf == nullptr)
   {
      std::cerr << "unable to take screenshot: " << SDL_GetError() << std::endl;
   }
   else
   {
      if (InvertSurfaceVertical(surf))
      {
         std::cerr << "failed to invert surface, your screenshot may be upside down" <<
                   std::endl;
      }
      SDL_SaveBMP(surf, filename.c_str());
      SDL_FreeSurface(surf);
      // automatically convert to png if not being used
      if (!call_convert)
      {
         call_convert = true;
         convert_name += ".png";
      }
   }
   delete [] pixels;
#endif

   if (call_convert)
   {
      ostringstream cmd;
      cmd << "convert " << filename << ' ' << convert_name;
      if (system(cmd.str().c_str()))
      {
         return 1;
      }
      remove(filename.c_str());
   }
   return 0;
#else
   cout << "Screenshots not yet implemented for JS" << endl;
   return 1;
#endif
}

void KeyS()
{
   static int p = 1;

   if (locscene -> spinning)
   {
      locscene -> movie = 1 - locscene -> movie;
      if (locscene -> movie)
      {
         cout << "Recording a movie (series of snapshots)..." << endl;
      }
      else
      {
         cout << endl;
      }
      // use (ImageMagik's) convert GLVis_m* GLVis.{gif,mpg}
   }
   else
   {
      cout << "Taking snapshot number " << p << "... ";
      char fname[20];
      snprintf(fname, 20, "GLVis_s%02d", p++);
      wnd->screenshot(fname);
      cout << "done" << endl;
   }
   SendExposeEvent();
}

inline GL2PSvertex CreatePrintVtx(gl3::FeedbackVertex v)
{
   return
   {
      {v.position.x, v.position.y, v.position.z},
      {v.color.r, v.color.g, v.color.b, v.color.a}
   };
}

void PrintCaptureBuffer(gl3::CaptureBuffer& cbuf)
{
   // print lines
   for (size_t i = 0; i < cbuf.lines.size(); i += 2)
   {
      GL2PSvertex lineOut[2] =
      {
         CreatePrintVtx(cbuf.lines[i]),
         CreatePrintVtx(cbuf.lines[i+1])
      };
      gl2psAddPolyPrimitive(GL2PS_LINE, 2, lineOut, 0, 0.f, 0.f,
                            0xFFFF, 1, 0.2, 0, 0, 0);
   }
   // print triangles
   for (size_t i = 0; i < cbuf.triangles.size(); i += 3)
   {
      GL2PSvertex triOut[3] =
      {
         CreatePrintVtx(cbuf.triangles[i]),
         CreatePrintVtx(cbuf.triangles[i+1]),
         CreatePrintVtx(cbuf.triangles[i+2])
      };
      gl2psAddPolyPrimitive(GL2PS_TRIANGLE, 3, triOut, 0, 0.f, 0.f,
                            0xFFFF, 1, 1, 0, 0, 0);
   }
   // print text
   for (const auto &entry : cbuf.text)
   {
      GL2PSvertex rpos = CreatePrintVtx({entry.offset, entry.color});
      gl2psForceRasterPos(&rpos);
      gl2psText(entry.text.c_str(), "Times", 12);
   }
}

void KeyCtrlP()
{
#ifdef __EMSCRIPTEN__
   cerr << "Printing in WebGL is not supported at this time." << endl;
#else
   cout << "Printing the figure to GLVis.pdf... " << flush;
   locscene -> print = 1;
   FILE * fp;
   fp = fopen("GLVis.pdf", "wb");
   GLint viewport[4] = { 0, 0, 0, 0 };
   wnd->getGLDrawSize(viewport[2], viewport[3]);
   {
      gl3::SceneInfo wnd_scn = locscene->GetSceneObjs();
      for (auto to_buf : wnd_scn.needs_buffering)
      {
         wnd->getRenderer().buffer(to_buf);
      }
      gl2psBeginPage ( "GLVis.pdf", "GLVis", viewport,
                       GL2PS_PDF, // or GL2PS_SVG, or GL2PS_EPS
                       GL2PS_BSP_SORT,
                       GL2PS_SIMPLE_LINE_OFFSET |
                       // GL2PS_NO_PS3_SHADING |
                       // GL2PS_NO_BLENDING |
                       // GL2PS_OCCLUSION_CULL |
                       // GL2PS_BEST_ROOT |
                       GL2PS_SILENT |
                       // GL2PS_DRAW_BACKGROUND |
                       GL2PS_NO_BLENDING |
                       GL2PS_NO_OPENGL_CONTEXT,
                       GL_RGBA, 0, NULL, 16, 16, 16, 0, fp, "a" );
      gl3::CaptureBuffer cbuf = wnd->getRenderer().capture(wnd_scn.queue);
      PrintCaptureBuffer(cbuf);
      gl2psEndPage();
   }
   locscene -> print = 0;
   fclose(fp);
   cout << "done" << endl;
   wnd->signalExpose();
#endif
}

void KeyQPressed()
{
   wnd->signalQuit();
   visualize = 0;
}

void ToggleThreads()
{
   static const char *state[] = { "running", "stopped" };
   if (visualize > 0 && visualize < 3)
   {
      visualize = 3 - visualize; //  1 <-> 2
      cout << "Communication thread(s): " << state[visualize-1] << endl;
   }
}

void ThreadsPauseFunc(GLenum state)
{
   if (state & KMOD_CTRL)
   {
      glvis_command->ToggleAutopause();
   }
   else
   {
      ToggleThreads();
   }
}

void ThreadsStop()
{
   if (visualize == 1)
   {
      ToggleThreads();
   }
}

void ThreadsRun()
{
   if (visualize == 2)
   {
      ToggleThreads();
   }
}

void CheckSpin()
{
   if (fabs(xang) < 1.e-2)
   {
      xang = 0.;
   }
   if (xang != 0. || yang != 0.)
   {
      locscene->spinning = 1;
      AddIdleFunc(MainLoop);
   }
   else
   {
      locscene->spinning = 0;
      RemoveIdleFunc(MainLoop);
   }
   cout << "Spin angle: " << xang << " degrees / frame" << endl;
}

const double xang_step = 0.2; // angle in degrees

void Key0Pressed()
{
   if (!locscene -> spinning)
   {
      xang = 0;
   }
   xang -= xang_step;
   CheckSpin();
}

void KeyDeletePressed()
{
   if (locscene -> spinning)
   {
      xang = yang = 0.;
      locscene -> spinning = 0;
      RemoveIdleFunc(MainLoop);
      constrained_spinning = 1;
   }
   else
   {
      xang = xang_step;
      locscene -> spinning = 1;
      AddIdleFunc(MainLoop);
      constrained_spinning = 1;
   }
}

void KeyEnterPressed()
{
   if (!locscene -> spinning)
   {
      xang = 0;
   }
   xang += xang_step;
   CheckSpin();
}

void Key7Pressed()
{
   locscene->PreRotate(1.0, 0.0, -1.0, 0.0);
   SendExposeEvent();
}

void Key8Pressed()
{
   locscene->Rotate(0.0, -1.0);
   SendExposeEvent();
}

void Key9Pressed()
{
   locscene->PreRotate(-1.0, 1.0, 0.0, 0.0);
   SendExposeEvent();
}

void Key4Pressed()
{
   locscene->PreRotate(-1.0, 0.0, 0.0, 1.0);
   SendExposeEvent();
}

void Key5Pressed()
{
   if (locscene->view == 2)
   {
      locscene->CenterObject2D();
   }
   else
   {
      locscene->CenterObject();
   }
   SendExposeEvent();
}

void Key6Pressed()
{
   locscene->PreRotate(1.0, 0.0, 0.0, 1.0);
   SendExposeEvent();
}

void Key1Pressed()
{
   locscene->PreRotate(1.0, 1.0, 0.0, 0.0);
   SendExposeEvent();
}

void Key2Pressed()
{
   locscene->Rotate(1.0, 1.0, 0.0, 0.0);
   SendExposeEvent();
}

void Key3Pressed()
{
   locscene->PreRotate(1.0, 0.0, 1.0, 0.0);
   SendExposeEvent();
}

void ShiftView(double dx, double dy)
{
   double scale;
   if (locscene->OrthogonalProjection)
   {
      scale = locscene->ViewScale;
   }
   else
   {
      scale = 0.4142135623730950488/tan(locscene->ViewAngle*(M_PI/360));
   }
   locscene->ViewCenterX += dx/scale;
   locscene->ViewCenterY += dy/scale;
}

void KeyLeftPressed(GLenum state)
{
   if (state & KMOD_CTRL)
   {
      ShiftView(0.05, 0.);
   }
   else
   {
      locscene->Rotate(-5, 0.0, 1.0, 0.0);
   }
   SendExposeEvent();
}

void KeyRightPressed(GLenum state)
{
   if (state & KMOD_CTRL)
   {
      ShiftView(-0.05, 0.);
   }
   else
   {
      locscene->Rotate(5, 0.0, 1.0, 0.0);
   }
   SendExposeEvent();
}

void KeyUpPressed(GLenum state)
{
   if (state & KMOD_CTRL)
   {
      ShiftView(0., -0.05);
   }
   else
   {
      locscene->Rotate(-5, 1.0, 0.0, 0.0);
   }
   SendExposeEvent();
}

void KeyDownPressed(GLenum state)
{
   if (state & KMOD_CTRL)
   {
      ShiftView(0., 0.05);
   }
   else
   {
      locscene->Rotate(5, 1.0, 0.0, 0.0);
   }
   SendExposeEvent();
}

void KeyJPressed()
{
   locscene->OrthogonalProjection = !(locscene->OrthogonalProjection);
   SendExposeEvent();
}

void KeyMinusPressed()
{
   locscene -> Scale(1., 1., 1./1.1);
   SendExposeEvent();
}

void KeyPlusPressed()
{
   locscene -> Scale(1., 1., 1.1);
   SendExposeEvent();
}

void ZoomIn()
{
   locscene->Zoom(exp (0.05));
   SendExposeEvent();
}

void ZoomOut()
{
   locscene->Zoom(exp (-0.05));
   SendExposeEvent();
}

void ScaleUp()
{
   locscene->Scale(1.025);
   SendExposeEvent();
}

void ScaleDown()
{
   locscene->Scale(1.0/1.025);
   SendExposeEvent();
}

void LookAt()
{
   cout << "ViewCenter = (" << locscene->ViewCenterX << ','
        << locscene->ViewCenterY << ")\nNew x = " << flush;
   cin >> locscene->ViewCenterX;
   cout << "New y = " << flush;
   cin >> locscene->ViewCenterY;
   SendExposeEvent();
}

const double window_scale_factor = 1.1;

void ShrinkWindow()
{
   int w, h;
   wnd->getWindowSize(w, h);
   w = (int)ceil(w / window_scale_factor);
   h = (int)ceil(h / window_scale_factor);

   cout << "New window size : " << w << " x " << h << endl;

   ResizeWindow(w, h);
}

void EnlargeWindow()
{
   int w, h;
   wnd->getWindowSize(w, h);
   w = (int)ceil(w * window_scale_factor);
   h = (int)ceil(h * window_scale_factor);

   cout << "New window size : " << w << " x " << h << endl;

   ResizeWindow(w, h);
}

void MoveResizeWindow(int x, int y, int w, int h)
{
   wnd->setWindowSize(w, h);
   wnd->setWindowPos(x, y);
}

void ResizeWindow(int w, int h)
{
   wnd->setWindowSize(w, h);
}

void SetWindowTitle(const char *title)
{
   wnd->setWindowTitle(title);
}

int GetUseTexture()
{
   return locscene->palette.GetSmoothSetting();
}

void SetUseTexture(int ut)
{
   if (ut == 0)
   {
      locscene->palette.UseDiscrete();
   }
   else
   {
      locscene->palette.UseSmooth();
   }
}

int GetMultisample()
{
   return glvis_multisample;
}

void SetMultisample(int m)
{
   if (glvis_multisample > -2)
   {
      glvis_multisample = m;
   }
   else
   {
      cout << "Multisampling is disabled." << endl;
   }
}

void SetLineWidth(float width)
{
   line_w = width;
   if (wnd)
   {
      wnd->getRenderer().setLineWidth(line_w);
   }
}

void SetLineWidthMS(float width_ms)
{
   line_w_aa = width_ms;
   if (wnd)
   {
      wnd->getRenderer().setLineWidthMS(line_w_aa);
   }

}

float GetLineWidth()
{
   return line_w;
}

float GetLineWidthMS()
{
   return line_w_aa;
}


// Fontconfig patterns to use for finding a font file.
// Use the command:
//    fc-list "pattern" file style
// to find the font files that match the "pattern".
vector<string> fc_font_patterns =
{
   "Ubuntu Light:style=Regular",
   "Ubuntu:style=Regular:weight=80",
   "OpenSans:style=Regular",
   "DejaVu Sans:style=Book:width=Normal",
   "DejaVu LGC Sans:style=Book:width=Normal",
   "Bitstream Vera Sans:style=Roman",
   "FreeSans:style=Medium",
   "Ubuntu Mono:style=Regular",
   "DejaVu Sans Mono:style=Book",
   "DejaVu LGC Sans Mono:style=Book",
   "Helvetica:style=Regular",
   "Arial:style=Regular:weight=80"
};

#ifdef GLVIS_FONT_SIZE
constexpr int default_font_size = GLVIS_FONT_SIZE;
#else
constexpr int default_font_size = 12;
#endif
int font_size = default_font_size;

thread_local GlVisFont glvis_font;
std::string priority_font;

void InitFont()
{
   // This function is called after the window is created.
   GLenum alphaChannel =
      gl3::GLDevice::useLegacyTextureFmts() ? GL_ALPHA : GL_RED;
   glvis_font.setAlphaChannel(alphaChannel);
   bool try_fc_patterns = true;
   if (!priority_font.empty())
   {
      if (SetFont({priority_font}, font_size) ||
          glvis_font.LoadFont(priority_font, 0, font_size))
      {
         try_fc_patterns = false;
      }
      else
      {
         cerr << "InitFont(): Font not found: " << priority_font << endl;
      }
   }
   if (try_fc_patterns)
   {
      if (!SetFont(fc_font_patterns, font_size))
      {
         cerr <<
              "InitFont(): No fonts found matching the built-in patterns.\n"
              "Use the -fn option or edit 'fc_font_patterns' in lib/aux_vis.cpp"
              << endl;
      }
   }
   wnd->getRenderer().setFontTexture(glvis_font.getFontTex());
}

GlVisFont * GetFont()
{
   return &glvis_font;
}

bool SetFont(const vector<std::string>& font_patterns, int height)
{
#ifdef __EMSCRIPTEN__
   return glvis_font.LoadFont("OpenSans.ttf", 0, height);
#else
   if (!FcInit())
   {
      return false;
   }

   FcObjectSet * os = FcObjectSetBuild(FC_FAMILY, FC_STYLE, FC_FILE,
                                       FC_SCALABLE, FC_INDEX, FC_WEIGHT,
                                       nullptr);

   for (const string& pattern : font_patterns)
   {
      string patternScale = pattern + ":scalable=True";
      FcPattern * pat = FcNameParse((FcChar8*)patternScale.c_str());
      if (!pat)
      {
         continue;
      }

      FcFontSet * fs = FcFontList(0, pat, os);
      if (!fs)
      {
         FcPatternDestroy(pat);
         continue;
      }
#ifdef GLVIS_DEBUG
      if (fs->nfont >= 1)
      {
         cout << "Font pattern '" << pattern << "' matched fonts:\n";
      }
      else
      {
         cout << "Font pattern '" << pattern << "' matched no fonts.\n";
      }
#endif
      std::string font_file = "";
      std::string font_name = "";
      int font_index = 0;
      for (int match_idx = 0; match_idx < fs->nfont; match_idx++)
      {
         FcChar8 * s;
         FcBool scalable;
         int curr_font_idx;
         FcPatternGetBool(fs->fonts[match_idx], FC_SCALABLE, 0, &scalable);
         FcPatternGetInteger(fs->fonts[match_idx], FC_INDEX, 0, &curr_font_idx);
         FcResult res = FcPatternGetString(fs->fonts[match_idx], FC_FILE, 0, &s);
         FcChar8 * fnt = FcNameUnparse(fs->fonts[match_idx]);
#ifdef GLVIS_DEBUG
         cout << " - " << fnt << endl;
#endif
         if (res == FcResultMatch && s && font_file == std::string(""))
         {
            font_file = (char*) s;
            font_name = (char*) fnt;
            font_index = curr_font_idx;
         }
         free(fnt);
      }

      FcFontSetDestroy(fs);
      if (font_file != std::string(""))
      {
         if (glvis_font.LoadFont(font_file, font_index, height))
         {
            break;
         }
      }
   }

   if (os)
   {
      FcObjectSetDestroy(os);
   }

   FcFini();

   return glvis_font.isFontLoaded();
#endif
}

void SetFont(const std::string& fn)
{
   priority_font = fn;
   size_t pos = priority_font.rfind('-');
   if (pos != string::npos)
   {
      font_size = std::stoi(priority_font.substr(pos + 1));
      priority_font.erase(pos);
   }
#ifdef GLVIS_DEBUG
   cout << "SetFont: name = '"
        << (priority_font.empty() ? "(default)" : priority_font)
        << "', height = " << font_size << endl;
#endif
}

function<string(double)> NumberFormatter(int precision, char format,
                                         bool showsign)
{
   return [precision, format, showsign](double x) -> string
   {
      ostringstream oss;
      switch (format)
      {
         case 'f':
            oss << fixed;
            break;
         case 's':
            oss << scientific;
            break;
         case 'd':
            oss << defaultfloat;
            break;
         default:
            MFEM_WARNING("Unknown formatting type. Using default. "
                         << "Valid options include: ['f', 's', 'd']" << endl);
            oss << defaultfloat;
            break;
      };
      if (showsign)
      {
         oss << showpos;
      }
      oss << setprecision(precision) << x;
      return oss.str();
   };
}

function<string(double)> NumberFormatter(string formatting)
{
   if (!isValidNumberFormatting(formatting))
   {
      MFEM_WARNING("Invalid formatting string. Using default. " << endl);
      return NumberFormatter();
   }
   else
   {
      return [formatting](double x) -> string
      {
         char buf[64];
         snprintf(buf, sizeof(buf), formatting.c_str(), x);
         return string(buf);
      };
   }
}

bool isValidNumberFormatting(const string& formatting)
{
   regex rgx = regex(R"(%[\-+#0\s]?[0-9]{0,3}\.?[0-9]{0,3}[FfEeGg])");
   return regex_match(formatting, rgx);
}<|MERGE_RESOLUTION|>--- conflicted
+++ resolved
@@ -34,12 +34,9 @@
 #include <fontconfig/fontconfig.h>
 #endif
 
-<<<<<<< HEAD
-=======
 using namespace mfem;
 using namespace std;
 
->>>>>>> ad19b989
 thread_local int visualize = 0;
 thread_local VisualizationScene * locscene;
 thread_local GLVisCommand *glvis_command = nullptr;
