--- conflicted
+++ resolved
@@ -604,10 +604,6 @@
    cout << "Palette will be repeated " << RepeatPaletteTimes
         << " times now.\n\n";
 
-<<<<<<< HEAD
-   paletteInit();
-   Select_New_RGB_Palette();
-=======
    int pal = Choose_Palette();
 
    int colors_used = PaletteNumColors ?  PaletteNumColors : RGB_Palette_Size;
@@ -628,7 +624,6 @@
    {
       vsdata->EventUpdateColors();
    }
->>>>>>> 95aecd8c
    SendExposeEvent();
 }
 
