// Copyright (c) 2010, Lawrence Livermore National Security, LLC. Produced at
// the Lawrence Livermore National Laboratory. LLNL-CODE-443271. All Rights
// reserved. See file COPYRIGHT for details.
//
// This file is part of the GLVis visualization tool and library. For more
// information and source code availability see http://glvis.org.
//
// GLVis is free software; you can redistribute it and/or modify it under the
// terms of the GNU Lesser General Public License (as published by the Free
// Software Foundation) version 2.1 dated February 1999.

#include <cstdlib>
#include <iostream>
#include <string>
#include <limits>
#include <cmath>
#include <vector>

#include "mfem.hpp"
using namespace mfem;
#include "visual.hpp"

using namespace std;


VisualizationSceneSolution *vssol;
extern VisualizationScene  *locscene;
extern GeometryRefiner GLVisGeometryRefiner;

#ifdef GLVIS_ISFINITE
/* This test for INFs or NaNs is the same as the one used in hypre's PCG and
   should work on all IEEE-compliant compilers. Fro detail see "Lecture Notes on
   the Status of IEEE 754" by W. Kahan, http://tinyurl.com/cfz5d88 */
int isfinite(double x)
{
   double ieee_check = 1;

   if (x != 0)
   {
      ieee_check = x/x;   // INF -> NaN conversion
   }

   return (ieee_check == ieee_check);
}
#endif

// Definitions of some more keys

static void SolutionKeyHPressed()
{
   cout << endl
        << "+------------------------------------+" << endl
        << "| Keys                               |" << endl
        << "+------------------------------------+" << endl
        << "| a -  Displays/Hides the axes       |" << endl
        << "| A -  Turns antialiasing on/off     |" << endl
        << "| b/B  Displays/Hides the boundary   |" << endl
        << "| c -  Toggle colorbar and caption   |" << endl
        << "| C -  Change the main plot caption  |" << endl
        << "| e -  Displays/Hides the elements   |" << endl
        << "| f -  Smooth/Nonconf/Flat shading   |" << endl
        << "| g -  Toggle background             |" << endl
        << "| h -  Displays help menu            |" << endl
        << "| i -  (De)refine elem. (NC shading) |" << endl
        << "| I -  Switch 'i' func. (NC shading) |" << endl
        << "| j -  Turn on/off perspective       |" << endl
        << "| k/K  Adjust the transparency level |" << endl
        << "| ,/<  Adjust color transparency     |" << endl
        << "| l -  Turns on/off the light        |" << endl
        << "| L -  Toggle logarithmic scale      |" << endl
        << "| m -  Displays/Hides the mesh       |" << endl
        << "| n/N  Cycle through numberings      |" << endl
        << "| p/P  Cycle through color palettes  |" << endl
        << "| q -  Quits                         |" << endl
        << "| r -  Reset the plot to 3D view     |" << endl
        << "| R -  Reset the plot to 2D view     |" << endl
        << "| s -  Turn on/off unit cube scaling |" << endl
        << "| S -  Take snapshot/Record a movie  |" << endl
        << "| t -  Cycle materials and lights    |" << endl
        << "| w -  Toggle the clipping plane     |" << endl
        << "| y/Y  Rotate the clipping plane     |" << endl
        << "| z/Z  Move the clipping plane       |" << endl
        << "| \\ -  Set light source position     |" << endl
        << "| Ctrl+p - Print to a PDF file       |" << endl
        << "| Ctrl+o - Element ordering curve    |" << endl
        << "+------------------------------------+" << endl
        << "| Function keys                      |" << endl
        << "+------------------------------------+" << endl
        << "| F1 - X window info and keystrokes  |" << endl
        << "| F2 - Update colors, etc.           |" << endl
        << "| F3/F4 - Shrink/Zoom elements       |" << endl
        << "| F5 - Set level lines               |" << endl
        << "| F6 - Palette options               |" << endl
        << "| F7 - Manually set min/max value    |" << endl
        << "| F8 - List of subdomains to show    |" << endl
        << "| F9/F10 - Walk through subdomains   |" << endl
        << "| F11/F12 - Shrink/Zoom subdomains   |" << endl
        << "+------------------------------------+" << endl
        << "| Keypad                             |" << endl
        << "+------------------------------------+" << endl
        << "| 1-9  Small rotation, reset with 5  |" << endl
        << "| *,/  Scale up/down                 |" << endl
        << "| +/-  Change z-scaling              |" << endl
        << "| . -  Start/stop spinning           |" << endl
        << "| 0/Enter - Spinning speed and dir.  |" << endl
        << "+------------------------------------+" << endl
        << "| Mouse                              |" << endl
        << "+------------------------------------+" << endl
        << "| left   btn    - Rotation           |" << endl
        << "| middle btn    - Translation        |" << endl
        << "| right  btn    - Scaling            |" << endl
        << "| left  + Alt   - Tilt               |" << endl
        << "| left  + Shift - Spinning           |" << endl
        << "| right + Shift - Change light pos.  |" << endl
        << "| left  + Ctrl  - Spherical rotation |" << endl
        << "| middle+ Ctrl  - Object translation |" << endl
        << "| right + Ctrl  - Object scaling     |" << endl
        << "| left  + Ctrl + Shift - z-Spinning  |" << endl
        << "+------------------------------------+" << endl;
}

static void KeyF8Pressed()
{
   int attr;
   Array<int> attr_list(&attr, 1);
   const Array<int> &all_attr = vssol->GetMesh()->attributes;

   cout << "El attributes ON: ";
   for (int i = 0; i < all_attr.Size(); i++)
      if (vssol->el_attr_to_show[all_attr[i]-1])
      {
         cout << " " << all_attr[i];
      }
   cout << endl;

   cout << "El attribute to toggle : " << flush;
   cin >> attr;
   vssol->ToggleAttributes(attr_list);
   SendExposeEvent();
}

static void SwitchAttribute(int increment, int &attribute,
                            Array<int> &attribute_marker,
                            bool bdr)
{
   const char *attr_type = bdr ? "bdr" : "element";
   if (attribute_marker.Size() == 0)
   {
      cout << "There are no " << attr_type << " attributes" << endl;
      return;
   }
   if (attribute == -1)
   {
      attribute_marker = 0;
      attribute = (increment >= 0) ? 0 : attribute_marker.Size()-1;
   }
   else
   {
      if (attribute != attribute_marker.Size())
      {
         attribute_marker[attribute] = 0;
      }
      else
      {
         attribute_marker = 0;
      }
      attribute += increment;
   }
   attribute += attribute_marker.Size()+1;
   attribute %= attribute_marker.Size()+1;
   if (attribute != attribute_marker.Size())
   {
      attribute_marker[attribute] = 1;
      cout << "Showing " << attr_type << " attribute " << attribute+1 << endl;
   }
   else
   {
      attribute_marker = 1;
      cout << "Showing all " << attr_type << " attributes" << endl;
   }
   if (bdr)
   {
      vssol->PrepareBoundary();
   }
   else
   {
      vssol->PrepareLines();
      vssol->Prepare();
   }
   SendExposeEvent();
}

static void KeyF9Pressed(GLenum state)
{
   if (!(state & KMOD_SHIFT))
   {
      SwitchAttribute(+1, vssol->attr_to_show, vssol->el_attr_to_show, false);
   }
   else
   {
      SwitchAttribute(+1, vssol->bdr_attr_to_show, vssol->bdr_el_attr_to_show,
                      true);
   }
}

static void KeyF10Pressed(GLenum state)
{
   if (!(state & KMOD_SHIFT))
   {
      SwitchAttribute(-1, vssol->attr_to_show, vssol->el_attr_to_show, false);
   }
   else
   {
      SwitchAttribute(-1, vssol->bdr_attr_to_show, vssol->bdr_el_attr_to_show,
                      true);
   }
}

static void KeyBPressed()
{
   vssol -> ToggleDrawBdr();
   SendExposeEvent();
}

static void KeyMPressed()
{
   vssol -> ToggleDrawMesh();
   SendExposeEvent();
}

static void KeyNPressed()
{
   vssol -> ToggleDrawNumberings();
   SendExposeEvent();
}

static void KeyOPressed(GLenum state)
{
   if (state & ControlMask)
   {
      vssol -> ToggleDrawOrdering();
      vssol -> PrepareOrderingCurve();
      SendExposeEvent();
   }
}

static void KeyEPressed()
{
   vssol -> ToggleDrawElems();
   SendExposeEvent();
}

static void KeyFPressed()
{
   vssol -> ToggleShading();
   SendExposeEvent();
}

int refine_func = 0;

void KeyiPressed()
{
   int update = 1;
   switch (refine_func)
   {
      case 0:
         vssol -> TimesToRefine += vssol -> EdgeRefineFactor;
         break;
      case 1:
         if (vssol -> TimesToRefine > vssol -> EdgeRefineFactor)
         {
            vssol -> TimesToRefine -= vssol -> EdgeRefineFactor;
         }
         else
         {
            update = 0;
         }
         break;
      case 2:
         vssol -> TimesToRefine /= vssol -> EdgeRefineFactor;
         vssol -> EdgeRefineFactor ++;
         vssol -> TimesToRefine *= vssol -> EdgeRefineFactor;
         break;
      case 3:
         if (vssol -> EdgeRefineFactor > 1)
         {
            vssol -> TimesToRefine /= vssol -> EdgeRefineFactor;
            vssol -> EdgeRefineFactor --;
            vssol -> TimesToRefine *= vssol -> EdgeRefineFactor;
         }
         else
         {
            update = 0;
         }
         break;
   }
   if (update && vssol -> shading == 2)
   {
      vssol -> DoAutoscale(false);
      vssol -> PrepareLines();
      vssol -> PrepareBoundary();
      vssol -> Prepare();
      vssol -> PrepareLevelCurves();
      vssol -> PrepareCP();
      SendExposeEvent();
   }
   cout << "Subdivision factors = " << vssol -> TimesToRefine
        << ", " << vssol -> EdgeRefineFactor << endl;
}

void KeyIPressed()
{
   refine_func = (refine_func+1)%4;
   cout << "Key 'i' will: ";
   switch (refine_func)
   {
      case 0:
         cout << "Increase subdivision factor" << endl;
         break;
      case 1:
         cout << "Decrease subdivision factor" << endl;
         break;
      case 2:
         cout << "Increase bdr subdivision factor" << endl;
         break;
      case 3:
         cout << "Decrease bdr subdivision factor" << endl;
         break;
   }
}

static void KeywPressed()
{
   vssol->ToggleDrawCP();
   SendExposeEvent();
}

static void KeyyPressed()
{
   vssol->CuttingPlane->IncreaseTheta();
   vssol->PrepareCP();
   SendExposeEvent();
}

static void KeyYPressed()
{
   vssol->CuttingPlane->DecreaseTheta();
   vssol->PrepareCP();
   SendExposeEvent();
}

static void KeyzPressed()
{
   vssol->CuttingPlane->IncreaseDistance();
   vssol->PrepareCP();
   SendExposeEvent();
}

static void KeyZPressed()
{
   vssol->CuttingPlane->DecreaseDistance();
   vssol->PrepareCP();
   SendExposeEvent();
}

static void KeyF3Pressed()
{
   if (vssol->shading == 2)
   {
      vssol->shrink *= 0.9;
      vssol->Prepare();
      vssol->PrepareLines();
      vssol->PrepareLevelCurves();
      vssol->PrepareNumbering();
      vssol->PrepareOrderingCurve();
      SendExposeEvent();
   }
}

static void KeyF4Pressed()
{
   if (vssol->shading == 2)
   {
      vssol->shrink *= 1.11111111111111111111111;
      vssol->Prepare();
      vssol->PrepareLines();
      vssol->PrepareLevelCurves();
      vssol->PrepareNumbering();
      SendExposeEvent();
   }
}

static void KeyF11Pressed()
{
   if (vssol->shading == 2)
   {
      if (vssol->matc.Width() == 0)
      {
         vssol->ComputeElemAttrCenter();
      }
      vssol->shrinkmat *= 0.9;
      vssol->Prepare();
      vssol->PrepareLines();
      vssol->PrepareBoundary();
      vssol->PrepareLevelCurves();
      vssol->PrepareNumbering();
      SendExposeEvent();
   }
}

static void KeyF12Pressed()
{
   if (vssol->shading == 2)
   {
      if (vssol->matc.Width() == 0)
      {
         vssol->ComputeElemAttrCenter();
      }
      vssol->shrinkmat *= 1.11111111111111111111111;
      vssol->Prepare();
      vssol->PrepareLines();
      vssol->PrepareBoundary();
      vssol->PrepareLevelCurves();
      vssol->PrepareNumbering();
      SendExposeEvent();
   }
}

VisualizationSceneSolution::VisualizationSceneSolution()
{
   v_normals = NULL;
}

VisualizationSceneSolution::VisualizationSceneSolution(
   Mesh &m, Vector &s, Vector *normals)
{
   mesh = &m;
   sol = &s;
   v_normals = normals;

   Init();

   wnd->setOnKeyDown('h', SolutionKeyHPressed);
   wnd->setOnKeyDown('H', SolutionKeyHPressed);
}

void VisualizationSceneSolution::Init()
{
   rsol  = NULL;
   vssol = this;

   drawelems = shading = 1;
   drawmesh  = 0;
   draworder = 0;
   drawnums  = 0;

   shrink = 1.0;
   shrinkmat = 1.0;
   bdrc.SetSize(2,0);
   matc.SetSize(2,0);

   TimesToRefine = EdgeRefineFactor = 1;

   attr_to_show = bdr_attr_to_show = -1;
   el_attr_to_show.SetSize(mesh->attributes.Max());
   el_attr_to_show = 1;
   bdr_el_attr_to_show.SetSize(mesh->bdr_attributes.Size() > 0 ?
                               mesh->bdr_attributes.Max() : 0);
   bdr_el_attr_to_show = 1;

   drawbdr = 0;

   VisualizationSceneScalarData::Init();  // Calls FindNewBox() !!!

   SetUseTexture(0);

   double eps = 1e-6; // move the cutting plane a bit to avoid artifacts
   CuttingPlane = new Plane(-1.0,0.0,0.0,(0.5-eps)*x[0]+(0.5+eps)*x[1]);
   draw_cp = 0;

   // static int init = 0;
   // if (!init)
   {
      // init = 1;

      wnd->setOnKeyDown('b', KeyBPressed);
      wnd->setOnKeyDown('B', KeyBPressed);

      wnd->setOnKeyDown('m', KeyMPressed);
      wnd->setOnKeyDown('M', KeyMPressed);

      wnd->setOnKeyDown('n', KeyNPressed);
      wnd->setOnKeyDown('N', KeyNPressed);

<<<<<<< HEAD
      wnd->setOnKeyDown('e', KeyEPressed);
      wnd->setOnKeyDown('E', KeyEPressed);
=======
      auxModKeyFunc (AUX_o, KeyOPressed);
      auxModKeyFunc (AUX_O, KeyOPressed);

      auxKeyFunc (AUX_e, KeyEPressed);
      auxKeyFunc (AUX_E, KeyEPressed);
>>>>>>> 6b53130e

      wnd->setOnKeyDown('f', KeyFPressed);
      wnd->setOnKeyDown('F', KeyFPressed);

      wnd->setOnKeyDown('i', KeyiPressed);
      wnd->setOnKeyDown('I', KeyIPressed);

      wnd->setOnKeyDown('w', KeywPressed);
      wnd->setOnKeyDown('y', KeyyPressed);
      wnd->setOnKeyDown('Y', KeyYPressed);
      wnd->setOnKeyDown('z', KeyzPressed);
      wnd->setOnKeyDown('Z', KeyZPressed);

      wnd->setOnKeyDown(SDLK_F3, KeyF3Pressed);
      wnd->setOnKeyDown(SDLK_F4, KeyF4Pressed);
      wnd->setOnKeyDown(SDLK_F8, KeyF8Pressed);
      wnd->setOnKeyDown(SDLK_F9,  KeyF9Pressed);
      wnd->setOnKeyDown(SDLK_F10, KeyF10Pressed);
      wnd->setOnKeyDown(SDLK_F11, KeyF11Pressed);
      wnd->setOnKeyDown(SDLK_F12, KeyF12Pressed);
   }

<<<<<<< HEAD
=======
   displlist  = glGenLists (1);
   linelist   = glGenLists (1);
   lcurvelist = glGenLists (1);
   bdrlist    = glGenLists (1);
   cp_list    = glGenLists (1);
   e_nums_list  = glGenLists (1);
   v_nums_list  = glGenLists (1);
   order_list = glGenLists (1);
   order_list_noarrow = glGenLists (1);

>>>>>>> 6b53130e
   Prepare();
   PrepareLines();
   PrepareLevelCurves();
   PrepareBoundary();
   PrepareNumbering();
   PrepareOrderingCurve();
}

VisualizationSceneSolution::~VisualizationSceneSolution()
{
<<<<<<< HEAD
=======
   glDeleteLists (displlist, 1);
   glDeleteLists (linelist, 1);
   glDeleteLists (lcurvelist, 1);
   glDeleteLists (bdrlist, 1);
   glDeleteLists (cp_list, 1);
   glDeleteLists (e_nums_list, 1);
   glDeleteLists (v_nums_list, 1);
   glDeleteLists (order_list, 1);
   glDeleteLists (order_list_noarrow, 1);
>>>>>>> 6b53130e
}

void VisualizationSceneSolution::ToggleDrawElems()
{
   const char *modes[] =
   {
      "none", "solution", "kappa + 1/kappa", "kappa", "1/det(J)", "det(J)",
      "attribute"
   };

   drawelems = (drawelems + 6) % 7;

   cout << "Surface elements mode : " << modes[drawelems] << endl;
   if (drawelems < 2)
   {
      extra_caption.clear();
   }
   else
   {
      extra_caption = modes[drawelems];
   }

   if (drawelems != 0 && shading == 2)
   {
      DoAutoscaleValue(false);
      PrepareLines();
      PrepareBoundary();
      Prepare();
      PrepareLevelCurves();
      PrepareCP();
      PrepareNumbering();
   }
}

void VisualizationSceneSolution::NewMeshAndSolution(
   Mesh *new_m, Vector *new_sol, GridFunction *new_u)
{
   // If the number of elements changes, recompute the refinement factor
   if (mesh->GetNE() != new_m->GetNE())
   {
      mesh = new_m;
      int ref = GetAutoRefineFactor();
      if (TimesToRefine != ref || EdgeRefineFactor != 1)
      {
         TimesToRefine = ref;
         EdgeRefineFactor = 1;
         cout << "Subdivision factors = " << TimesToRefine << ", 1" << endl;
      }
   }
   mesh = new_m;
   sol = new_sol;
   rsol = new_u;

   DoAutoscale(false);

   Prepare();
   PrepareLines();
   PrepareLevelCurves();
   PrepareBoundary();
   PrepareCP();
   PrepareOrderingCurve();
}


void VisualizationSceneSolution::GetRefinedDetJ(
   int i, const IntegrationRule &ir, Vector &vals, DenseMatrix &tr)
{
   int geom = mesh->GetElementBaseGeometry(i);
   ElementTransformation *T = mesh->GetElementTransformation(i);
   double Jd[4];
   DenseMatrix J(Jd, 2, 2);

   T->Transform(ir, tr);

   vals.SetSize(ir.GetNPoints());
   for (int j = 0; j < ir.GetNPoints(); j++)
   {
      T->SetIntPoint(&ir.IntPoint(j));
      Geometries.JacToPerfJac(geom, T->Jacobian(), J);
      if (drawelems == 6) // attribute
      {
         vals(j) = mesh->GetAttribute(i);
      }
      else if (drawelems >= 4)
      {
         vals(j) = J.Det();
         // if (vals(j) >= 0.0)
         //    vals(j) = sqrt(vals(j));
         // else
         //    vals(j) = -sqrt(-vals(j));
      }
      else
      {
         vals(j) = J.CalcSingularvalue(0)/J.CalcSingularvalue(1);
         if (drawelems == 2)
         {
            vals(j) = vals(j) + 1.0/vals(j);
         }
      }
   }

   if (drawelems == 4)
   {
      for (int j = 0; j < vals.Size(); j++)
      {
         if (vals(j) <= 0.0)
         {
            vals = 0.0;
            break;
         }
         vals(j) = 1.0 / vals(j);
      }
   }

   J.ClearExternalData();
}

void VisualizationSceneSolution::GetRefinedValues(
   int i, const IntegrationRule &ir, Vector &vals, DenseMatrix &tr)
{
   if (drawelems < 2)
   {
      rsol->GetValues(i, ir, vals, tr);
   }
   else
   {
      GetRefinedDetJ(i, ir, vals, tr);
   }

   if (logscale)
      for (int j = 0; j < vals.Size(); j++)
      {
         vals(j) = _LogVal(vals(j));
      }

   if (shrink != 1.0 || shrinkmat != 1.0)
   {
      ShrinkPoints(tr, i, 0, 0);
   }
}

int VisualizationSceneSolution::GetRefinedValuesAndNormals(
   int i, const IntegrationRule &ir, Vector &vals, DenseMatrix &tr,
   DenseMatrix &normals)
{
   int have_normals = 0;

   if (drawelems < 2)
   {
      rsol->GetGradients(i, ir, tr);
      normals.SetSize(3, tr.Width());
      for (int j = 0; j < tr.Width(); j++)
      {
         normals(0, j) = -tr(0, j);
         normals(1, j) = -tr(1, j);
         normals(2, j) = 1.;
      }
      have_normals = 1;
      rsol->GetValues(i, ir, vals, tr);
   }
   else
   {
      GetRefinedDetJ(i, ir, vals, tr);
   }

   if (logscale)
   {
      if (have_normals)
         for (int j = 0; j < normals.Width(); j++)
            if (vals(j) >= minv && vals(j) <= maxv)
            {
               normals(0, j) *= log_a/vals(j);
               normals(1, j) *= log_a/vals(j);
            }
      for (int j = 0; j < vals.Size(); j++)
      {
         vals(j) = _LogVal(vals(j));
      }
   }

   if (shrink != 1.0 || shrinkmat != 1.0)
   {
      ShrinkPoints(tr, i, 0, 0);
      if (have_normals)
      {
         for (int j = 0; j < tr.Width(); j++)
         {
            normals(0, j) /= shrink;
            normals(1, j) /= shrink;
         }
      }
   }

   return have_normals;
}

void VisualizationSceneSolution::SetShading(int s, bool print)
{
   if (shading == s || s < 0)
   {
      return;
   }

   if (rsol)
   {
      if (s > 2)
      {
         return;
      }

      if (s == 2 || shading == 2)
      {
         shading = s;
         DoAutoscale(false);
         PrepareLines();
         PrepareBoundary();
         PrepareLevelCurves();
         PrepareCP();
         PrepareNumbering();
         PrepareOrderingCurve();
      }
      else
      {
         shading = s;
      }
   }
   else
   {
      if (s > 1)
      {
         return;
      }
      shading = s;
   }
   Prepare();

   static const char *shading_type[3] =
   {"flat", "smooth", "non-conforming (with subdivision)"};
   if (print)
   {
      cout << "Shading type : " << shading_type[shading] << endl;
   }
}

void VisualizationSceneSolution::ToggleShading()
{
   if (rsol)
   {
      SetShading((shading + 1) % 3, true);
   }
   else
   {
      SetShading(1 - shading, true);
   }
}

void VisualizationSceneSolution::SetRefineFactors(int tot, int bdr)
{
   if ((tot == TimesToRefine && bdr == EdgeRefineFactor) || tot < 1 || bdr < 1)
   {
      return;
   }

   if (tot % bdr)
   {
      tot += bdr - tot % bdr;
   }

   TimesToRefine = tot;
   EdgeRefineFactor = bdr;

   if (shading == 2)
   {
      DoAutoscale(false);
      PrepareLines();
      PrepareBoundary();
      Prepare();
      PrepareLevelCurves();
      PrepareCP();
   }
}

int VisualizationSceneSolution::GetAutoRefineFactor()
{
   int ne = mesh->GetNE(), ref = 1;

   while (ref < auto_ref_max && ne*(ref+1)*(ref+1) <= auto_ref_max_surf_elem)
   {
      ref++;
   }

   return ref;
}

void VisualizationSceneSolution::AutoRefine()
{
   int ref = GetAutoRefineFactor();

   cout << "Subdivision factors = " << ref << ", 1" << endl;

   SetRefineFactors(ref, 1);
}

void VisualizationSceneSolution::ToggleAttributes(Array<int> &attr_list)
{
   Array<int> &attr_marker = el_attr_to_show;

   for (int i = 0; i < attr_list.Size(); i++)
   {
      int attr = attr_list[i];
      if (attr < 1)
      {
         cout << "Hiding all attributes." << endl;
         attr_marker = 0;
      }
      else if (attr > attr_marker.Size())
      {
         cout << "Showing all attributes." << endl;
         attr_marker = 1;
      }
      else
      {
         attr_marker[attr-1] = !attr_marker[attr-1];
      }
   }
   PrepareLines();
   Prepare();
}

void VisualizationSceneSolution::SetNewScalingFromBox()
{
   if (scaling)
   {
      VisualizationSceneScalarData::SetNewScalingFromBox();
   }
   else
   {
      xscale = x[1]-x[0];
      yscale = y[1]-y[0];
      zscale = z[1]-z[0];
      xscale = (xscale < yscale) ? yscale : xscale;
      xscale = (xscale > 0.0) ? ( 1.0 / xscale ) : 1.0;
      yscale = xscale;
      zscale = (zscale > 0.0) ? ( 1.0 / zscale ) : 1.0;
   }
   zscale /= ((1. + sqrt(5.)) / 2.);
}

void VisualizationSceneSolution::FindNewBox(double rx[], double ry[],
                                            double rval[])
{
   int i, j;

   if (shading != 2)
   {
      int nv = mesh -> GetNV();

      double *coord = mesh->GetVertex(0);

      rval[0] = rval[1] = (*sol)(0);
      for (i = 1; i < sol->Size(); i++)
      {
         if ((*sol)(i) < rval[0]) { rval[0] = (*sol)(i); }
         if ((*sol)(i) > rval[1]) { rval[1] = (*sol)(i); }
      }
      rx[0] = rx[1] = coord[0];
      ry[0] = ry[1] = coord[1];

      for (i = 1; i < nv; i++)
      {
         coord = mesh->GetVertex(i);
         if (coord[0] < rx[0]) { rx[0] = coord[0]; }
         if (coord[1] < ry[0]) { ry[0] = coord[1]; }
         if (coord[0] > rx[1]) { rx[1] = coord[0]; }
         if (coord[1] > ry[1]) { ry[1] = coord[1]; }
      }
   }
   else
   {
      int ne = mesh -> GetNE();
      DenseMatrix pointmat;
      Vector values;
      RefinedGeometry *RefG;
      bool log_scale = logscale;

      logscale = false;
      rx[0] = ry[0] = rval[0] = numeric_limits<double>::infinity();
      rx[1] = ry[1] = rval[1] = -rx[0];
      for (i = 0; i < ne; i++)
      {
         RefG = GLVisGeometryRefiner.Refine(mesh->GetElementBaseGeometry(i),
                                            TimesToRefine, EdgeRefineFactor);
         GetRefinedValues(i, RefG->RefPts, values, pointmat);
         for (j = 0; j < values.Size(); j++)
         {
            if (isfinite(pointmat(0,j)))
            {
               if (pointmat(0,j) < rx[0]) { rx[0] = pointmat(0,j); }
               if (pointmat(0,j) > rx[1]) { rx[1] = pointmat(0,j); }
            }
            if (isfinite(pointmat(1,j)))
            {
               if (pointmat(1,j) < ry[0]) { ry[0] = pointmat(1,j); }
               if (pointmat(1,j) > ry[1]) { ry[1] = pointmat(1,j); }
            }
            if (isfinite(values(j)))
            {
               if (values(j) < rval[0]) { rval[0] = values(j); }
               if (values(j) > rval[1]) { rval[1] = values(j); }
            }
         }
      }
      logscale = log_scale;
   }
}

void VisualizationSceneSolution::FindNewBox(bool prepare)
{
   FindNewBox(x, y, z);

   minv = z[0];
   maxv = z[1];

   FixValueRange();

   z[0] = minv;
   z[1] = maxv;

   SetNewScalingFromBox(); // UpdateBoundingBox minus PrepareAxes
   UpdateValueRange(prepare);
}

void VisualizationSceneSolution::FindNewValueRange(bool prepare)
{
   double rx[2], ry[2], rv[2];

   FindNewBox(rx, ry, rv);
   minv = rv[0];
   maxv = rv[1];

   FixValueRange();

   UpdateValueRange(prepare);
}

void VisualizationSceneSolution::FindMeshBox(bool prepare)
{
   double rv[2];

   FindNewBox(x, y, rv);

   UpdateBoundingBox(); // SetNewScalingFromBox plus PrepareAxes
}

void VisualizationSceneSolution::ToggleLogscale(bool print)
{
   if (logscale || LogscaleRange())
   {
      // we do not change 'MySetColorLogscale' here. It is set to 0 in
      // Prepare() since we apply logarithmic scaling to the values.
      // In PrepareVectorField() we set 'MySetColorLogscale' to 'logscale'.
      logscale = !logscale;
      SetLogA();
      SetLevelLines(minv, maxv, nl);
      EventUpdateColors(); // Prepare() [+ PrepareVectorField() for vectors]
      PrepareLines();
      PrepareLevelCurves();
      PrepareBoundary();
      PrepareCP();
      if (print)
      {
         PrintLogscale(false);
      }
   }
   else if (print)
   {
      PrintLogscale(true);
   }
}

<<<<<<< HEAD
void DrawNumberedMarker(gl3::GlDrawable& buff, const double x[3], double dx, int n)
=======
void VisualizationSceneSolution::EventUpdateColors()
{
   Prepare();
   PrepareOrderingCurve();
}

void VisualizationSceneSolution::EventUpdateBackground()
{
   PrepareNumbering();
}

void DrawNumberedMarker(const double x[3], double dx, int n)
>>>>>>> 6b53130e
{
    gl3::GlBuilder bld = buff.createBuilder();
    bld.glBegin(GL_LINES);
    // glColor4d(0, 0, 0, 0);
    bld.glVertex3d(x[0]-dx, x[1]-dx, x[2]);
    bld.glVertex3d(x[0]+dx, x[1]+dx, x[2]);
    bld.glVertex3d(x[0]+dx, x[1]-dx, x[2]);
    bld.glVertex3d(x[0]-dx, x[1]+dx, x[2]);
    bld.glEnd();

    buff.addText(x[0], x[1], x[2], std::to_string(n));
}

void DrawTriangle(gl3::GlDrawable& buff,
                  const double (&pts)[4][3], const double (&cv)[4],
                  const double minv, const double maxv)
{
   double nor[3];
   if (Compute3DUnitNormal(pts[0], pts[1], pts[2], nor))
   {
      return;
   }

   std::array<float, 2> texcoord[3];
   std::array<float, 3> fpts[3];
   std::array<float, 3> fnorm = {(float) nor[0], (float) nor[1], (float) nor[2]};

   for (int i = 0; i < 3; i++) {

      texcoord[i] = { static_cast<float>(GetColorCoord(cv[i], minv, maxv)), 1.0 };
      fpts[i] = {(float) pts[i][0], (float) pts[i][1], (float) pts[i][2]};
   }
   buff.addTriangle<gl3::VertexNormTex>(
      {fpts[0], fnorm, texcoord[0]},
      {fpts[1], fnorm, texcoord[1]},
      {fpts[2], fnorm, texcoord[2]});
}

void DrawQuad(gl3::GlDrawable& buff,
              const double (&pts)[4][3], const double (&cv)[4],
              const double minv, const double maxv)
{
   double nor[3];
   if (Compute3DUnitNormal(pts[0], pts[1], pts[2], nor))
   {
      return;
   }

   std::array<float, 2> texcoord[4];
   std::array<float, 3> fpts[4];
   std::array<float, 3> fnorm = {(float) nor[0], (float) nor[1], (float) nor[2]};

   for (int i = 0; i < 4; i++) {
      texcoord[i] = { static_cast<float>(GetColorCoord(cv[i], minv, maxv)), 1.0 };
      fpts[i] = {(float) pts[i][0], (float) pts[i][1], (float) pts[i][2]};
   }
   buff.addQuad<gl3::VertexNormTex>(
      {fpts[0], fnorm, texcoord[0]},
      {fpts[1], fnorm, texcoord[1]},
      {fpts[2], fnorm, texcoord[2]},
      {fpts[3], fnorm, texcoord[3]});
}

void RemoveFPErrors(const DenseMatrix &pts, Vector &vals, DenseMatrix &normals,
                    const int n, const Array<int> &ind, Array<int> &f_ind)
{
   int o = 0;

   f_ind.SetSize(ind.Size());
   for (int i = 0; i < ind.Size(); i += n)
   {
      bool good = true;
      for (int j = 0; j < n; j++)
      {
         f_ind[o+j] = ind[i+j];

         if (!isfinite(pts(0, ind[i+j])) || !isfinite(pts(1, ind[i+j])) ||
             !isfinite(pts(2, ind[i+j])) || !isfinite(vals(ind[i+j])))
            // check normals?
         {
            good = false;
            break;
         }
      }
      if (good)
      {
         o += n;
      }
   }
   f_ind.SetSize(o);
}

void DrawPatch(gl3::GlDrawable& drawable, const DenseMatrix &pts, Vector &vals, DenseMatrix &normals,
               const int n, const Array<int> &ind, const double minv,
               const double maxv, const int normals_opt)
{
   gl3::GlBuilder poly = drawable.createBuilder();
   double na[3];

   if (normals_opt == 1 || normals_opt == -2)
   {
      normals.SetSize(3, pts.Width());
      normals = 0.;
      for (int i = 0; i < ind.Size(); i += n)
      {
         int j;
         if (n == 3)
            j = Compute3DUnitNormal(&pts(0, ind[i]), &pts(0, ind[i+1]),
                                    &pts(0, ind[i+2]), na);
         else
            j = Compute3DUnitNormal(&pts(0, ind[i]), &pts(0, ind[i+1]),
                                    &pts(0, ind[i+2]), &pts(0, ind[i+3]), na);
         if (j == 0)
            for ( ; j < n; j++)
               for (int k = 0; k < 3; k++)
               {
                  normals(k, ind[i+j]) += na[k];
               }
      }
   }

   if (normals_opt != 0 && normals_opt != -1)
   {
      std::vector<gl3::VertexNormTex> vertices;
      std::vector<int> indices;
      vertices.reserve(pts.Size());
      indices.reserve(ind.Size());
      for (int i = 0; i < pts.Width(); i++)
      {
         vertices.emplace_back(
            gl3::VertexNormTex{
               {(float) pts(0, i), (float) pts(1, i), (float) pts(2, i)},
               {(float) normals(0, i), (float) normals(1, i), (float) normals(2, i)},
               {(float) GetColorCoord(vals(i), minv, maxv), 1.0 }
            });
      }
      if (normals_opt > 0)
      {
         for (int i = 0; i < ind.Size(); i++)
         {
            indices.emplace_back(ind[i]);
         }
      }
      else
      {
         for (int i = ind.Size()-1; i >= 0; i--)
         {
            indices.emplace_back(ind[i]);
         }
      }
      if (n == 3)
      {
         drawable.addTriangleIndexed(vertices, indices);
      }
      else
      {
         drawable.addQuadIndexed(vertices, indices);
      }
   }
   else
   {
      if (n == 3)
      {
         poly.glBegin(GL_TRIANGLES);
      }
      else
      {
         poly.glBegin(GL_QUADS);
      }
      for (int i = 0; i < ind.Size(); i += n)
      {
         int j;
         if (n == 3)
            j = Compute3DUnitNormal(&pts(0, ind[i]), &pts(0, ind[i+1]),
                                    &pts(0, ind[i+2]), na);
         else
            j = Compute3DUnitNormal(&pts(0, ind[i]), &pts(0, ind[i+1]),
                                    &pts(0, ind[i+2]), &pts(0, ind[i+3]), na);
         if (j == 0)
         {
            if (normals_opt == 0)
            {
               poly.glNormal3dv(na);
               for ( ; j < n; j++)
               {
                  MySetColor(poly, vals(ind[i+j]), minv, maxv);
                  poly.glVertex3dv(&pts(0, ind[i+j]));
               }
            }
            else
            {
               poly.glNormal3d(-na[0], -na[1], -na[2]);
               for (j = n-1; j >= 0; j--)
               {
                  MySetColor(poly, vals(ind[i+j]), minv, maxv);
                  poly.glVertex3dv(&pts(0, ind[i+j]));
               }
            }
         }
      }
      poly.glEnd();
   }
}



void VisualizationSceneSolution::PrepareWithNormals()
{
   disp_buf.clear();
   gl3::GlBuilder poly = disp_buf.createBuilder();
   Array<int> vertices;
   double *vtx, *nor, val, s;

   for (int i = 0; i < mesh->GetNE(); i++)
   {
      if (!el_attr_to_show[mesh->GetAttribute(i)-1]) { continue; }

      mesh->GetElementVertices(i, vertices);
      GLenum shape;
      if (vertices.Size() == 3)
      {
         shape = GL_TRIANGLES;
      }
      else
      {
         shape = GL_QUADS;
      }
      poly.glBegin(shape);
      for (int j = 0; j < vertices.Size(); j++)
      {
         vtx = mesh->GetVertex(vertices[j]);
         nor = &(*v_normals)(3*vertices[j]);
         val = (*sol)(vertices[j]);
         if (logscale && val >= minv && val <= maxv)
         {
            s = log_a/val;
            val = _LogVal_(val);
            poly.glNormal3d(s*nor[0], s*nor[1], nor[2]);
         }
         else
         {
            poly.glNormal3dv(nor);
         }
         MySetColor(poly, val, minv, maxv);
         poly.glVertex3d(vtx[0], vtx[1], val);
      }
      poly.glEnd();
   }
   updated_bufs.emplace_back(&disp_buf);
}

void VisualizationSceneSolution::PrepareFlat()
{
   int i, j;
   disp_buf.clear();
   int ne = mesh -> GetNE();
   DenseMatrix pointmat;
   Array<int> vertices;
   double pts[4][3], col[4];

   for (i = 0; i < ne; i++)
   {
      if (!el_attr_to_show[mesh->GetAttribute(i)-1]) { continue; }

      mesh->GetPointMatrix (i, pointmat);
      mesh->GetElementVertices (i, vertices);

      for (j = 0; j < pointmat.Width(); j++)
      {
         pts[j][0] = pointmat(0, j);
         pts[j][1] = pointmat(1, j);
         pts[j][2] = col[j] = LogVal((*sol)(vertices[j]));
      }
      if (j == 3)
      {
         DrawTriangle(disp_buf, pts, col, minv, maxv);
      }
      else
      {
         DrawQuad(disp_buf, pts, col, minv, maxv);
      }
   }
   updated_bufs.emplace_back(&disp_buf);
}

// determines how quads and their level lines are drawn
// when using subdivision:
// 0 - draw a quad
// 1 - draw 2 triangles (split using the '0-2' diagonal)
// 2 - draw 4 triangles (split using both diagonals)
const int split_quads = 1;

void VisualizationSceneSolution::PrepareFlat2()
{
   int i, j, k;
   disp_buf.clear();
   int ne = mesh -> GetNE();
   DenseMatrix pointmat, pts3d, normals;
   Vector values;
   RefinedGeometry *RefG;
   Array<int> fRG;

   for (i = 0; i < ne; i++)
   {
      if (!el_attr_to_show[mesh->GetAttribute(i)-1]) { continue; }

      RefG = GLVisGeometryRefiner.Refine(mesh->GetElementBaseGeometry(i),
                                         TimesToRefine, EdgeRefineFactor);
      j = GetRefinedValuesAndNormals(i, RefG->RefPts, values, pointmat,
                                     normals);
      Array<int> &RG = RefG->RefGeoms;
      int sides = mesh->GetElement(i)->GetNVertices();

#if 1
      pts3d.SetSize(3, pointmat.Width());
      for (k = 0; k < pointmat.Width(); k++)
      {
         pts3d(0, k) = pointmat(0, k);
         pts3d(1, k) = pointmat(1, k);
         pts3d(2, k) = values(k);
      }
      j = (j != 0) ? 2 : 0;
      RemoveFPErrors(pts3d, values, normals, sides, RG, fRG);
      DrawPatch(disp_buf, pts3d, values, normals, sides, fRG, minv, maxv, j);
#else
      for (k = 0; k < RG.Size()/sides; k++)
      {
         int *ind = &RG[sides*k];
         if (split_quads == 0 || sides == 3)
         {
            for (j = 0; j < sides; j++)
            {
               pts[j][0] = pointmat(0, ind[j]);
               pts[j][1] = pointmat(1, ind[j]);
               pts[j][2] = col[j] = values(ind[j]);
            }
            if (sides == 3)
            {
               DrawTriangle(pts, col, minv, maxv);
            }
            else
            {
               DrawQuad(pts, col, minv, maxv);
            }
         }
         else if (split_quads == 1)
         {
            // draw 2 triangles for each quad
            // (split with the 0-2 diagonal)
            const int vt[2][3] = {{ 0, 1, 2 }, { 2, 3, 0 }};
            for (int it = 0; it < 2; it++)
            {
               for (j = 0; j < 3; j++)
               {
                  pts[j][0] = pointmat(0, ind[vt[it][j]]);
                  pts[j][1] = pointmat(1, ind[vt[it][j]]);
                  pts[j][2] = col[j] = values(ind[vt[it][j]]);
               }
               DrawTriangle(pts, col, minv, maxv);
            }
         }
         else
         {
            // draw 4 triangles for each quad
            // (split with both diagonals)
            pts[2][0] = pts[2][1] = pts[2][2] = 0.0;
            for (j = 0; j < 4; j++)
            {
               pts[2][0] += pointmat(0, ind[j]);
               pts[2][1] += pointmat(1, ind[j]);
               pts[2][2] += values(ind[j]);
            }
            pts[2][0] *= 0.25;
            pts[2][1] *= 0.25;
            pts[2][2] *= 0.25;
            col[2] = pts[2][2];
            for (j = 0; j < 4; j++)
            {
               pts[0][0] = pointmat(0, ind[j]);
               pts[0][1] = pointmat(1, ind[j]);
               pts[0][2] = col[0] = values(ind[j]);
               int l = (j+1)%4;
               pts[1][0] = pointmat(0, ind[l]);
               pts[1][1] = pointmat(1, ind[l]);
               pts[1][2] = col[1] = values(ind[l]);
               DrawTriangle(pts, col, minv, maxv);
            }
         }
      }
#endif
   }
   updated_bufs.emplace_back(&disp_buf);
}

void VisualizationSceneSolution::Prepare()
{
   MySetColorLogscale = 0;

   switch (shading)
   {
      case 0:
         PrepareFlat();
         return;
      case 2:
         PrepareFlat2();
         return;
      default:
         if (v_normals)
         {
            PrepareWithNormals();
            return;
         }
         break;
   }

   int i, j;

   disp_buf.clear();
   gl3::GlBuilder poly = disp_buf.createBuilder();
   int ne = mesh -> GetNE();
   int nv = mesh -> GetNV();
   DenseMatrix pointmat;
   Array<int> vertices;
   double p[4][3], nor[3];

   Vector nx(nv);
   Vector ny(nv);
   Vector nz(nv);

   for (int d = 0; d < mesh -> attributes.Size(); d++)
   {

      if (!el_attr_to_show[mesh -> attributes[d]-1]) { continue; }

      nx = 0.;
      ny = 0.;
      nz = 0.;

      for (i = 0; i < ne; i++)
         if (mesh -> GetAttribute(i) == mesh -> attributes[d])
         {
            mesh->GetPointMatrix (i, pointmat);
            mesh->GetElementVertices (i, vertices);

            for (j = 0; j < pointmat.Size(); j++)
            {
               p[j][0] = pointmat(0, j);
               p[j][1] = pointmat(1, j);
               p[j][2] = LogVal((*sol)(vertices[j]));
            }

            if (pointmat.Width() == 3)
            {
               j = Compute3DUnitNormal(p[0], p[1], p[2], nor);
            }
            else
            {
               j = Compute3DUnitNormal(p[0], p[1], p[2], p[3], nor);
            }

            if (j == 0)
               for (j = 0; j < pointmat.Size(); j++)
               {
                  nx(vertices[j]) += nor[0];
                  ny(vertices[j]) += nor[1];
                  nz(vertices[j]) += nor[2];
               }
         }

      for (i = 0; i < ne; i++)
      {
         if (mesh -> GetAttribute(i) == mesh -> attributes[d])
         {
            GLenum shape = GL_NONE;
            switch (mesh->GetElementType(i))
            {
               case Element::TRIANGLE:
                  shape = GL_TRIANGLES;
                  break;
               case Element::QUADRILATERAL:
                  shape = GL_QUADS;
                  break;
               default:
                  MFEM_ABORT("Invalid 2D element type");
                  break;
            }
            poly.glBegin(shape);
            mesh->GetPointMatrix (i, pointmat);
            mesh->GetElementVertices (i, vertices);

            for (j = 0; j < pointmat.Size(); j++)
            {
               double z = LogVal((*sol)(vertices[j]));
               MySetColor(poly, z, minv, maxv);
               poly.glNormal3d(nx(vertices[j]), ny(vertices[j]), nz(vertices[j]));
               poly.glVertex3d(pointmat(0, j), pointmat(1, j), z);
            }
            poly.glEnd();
         }
      }
   }
   updated_bufs.emplace_back(&disp_buf);
}

void VisualizationSceneSolution::PrepareLevelCurves()
{
   if (shading == 2)
   {
      PrepareLevelCurves2();
      return;
   }

   static int vt[4] = { 0, 1, 2, 3 };
   Array<int> RG(vt, 4), vertices;
   Vector values;
   DenseMatrix pointmat;

   lcurve_buf.clear();
   gl3::GlBuilder build = lcurve_buf.createBuilder();
   for (int i = 0; i < mesh->GetNE(); i++)
   {
      mesh->GetElementVertices(i, vertices);
      mesh->GetPointMatrix(i, pointmat);
      sol->GetSubVector(vertices, values);
      if (logscale)
         for (int j = 0; j < vertices.Size(); j++)
         {
            values(j) = _LogVal(values(j));
         }
      RG.SetSize(vertices.Size());
      DrawLevelCurves(build, RG, pointmat, values, vertices.Size(), level);
   }
   updated_bufs.emplace_back(&lcurve_buf);
}

void VisualizationSceneSolution::DrawLevelCurves(
   gl3::GlBuilder& builder, Array<int> &RG, DenseMatrix &pointmat, Vector &values,
   int sides, Array<double> &lvl, int flat)
{
   double point[4][4];
   // double zc = 0.5*(z[0]+z[1]);
   double zc = z[1];

   for (int k = 0; k < RG.Size()/sides; k++)
   {
      if (split_quads == 0 || sides == 3)
      {
         for (int j = 0; j < sides; j++)
         {
            int vv = RG[sides*k+j];
            point[j][0] = pointmat(0, vv);
            point[j][1] = pointmat(1, vv);
            point[j][3] = values(vv);
            point[j][2] = (flat) ? zc : point[j][3];
         }
         DrawPolygonLevelLines(builder, point[0], sides, lvl, logscale);
      }
      else if (split_quads == 1)
      {
         // split the quad into 2 triangles
         // (with the 0-2 diagonal)
         int *ind = &RG[sides*k];
         const int vt[2][3] = {{ 0, 1, 2 }, { 2, 3, 0 }};
         for (int it = 0; it < 2; it++)
         {
            for (int j = 0; j < 3; j++)
            {
               point[j][0] = pointmat(0, ind[vt[it][j]]);
               point[j][1] = pointmat(1, ind[vt[it][j]]);
               point[j][3] = values(ind[vt[it][j]]);
               point[j][2] = (flat) ? zc : point[j][3];
            }
            DrawPolygonLevelLines(builder, point[0], 3, lvl, logscale);
         }
      }
      else
      {
         // split the quad into 4 triangles
         // (with the two diagonals)
         int *ind = &RG[sides*k];
         point[2][0] = point[2][1] = point[2][2] = 0.0;
         for (int j = 0; j < 4; j++)
         {
            point[2][0] += pointmat(0, ind[j]);
            point[2][1] += pointmat(1, ind[j]);
            point[2][2] += values(ind[j]);
         }
         point[2][0] *= 0.25;
         point[2][1] *= 0.25;
         point[2][2] *= 0.25;
         point[2][3] = point[2][2];
         if (flat)
         {
            point[2][2] = zc;
         }

         for (int j = 0; j < 4; j++)
         {
            point[0][0] = pointmat(0, ind[j]);
            point[0][1] = pointmat(1, ind[j]);
            point[0][3] = values(ind[j]);
            point[0][2] = (flat) ? zc : point[0][3];
            int l = (j+1)%4;
            point[1][0] = pointmat(0, ind[l]);
            point[1][1] = pointmat(1, ind[l]);
            point[1][3] = values(ind[l]);
            point[1][2] = (flat) ? zc : point[1][3];

            DrawPolygonLevelLines(builder, point[0], 3, lvl, logscale);
         }
      }
   }
}

void VisualizationSceneSolution::PrepareLevelCurves2()
{
   int i, ne = mesh -> GetNE();
   Vector values;
   DenseMatrix pointmat;
   RefinedGeometry *RefG;

   lcurve_buf.clear();
   gl3::GlBuilder build = lcurve_buf.createBuilder();
   for (i = 0; i < ne; i++)
   {
      RefG = GLVisGeometryRefiner.Refine(mesh->GetElementBaseGeometry(i),
                                         TimesToRefine, EdgeRefineFactor);
      GetRefinedValues (i, RefG->RefPts, values, pointmat);
      Array<int> &RG = RefG->RefGeoms;
      int sides = mesh->GetElement(i)->GetNVertices();

      DrawLevelCurves(build, RG, pointmat, values, sides, level);
   }
   updated_bufs.emplace_back(&lcurve_buf);
}

void VisualizationSceneSolution::PrepareLines()
{
   if (shading == 2)
   {
      // PrepareLines2();
      PrepareLines3();
      return;
   }

   int i, j, ne = mesh -> GetNE();
   DenseMatrix pointmat;
   Array<int> vertices;

   line_buf.clear();
   gl3::GlBuilder lb = line_buf.createBuilder();

   for (i = 0; i < ne; i++)
   {
      if (!el_attr_to_show[mesh->GetAttribute(i)-1]) { continue; }

      lb.glBegin(GL_LINE_LOOP);
      mesh->GetPointMatrix (i, pointmat);
      mesh->GetElementVertices (i, vertices);

      for (j = 0; j < pointmat.Size(); j++)
         lb.glVertex3d(pointmat(0, j), pointmat(1, j),
                    LogVal((*sol)(vertices[j])));
      lb.glEnd();
   }

   updated_bufs.emplace_back(&line_buf);
}

double VisualizationSceneSolution::GetElementLengthScale(int k)
{
   DenseMatrix pointmat;
   Array<int> vertices;

   mesh->GetPointMatrix(k, pointmat);
   mesh->GetElementVertices(k, vertices);

   // Get length scale for x mark
   double xmax = -numeric_limits<double>::infinity();
   double ymax = -numeric_limits<double>::infinity();
   double xmin = numeric_limits<double>::infinity();
   double ymin = numeric_limits<double>::infinity();

   int nv = vertices.Size();
   for (int j = 0; j < nv; j++)
   {
      double x = pointmat(0,j);
      double y = pointmat(1,j);
      if (x > xmax) { xmax = x; }
      if (x < xmin) { xmin = x; }
      if (y > ymax) { ymax = y; }
      if (y < ymin) { ymin = y; }
   }
   double dx = xmax-xmin;
   double dy = ymax-ymin;
   double ds = std::min<double>(dx,dy);

   return ds;
}

void VisualizationSceneSolution::PrepareElementNumbering()
{
   int ne = mesh -> GetNE();

   if (ne > MAX_RENDER_NUMBERING)
   {
      cout << "Element numbering disabled when #elements > "
           << MAX_RENDER_NUMBERING << endl;
      cout << "Rendering the text would be very slow." << endl;
      return;
   }

   if (2 == shading)
   {
      PrepareElementNumbering2();
   }
   else
   {
      PrepareElementNumbering1();
   }
}

void VisualizationSceneSolution::PrepareElementNumbering1()
{
   e_nums_buf.clear();

   DenseMatrix pointmat;
   Array<int> vertices;

   int ne = mesh->GetNE();
   for (int k = 0; k < ne; k++)
   {
      mesh->GetPointMatrix (k, pointmat);
      mesh->GetElementVertices (k, vertices);
      int nv = vertices.Size();

      ShrinkPoints(pointmat, k, 0, 0);

      double xs = 0.0;
      double ys = 0.0;
      double us = 0.0;
      for (int j = 0; j < nv; j++)
      {
         xs += pointmat(0,j);
         ys += pointmat(1,j);
         us += LogVal((*sol)(vertices[j]));
      }
      xs /= nv;
      ys /= nv;
      us /= nv;

      double ds = GetElementLengthScale(k);
      double dx = 0.05*ds;

      double xx[3] = {xs,ys,us};
      DrawNumberedMarker(e_nums_buf,xx,dx,k);
   }

   updated_bufs.emplace_back(&e_nums_buf);
}

void VisualizationSceneSolution::PrepareElementNumbering2()
{
   IntegrationRule center_ir(1);
   DenseMatrix pointmat;
   Vector values;

   e_nums_buf.clear();

   int ne = mesh->GetNE();
   for (int i = 0; i < ne; i++)
   {
      if (!el_attr_to_show[mesh->GetAttribute(i)-1]) { continue; }

      center_ir.IntPoint(0) =
         Geometries.GetCenter(mesh->GetElementBaseGeometry(i));
      GetRefinedValues (i, center_ir, values, pointmat);

      double xc = pointmat(0,0);
      double yc = pointmat(1,0);
      double uc = values(0);

      double ds = GetElementLengthScale(i);
      double dx = 0.05*ds;

      double xx[3] = {xc,yc,uc};
      DrawNumberedMarker(e_nums_buf,xx,dx,i);
   }

   updated_bufs.emplace_back(&e_nums_buf);
}

void VisualizationSceneSolution::PrepareVertexNumbering()
{
   int nv = mesh->GetNV();

   if (nv > MAX_RENDER_NUMBERING)
   {
      cout << "Vertex numbering disabled when #vertices > "
           << MAX_RENDER_NUMBERING << endl;
      cout << "Rendering the text would be very slow." << endl;
      return;
   }

   if (2 == shading)
   {
      PrepareVertexNumbering2();
   }
   else
   {
      PrepareVertexNumbering1();
   }
}

void VisualizationSceneSolution::PrepareVertexNumbering1()
{
   v_nums_buf.clear();

   DenseMatrix pointmat;
   Array<int> vertices;

   // Draw the vertices for each element.  This is redundant, except
   // when the elements or domains are shrunk.

   const int ne = mesh->GetNE();
   for (int k = 0; k < ne; k++)
   {
      mesh->GetPointMatrix (k, pointmat);
      mesh->GetElementVertices (k, vertices);
      int nv = vertices.Size();

      ShrinkPoints(pointmat, k, 0, 0);

      double ds = GetElementLengthScale(k);
      double xs = 0.05*ds;

      for (int j = 0; j < nv; j++)
      {
         double x = pointmat(0,j);
         double y = pointmat(1,j);
         double u = LogVal((*sol)(vertices[j]));

         double xx[3] = {x,y,u};
         DrawNumberedMarker(v_nums_buf,xx,xs,vertices[j]);
      }
   }

   updated_bufs.emplace_back(&v_nums_buf);
}

void VisualizationSceneSolution::PrepareVertexNumbering2()
{
   DenseMatrix pointmat;
   Vector values;
   Array<int> vertices;

   v_nums_buf.clear();

   const int ne = mesh->GetNE();
   for (int i = 0; i < ne; i++)
   {
      if (!el_attr_to_show[mesh->GetAttribute(i)-1]) { continue; }

      mesh->GetElementVertices (i, vertices);

      const IntegrationRule &vert_ir =
         *Geometries.GetVertices(mesh->GetElementBaseGeometry(i));

      GetRefinedValues (i, vert_ir, values, pointmat);

      double ds = GetElementLengthScale(i);
      double xs = 0.05*ds;

      for (int j = 0; j < values.Size(); j++)
      {
         double xv = pointmat(0, j);
         double yv = pointmat(1, j);

         double u = values[j];

         double xx[3] = {xv,yv,u};
         DrawNumberedMarker(v_nums_buf,xx,xs,vertices[j]);
      }
   }

   updated_bufs.emplace_back(&v_nums_buf);
}

void VisualizationSceneSolution::PrepareOrderingCurve()
{
   bool color = draworder < 3;
   PrepareOrderingCurve1(order_list, true, color);
   PrepareOrderingCurve1(order_list_noarrow, false, color);
}

void VisualizationSceneSolution::PrepareOrderingCurve1(int list, bool arrows,
                                                       bool color)
{
   glNewList(list, GL_COMPILE);

   DenseMatrix pointmat;
   Array<int> vertices;

   DenseMatrix pointmat1;
   Array<int> vertices1;

   int ne = mesh->GetNE();
   for (int k = 0; k < ne-1; k++)
   {
      mesh->GetPointMatrix (k, pointmat);
      mesh->GetElementVertices (k, vertices);
      mesh->GetPointMatrix (k+1, pointmat1);
      mesh->GetElementVertices (k+1, vertices1);
      int nv = vertices.Size();
      int nv1 = vertices1.Size();

      ShrinkPoints(pointmat, k, 0, 0);
      ShrinkPoints(pointmat1, k+1, 0, 0);

      double xs = 0.0;
      double ys = 0.0;
      double us = 0.0;
      for (int j = 0; j < nv; j++)
      {
         xs += pointmat(0,j);
         ys += pointmat(1,j);
         us += maxv + double(k)/ne*(maxv-minv);
      }
      xs /= nv;
      ys /= nv;
      us /= nv;

      double xs1 = 0.0;
      double ys1 = 0.0;
      double us1 = 0.0;
      for (int j = 0; j < nv1; j++)
      {
         xs1 += pointmat1(0,j);
         ys1 += pointmat1(1,j);
         us1 += maxv + double(k+1)/ne*(maxv-minv);
      }
      xs1 /= nv1;
      ys1 /= nv1;
      us1 /= nv1;

      double dx = xs1-xs;
      double dy = ys1-ys;
      double du = us1-us;
      double ds = sqrt(dx*dx+dy*dy+du*du);

      if (color)
      {
         double cval = minv+double(k)/ne*(maxv-minv);
         MySetColor(cval, minv, maxv);
      }

      if (arrows)
      {
         Arrow3(xs,ys,us,
                dx,dy,du,
                ds,0.05);
      }
      else
      {
         Arrow3(xs,ys,us,
                dx,dy,du,
                ds,0.0);
      }
   }

   glEndList();
}

void VisualizationSceneSolution::PrepareNumbering()
{
   PrepareElementNumbering();
   PrepareVertexNumbering();
}

void VisualizationSceneSolution::PrepareLines2()
{
   int i, j, k, ne = mesh -> GetNE();
   Vector values;
   DenseMatrix pointmat;
   RefinedGeometry *RefG;

   line_buf.clear();
   gl3::GlBuilder lb = line_buf.createBuilder();

   for (i = 0; i < ne; i++)
   {
      if (!el_attr_to_show[mesh->GetAttribute(i)-1]) { continue; }

      RefG = GLVisGeometryRefiner.Refine(mesh->GetElementBaseGeometry(i),
                                         TimesToRefine, EdgeRefineFactor);
      GetRefinedValues (i, RefG->RefPts, values, pointmat);
      Array<int> &RG = RefG->RefGeoms;
      int sides = mesh->GetElement(i)->GetNVertices();

      for (k = 0; k < RG.Size()/sides; k++)
      {
         lb.glBegin(GL_LINE_LOOP);

         for (j = 0; j < sides; j++)
            lb.glVertex3d(pointmat(0, RG[sides*k+j]),
                       pointmat(1, RG[sides*k+j]),
                       values(RG[sides*k+j]));
         lb.glEnd();
      }
   }

   updated_bufs.emplace_back(&line_buf);
}

void VisualizationSceneSolution::PrepareLines3()
{
   int i, k, ne = mesh -> GetNE();
   Vector values;
   DenseMatrix pointmat;
   RefinedGeometry *RefG;

   line_buf.clear();
   gl3::GlBuilder lb = line_buf.createBuilder();

   for (i = 0; i < ne; i++)
   {
      if (!el_attr_to_show[mesh->GetAttribute(i)-1]) { continue; }
      RefG = GLVisGeometryRefiner.Refine(mesh->GetElementBaseGeometry(i),
                                         TimesToRefine, EdgeRefineFactor);
      GetRefinedValues (i, RefG->RefPts, values, pointmat);
      Array<int> &RE = RefG->RefEdges;

      lb.glBegin (GL_LINES);
      for (k = 0; k < RE.Size()/2; k++)
      {
         lb.glVertex3d (pointmat(0, RE[2*k]),
                     pointmat(1, RE[2*k]),
                     values(RE[2*k]));
         lb.glVertex3d (pointmat(0, RE[2*k+1]),
                     pointmat(1, RE[2*k+1]),
                     values(RE[2*k+1]));
      }
      lb.glEnd();
   }

   updated_bufs.emplace_back(&line_buf);
}

void VisualizationSceneSolution::UpdateValueRange(bool prepare)
{
   bool had_logscale = logscale;
   logscale = logscale && LogscaleRange();
   SetLogA();
   SetLevelLines(minv, maxv, nl);
   // preserve the current box z-size
   zscale *= (z[1]-z[0])/(maxv-minv);
   z[0] = minv;
   z[1] = maxv;
   PrepareAxes();
   if (prepare)
   {
      UpdateLevelLines();
      EventUpdateColors();
      if (had_logscale)
      {
         PrepareLines();
         PrepareBoundary();
         PrepareCP();
      }
   }
}

void VisualizationSceneSolution::PrepareBoundary()
{
   int i, j, ne = mesh->GetNBE();
   Array<int> vertices;
   DenseMatrix pointmat;

   bdr_buf.clear();
   gl3::GlBuilder bl = bdr_buf.createBuilder();
   if (shading != 2)
   {
      bl.glBegin(GL_LINES);
      for (i = 0; i < ne; i++)
      {
         if (!bdr_el_attr_to_show[mesh->GetBdrAttribute(i)-1]) { continue; }
         mesh->GetBdrElementVertices(i, vertices);
         mesh->GetBdrPointMatrix(i, pointmat);
         for (j = 0; j < pointmat.Size(); j++)
            bl.glVertex3d(pointmat(0, j), pointmat(1, j),
                       LogVal((*sol)(vertices[j])));
      }
      bl.glEnd();
   }
   else // shading == 2
   {
      int en;
      FaceElementTransformations *T;
      RefinedGeometry *RefG =
         GLVisGeometryRefiner.Refine(Geometry::SEGMENT, TimesToRefine,
                                     EdgeRefineFactor);
      IntegrationRule &ir = RefG->RefPts;
      IntegrationRule eir(ir.GetNPoints());
      Vector vals;
      double shr = shrink;
      shrink = 1.0;

      for (i = 0; i < ne; i++)
      {
         if (!bdr_el_attr_to_show[mesh->GetBdrAttribute(i)-1]) { continue; }
         en = mesh->GetBdrElementEdgeIndex(i);
         T = mesh->GetFaceElementTransformations(en, 4);
         T->Loc1.Transform(ir, eir);
         GetRefinedValues(T->Elem1No, eir, vals, pointmat);
         bl.glBegin(GL_LINE_STRIP);
         for (j = 0; j < vals.Size(); j++)
         {
            bl.glVertex3d(pointmat(0, j), pointmat(1, j), vals(j));
         }
         bl.glEnd();

         if (T->Elem2No >= 0)
         {
            T = mesh->GetFaceElementTransformations(en, 8);
            T->Loc2.Transform(ir, eir);
            GetRefinedValues(T->Elem2No, eir, vals, pointmat);
            bl.glBegin(GL_LINE_STRIP);
            for (j = 0; j < vals.Size(); j++)
            {
               bl.glVertex3d(pointmat(0, j), pointmat(1, j), vals(j));
            }
            bl.glEnd();
         }
      }
      shrink = shr;
   }

   updated_bufs.emplace_back(&bdr_buf);
}

void VisualizationSceneSolution::PrepareCP()
{
   Vector values;
   DenseMatrix pointmat;
   Array<int> ind;

   if (draw_cp == 0)
   {
      return;
   }

   cp_buf.clear();
   gl3::GlBuilder bld = cp_buf.createBuilder();
   bld.glBegin(GL_LINES);

   if (shading != 2)
   {
      Array<int> vertices;

      for (int i = 0; i < mesh->GetNE(); i++)
      {
         mesh->GetPointMatrix(i, pointmat);
         int n = 0;
         for (int j = 0; j < pointmat.Width(); j++)
         {
            const double s =
               CuttingPlane->Transform(pointmat(0, j),
                                       pointmat(1, j), 0.0);
            if (s >= 0.0)
            {
               n++;
            }
         }
         if (n == 0 || n == pointmat.Width())
         {
            continue;
         }

         mesh->GetElementVertices(i, vertices);
         values.SetSize(vertices.Size());
         ind.SetSize(vertices.Size());
         for (int j = 0; j < values.Size(); j++)
         {
            values(j) = LogVal((*sol)(vertices[j]));
            ind[j] = j;
         }

         DrawCPLine(bld, pointmat, values, ind);
      }
   }
   else
   {
      RefinedGeometry *RefG;

      for (int i = 0; i < mesh->GetNE(); i++)
      {
         RefG = GLVisGeometryRefiner.Refine(mesh->GetElementBaseGeometry(i),
                                            TimesToRefine, EdgeRefineFactor);
         GetRefinedValues (i, RefG->RefPts, values, pointmat);
         Array<int> &RG = RefG->RefGeoms;
         int sides = mesh->GetElement(i)->GetNVertices();

         ind.SetSize(sides);
         for (int k = 0; k < RG.Size()/sides; k++)
         {
            for (int j = 0; j < sides; j++)
            {
               ind[j] = RG[k*sides+j];
            }

            int n = 0;
            for (int j = 0; j < sides; j++)
            {
               const double s =
                  CuttingPlane->Transform(pointmat(0, ind[j]),
                                          pointmat(1, ind[j]), 0.0);
               if (s >= 0.0)
               {
                  n++;
               }
            }
            if (n == 0 || n == sides)
            {
               continue;
            }

            DrawCPLine(bld, pointmat, values, ind);
         }
      }
   }

   bld.glEnd();
   updated_bufs.emplace_back(&cp_buf);
}

void VisualizationSceneSolution::DrawCPLine(
   gl3::GlBuilder& bld, DenseMatrix &pointmat, Vector &values, Array<int> &ind)
{
   int n, js, nv = ind.Size();
   double s, xs, ys;

   js = nv-1;
   xs = pointmat(0, ind[js]);
   ys = pointmat(1, ind[js]);
   s = CuttingPlane->Transform(xs, ys, 0.0);
   n = 0;
   for (int j = 0; j < nv; j++)
   {
      const double xt = pointmat(0, ind[j]);
      const double yt = pointmat(1, ind[j]);
      const double t = CuttingPlane->Transform(xt, yt, 0.0);
      if ((s >= 0.0 && t < 0.0) || (s < 0.0 && t >= 0.0))
      {
         double a = fabs(s) / (fabs(s) + fabs(t));

         bld.glVertex3d((1.-a) * xs + a * xt,
                    (1.-a) * ys + a * yt,
                    (1.-a) * values(ind[js]) + a * values(ind[j]));
         n++;
      }
      s = t;
      js = j;
      xs = xt;
      ys = yt;
   }
   if (n != 2 && n != 4)
   {
      cerr << "n = " << n << endl;
      mfem_error("VisualizationSceneSolution::DrawCPLine");
   }
}

gl3::SceneInfo VisualizationSceneSolution::GetSceneObjs()
{
<<<<<<< HEAD
=======
   glEnable(GL_DEPTH_TEST);

   Set_Background();
   glClear(GL_COLOR_BUFFER_BIT | GL_DEPTH_BUFFER_BIT);

   // model transformation
   ModelView();

   glPolygonOffset (1, 1);
   glEnable (GL_POLYGON_OFFSET_FILL);
   glPolygonMode (GL_FRONT_AND_BACK, GL_FILL);

   glDisable(GL_CLIP_PLANE0);
   glDisable(GL_LIGHTING);

#if 0
   // Testing: moved the drawing of the colorbar at the end. If there are no
   // undesired effects we can delete this disabled code. See also below.

   // draw colorbar
   if (colorbar)
   {
      if (drawmesh == 2)
      {
         DrawColorBar(minv,maxv,&level);
      }
      else
      {
         DrawColorBar(minv,maxv);
      }
   }
#endif

   if (draw_cp)
   {
      glClipPlane(GL_CLIP_PLANE0, CuttingPlane->Equation());
      glEnable(GL_CLIP_PLANE0);
   }

   Set_Material(); // color section
   if (light)
   {
      glEnable(GL_LIGHTING);
   }

   if (MatAlpha < 1.0)
   {
      Set_Transparency();
   }

   if (GetUseTexture())
   {
      glEnable (GL_TEXTURE_1D);
      glColor4d(1, 1, 1, 1); // default color
   }

   // draw elements
   if (drawelems)
   {
      glCallList(displlist);
   }

   // draw ordering -- color modes
   if (draworder == 1)
   {
      glCallList(order_list_noarrow);
   }
   else if (draworder == 2)
   {
      glCallList(order_list);
   }

   if (GetUseTexture())
   {
      glDisable (GL_TEXTURE_1D);
   }

   if (MatAlpha < 1.0)
   {
      Remove_Transparency();
   }

   if (light)
   {
      glDisable(GL_LIGHTING);
   }
   Set_Black_Material(); // everything below will be drawn in "black"

   // ruler may have mixture of polygons and lines
   if (draw_cp)
   {
      glDisable(GL_CLIP_PLANE0);
      DrawRuler(logscale);
      glCallList(cp_list);
      glEnable(GL_CLIP_PLANE0);
   }
   else
   {
      DrawRuler(logscale);
   }

   if (drawbdr)
   {
      glCallList(bdrlist);
   }

   // draw lines
   if (drawmesh == 1)
   {
      glCallList(linelist);
   }
   else if (drawmesh == 2)
   {
      glCallList(lcurvelist);
   }

   // draw numberings
   if (drawnums)
   {
      if (1 == drawnums)
      {
         glCallList(e_nums_list);
      }
      else if (2 == drawnums)
      {
         glCallList(v_nums_list);
      }
   }

   // draw ordering -- "black" modes
   if (draworder == 3)
   {
      glCallList(order_list_noarrow);
   }
   else if (draworder == 4)
   {
      glCallList(order_list);
   }

   if (draw_cp)
   {
      glDisable(GL_CLIP_PLANE0);
   }

   // draw axes
   if (drawaxes)
   {
      glCallList(axeslist);
      DrawCoordinateCross();
   }

#if 1
   // Testing: moved the drawing of the colorbar from the beginning. If there
   // are no undesired effects we can remove this comment and "#if 1". We can
   // also do the same in vector, 3D, and vector 3D modes.

   // draw colorbar
>>>>>>> 6b53130e
   if (colorbar)
   {
      // update color bar before we get the base class scene
      PrepareColorBar(minv, maxv, (drawmesh == 2) ? &level : nullptr );
   }
   gl3::SceneInfo scene = VisualizationSceneScalarData::GetSceneObjs();
   gl3::RenderParams params = GetMeshDrawParams();
   params.use_clip_plane = draw_cp;
   double* cp_eqn = CuttingPlane->Equation();
   params.clip_plane_eqn = {cp_eqn[0], cp_eqn[1], cp_eqn[2], cp_eqn[3]};
   params.contains_translucent = MatAlpha < 1.0;
   if (drawelems) {
      // draw elements
      scene.queue.emplace_back(params, &disp_buf);
   }
   params.mesh_material = VisualizationScene::BLK_MAT;
   params.static_color = GetLineColor();
   if (draw_cp) {
      //draw cutting plane
      params.use_clip_plane = false;
      scene.queue.emplace_back(params, &cp_buf);
      params.use_clip_plane = true;
   }
   if (drawbdr) {
      scene.queue.emplace_back(params, &bdr_buf);
   }
   //draw lines
   if (drawmesh == 1) {
      scene.queue.emplace_back(params, &line_buf);
   } else if (drawmesh == 2) {
      scene.queue.emplace_back(params, &lcurve_buf);
   }
   //draw numberings
   if (drawnums == 1) {
      scene.queue.emplace_back(params, &e_nums_buf);
   } else if (drawnums == 2) {
      scene.queue.emplace_back(params, &v_nums_buf);
   }
   return scene;
}<|MERGE_RESOLUTION|>--- conflicted
+++ resolved
@@ -492,16 +492,11 @@
       wnd->setOnKeyDown('n', KeyNPressed);
       wnd->setOnKeyDown('N', KeyNPressed);
 
-<<<<<<< HEAD
+      auxModKeyFunc (AUX_o, KeyOPressed);
+      auxModKeyFunc (AUX_O, KeyOPressed);
+
       wnd->setOnKeyDown('e', KeyEPressed);
       wnd->setOnKeyDown('E', KeyEPressed);
-=======
-      auxModKeyFunc (AUX_o, KeyOPressed);
-      auxModKeyFunc (AUX_O, KeyOPressed);
-
-      auxKeyFunc (AUX_e, KeyEPressed);
-      auxKeyFunc (AUX_E, KeyEPressed);
->>>>>>> 6b53130e
 
       wnd->setOnKeyDown('f', KeyFPressed);
       wnd->setOnKeyDown('F', KeyFPressed);
@@ -524,19 +519,6 @@
       wnd->setOnKeyDown(SDLK_F12, KeyF12Pressed);
    }
 
-<<<<<<< HEAD
-=======
-   displlist  = glGenLists (1);
-   linelist   = glGenLists (1);
-   lcurvelist = glGenLists (1);
-   bdrlist    = glGenLists (1);
-   cp_list    = glGenLists (1);
-   e_nums_list  = glGenLists (1);
-   v_nums_list  = glGenLists (1);
-   order_list = glGenLists (1);
-   order_list_noarrow = glGenLists (1);
-
->>>>>>> 6b53130e
    Prepare();
    PrepareLines();
    PrepareLevelCurves();
@@ -547,18 +529,6 @@
 
 VisualizationSceneSolution::~VisualizationSceneSolution()
 {
-<<<<<<< HEAD
-=======
-   glDeleteLists (displlist, 1);
-   glDeleteLists (linelist, 1);
-   glDeleteLists (lcurvelist, 1);
-   glDeleteLists (bdrlist, 1);
-   glDeleteLists (cp_list, 1);
-   glDeleteLists (e_nums_list, 1);
-   glDeleteLists (v_nums_list, 1);
-   glDeleteLists (order_list, 1);
-   glDeleteLists (order_list_noarrow, 1);
->>>>>>> 6b53130e
 }
 
 void VisualizationSceneSolution::ToggleDrawElems()
@@ -1039,9 +1009,6 @@
    }
 }
 
-<<<<<<< HEAD
-void DrawNumberedMarker(gl3::GlDrawable& buff, const double x[3], double dx, int n)
-=======
 void VisualizationSceneSolution::EventUpdateColors()
 {
    Prepare();
@@ -1053,8 +1020,7 @@
    PrepareNumbering();
 }
 
-void DrawNumberedMarker(const double x[3], double dx, int n)
->>>>>>> 6b53130e
+void DrawNumberedMarker(gl3::GlDrawable& buff, const double x[3], double dx, int n)
 {
     gl3::GlBuilder bld = buff.createBuilder();
     bld.glBegin(GL_LINES);
@@ -2329,166 +2295,6 @@
 
 gl3::SceneInfo VisualizationSceneSolution::GetSceneObjs()
 {
-<<<<<<< HEAD
-=======
-   glEnable(GL_DEPTH_TEST);
-
-   Set_Background();
-   glClear(GL_COLOR_BUFFER_BIT | GL_DEPTH_BUFFER_BIT);
-
-   // model transformation
-   ModelView();
-
-   glPolygonOffset (1, 1);
-   glEnable (GL_POLYGON_OFFSET_FILL);
-   glPolygonMode (GL_FRONT_AND_BACK, GL_FILL);
-
-   glDisable(GL_CLIP_PLANE0);
-   glDisable(GL_LIGHTING);
-
-#if 0
-   // Testing: moved the drawing of the colorbar at the end. If there are no
-   // undesired effects we can delete this disabled code. See also below.
-
-   // draw colorbar
-   if (colorbar)
-   {
-      if (drawmesh == 2)
-      {
-         DrawColorBar(minv,maxv,&level);
-      }
-      else
-      {
-         DrawColorBar(minv,maxv);
-      }
-   }
-#endif
-
-   if (draw_cp)
-   {
-      glClipPlane(GL_CLIP_PLANE0, CuttingPlane->Equation());
-      glEnable(GL_CLIP_PLANE0);
-   }
-
-   Set_Material(); // color section
-   if (light)
-   {
-      glEnable(GL_LIGHTING);
-   }
-
-   if (MatAlpha < 1.0)
-   {
-      Set_Transparency();
-   }
-
-   if (GetUseTexture())
-   {
-      glEnable (GL_TEXTURE_1D);
-      glColor4d(1, 1, 1, 1); // default color
-   }
-
-   // draw elements
-   if (drawelems)
-   {
-      glCallList(displlist);
-   }
-
-   // draw ordering -- color modes
-   if (draworder == 1)
-   {
-      glCallList(order_list_noarrow);
-   }
-   else if (draworder == 2)
-   {
-      glCallList(order_list);
-   }
-
-   if (GetUseTexture())
-   {
-      glDisable (GL_TEXTURE_1D);
-   }
-
-   if (MatAlpha < 1.0)
-   {
-      Remove_Transparency();
-   }
-
-   if (light)
-   {
-      glDisable(GL_LIGHTING);
-   }
-   Set_Black_Material(); // everything below will be drawn in "black"
-
-   // ruler may have mixture of polygons and lines
-   if (draw_cp)
-   {
-      glDisable(GL_CLIP_PLANE0);
-      DrawRuler(logscale);
-      glCallList(cp_list);
-      glEnable(GL_CLIP_PLANE0);
-   }
-   else
-   {
-      DrawRuler(logscale);
-   }
-
-   if (drawbdr)
-   {
-      glCallList(bdrlist);
-   }
-
-   // draw lines
-   if (drawmesh == 1)
-   {
-      glCallList(linelist);
-   }
-   else if (drawmesh == 2)
-   {
-      glCallList(lcurvelist);
-   }
-
-   // draw numberings
-   if (drawnums)
-   {
-      if (1 == drawnums)
-      {
-         glCallList(e_nums_list);
-      }
-      else if (2 == drawnums)
-      {
-         glCallList(v_nums_list);
-      }
-   }
-
-   // draw ordering -- "black" modes
-   if (draworder == 3)
-   {
-      glCallList(order_list_noarrow);
-   }
-   else if (draworder == 4)
-   {
-      glCallList(order_list);
-   }
-
-   if (draw_cp)
-   {
-      glDisable(GL_CLIP_PLANE0);
-   }
-
-   // draw axes
-   if (drawaxes)
-   {
-      glCallList(axeslist);
-      DrawCoordinateCross();
-   }
-
-#if 1
-   // Testing: moved the drawing of the colorbar from the beginning. If there
-   // are no undesired effects we can remove this comment and "#if 1". We can
-   // also do the same in vector, 3D, and vector 3D modes.
-
-   // draw colorbar
->>>>>>> 6b53130e
    if (colorbar)
    {
       // update color bar before we get the base class scene
