// Copyright (c) 2010-2025, Lawrence Livermore National Security, LLC. Produced
// at the Lawrence Livermore National Laboratory. All Rights reserved. See files
// LICENSE and NOTICE for details. LLNL-CODE-443271.
//
// This file is part of the GLVis visualization tool and library. For more
// information and source code availability see https://glvis.org.
//
// GLVis is free software; you can redistribute it and/or modify it under the
// terms of the BSD-3 license. We welcome feedback and contributions, see file
// CONTRIBUTING.md for details.

#include "vssolution.hpp"
#include "palettes.hpp"
#include "gltf.hpp"

#include <mfem.hpp>

using namespace mfem;

#if defined(__has_include) && __has_include("./nvtx.hpp") && !defined(_WIN32)
#undef NVTX_COLOR
#define NVTX_COLOR ::nvtx::kCyan
#include "./nvtx.hpp"
#else
#define dbg(...)
#endif

thread_local VisualizationSceneSolution *vssol;
extern thread_local VisualizationScene  *locscene;
extern thread_local GeometryRefiner GLVisGeometryRefiner;

#ifdef GLVIS_ISFINITE
/* This test for INFs or NaNs is the same as the one used in hypre's PCG and
   should work on all IEEE-compliant compilers. For details see "Lecture Notes on
   the Status of IEEE 754" by W. Kahan, http://tinyurl.com/cfz5d88 */
int isfinite(double x)
{
   double ieee_check = 1;

   if (x != 0)
   {
      ieee_check = x/x;   // INF -> NaN conversion
   }

   return (ieee_check == ieee_check);
}
#endif

// Definitions of some more keys

std::string VisualizationSceneSolution::GetHelpString() const
{
   std::stringstream os;
   os << endl
      << "+------------------------------------+" << endl
      << "| Keys                               |" << endl
      << "+------------------------------------+" << endl
      << "| a -  Displays/Hides the axes       |" << endl
      << "| A -  Turns antialiasing on/off     |" << endl
      << "| b/B  Toggle 2D boundary            |" << endl
      << "| c -  Toggle colorbar and caption   |" << endl
      << "| C -  Change the main plot caption  |" << endl
      << "| e -  Displays/Hides the elements   |" << endl
      << "| f -  Smooth/Nonconf/Flat shading   |" << endl
      << "| g -  Toggle background             |" << endl
      << "| h -  Displays help menu            |" << endl
      << "| i -  Toggle the cutting plane      |" << endl
      << "| j -  Turn on/off perspective       |" << endl
      << "| k/K  Adjust the transparency level |" << endl
      << "| ,/<  Adjust color transparency     |" << endl
      << "| l -  Turns on/off the light        |" << endl
      << "| L -  Toggle logarithmic scale      |" << endl
      << "| m -  Displays/Hides the mesh       |" << endl
      << "| n/N  Cycle through numberings      |" << endl
      << "| o -  (De)refine elem. (NC shading) |" << endl
      << "| O -  Switch 'o' func. (NC shading) |" << endl
      << "| p/P  Cycle through color palettes  |" << endl
      << "| q -  Quits                         |" << endl
      << "| Q -  Cycle quadrature data mode    |" << endl
      << "| r -  Reset the plot to 3D view     |" << endl
      << "| R -  Reset the plot to 2D view     |" << endl
      << "| s -  Turn on/off unit cube scaling |" << endl
      << "| S -  Take snapshot/Record a movie  |" << endl
      << "| t -  Cycle materials and lights    |" << endl
      << "| y/Y  Rotate the cutting plane      |" << endl
      << "| z/Z  Move the cutting plane        |" << endl
      << "| \\ -  Set light source position     |" << endl
      << "| Alt+a  - Axes number format        |" << endl
      << "| Alt+c  - Colorbar number format    |" << endl
      << "| Ctrl+o - Element ordering curve    |" << endl
      << "| Ctrl+p - Print to a PDF file       |" << endl
      << "+------------------------------------+" << endl
      << "| Function keys                      |" << endl
      << "+------------------------------------+" << endl
      << "| F1 - X window info and keystrokes  |" << endl
      << "| F2 - Update colors, etc.           |" << endl
      << "| F3/F4 - Shrink/Zoom elements       |" << endl
      << "| F5 - Set level lines               |" << endl
      << "| F6 - Palette options               |" << endl
      << "| F7 - Manually set min/max value    |" << endl
      << "| F8 - List of subdomains to show    |" << endl
      << "| F9/F10 - Walk through subdomains   |" << endl
      << "| F11/F12 - Shrink/Zoom subdomains   |" << endl
      << "+------------------------------------+" << endl
      << "| Keypad                             |" << endl
      << "+------------------------------------+" << endl
      << "| 1-9  Small rotation, reset with 5  |" << endl
      << "| *,/  Scale up/down                 |" << endl
      << "| +/-  Change z-scaling              |" << endl
      << "| . -  Start/stop spinning           |" << endl
      << "| 0/Enter - Spinning speed and dir.  |" << endl
      << "+------------------------------------+" << endl
      << "| Mouse                              |" << endl
      << "+------------------------------------+" << endl
      << "| left   btn    - Rotation           |" << endl
      << "| middle btn    - Translation        |" << endl
      << "| right  btn    - Scaling            |" << endl
      << "| left  + Alt   - Tilt               |" << endl
      << "| left  + Shift - Spinning           |" << endl
      << "| right + Shift - Change light pos.  |" << endl
      << "| left  + Ctrl  - Spherical rotation |" << endl
      << "| middle+ Ctrl  - Object translation |" << endl
      << "| right + Ctrl  - Object scaling     |" << endl
      << "| left  + Ctrl + Shift - z-Spinning  |" << endl
      << "+------------------------------------+" << endl;
   return os.str();
}

static void KeyF8Pressed()
{
   int attr;
   Array<int> attr_list(&attr, 1);
   const Array<int> &all_attr = vssol->GetMesh()->attributes;

   cout << "El attributes ON: ";
   for (int i = 0; i < all_attr.Size(); i++)
      if (vssol->el_attr_to_show[all_attr[i]-1])
      {
         cout << " " << all_attr[i];
      }
   cout << endl;

   cout << "El attribute to toggle : " << flush;
   cin >> attr;
   vssol->ToggleAttributes(attr_list);
   SendExposeEvent();
}

static void SwitchAttribute(int increment, int &attribute,
                            Array<int> &attribute_marker,
                            bool bdr)
{
   const char *attr_type = bdr ? "bdr" : "element";
   if (attribute_marker.Size() == 0)
   {
      cout << "There are no " << attr_type << " attributes" << endl;
      return;
   }
   if (attribute == -1)
   {
      attribute_marker = 0;
      attribute = (increment >= 0) ? 0 : attribute_marker.Size()-1;
   }
   else
   {
      if (attribute != attribute_marker.Size())
      {
         attribute_marker[attribute] = 0;
      }
      else
      {
         attribute_marker = 0;
      }
      attribute += increment;
   }
   attribute += attribute_marker.Size()+1;
   attribute %= attribute_marker.Size()+1;
   if (attribute != attribute_marker.Size())
   {
      attribute_marker[attribute] = 1;
      cout << "Showing " << attr_type << " attribute " << attribute+1 << endl;
   }
   else
   {
      attribute_marker = 1;
      cout << "Showing all " << attr_type << " attributes" << endl;
   }
   if (bdr)
   {
      vssol->PrepareBoundary();
   }
   else
   {
      vssol->PrepareNumbering();
      vssol->PrepareLines();
      vssol->Prepare();
   }
   SendExposeEvent();
}

static void KeyF9Pressed(GLenum state)
{
   if (!(state & KMOD_SHIFT))
   {
      SwitchAttribute(+1, vssol->attr_to_show, vssol->el_attr_to_show, false);
   }
   else
   {
      SwitchAttribute(+1, vssol->bdr_attr_to_show, vssol->bdr_el_attr_to_show,
                      true);
   }
}

static void KeyF10Pressed(GLenum state)
{
   if (!(state & KMOD_SHIFT))
   {
      SwitchAttribute(-1, vssol->attr_to_show, vssol->el_attr_to_show, false);
   }
   else
   {
      SwitchAttribute(-1, vssol->bdr_attr_to_show, vssol->bdr_el_attr_to_show,
                      true);
   }
}

void VisualizationSceneSolution::ToggleDrawBdr()
{
   drawbdr = (drawbdr+1)%3;

   // Switch the colorbar range to correspond to the boundary attributes when
   // showing them in color (drawbdr == 2) and restore it back when not.
   if (drawbdr == 2)
   {
      if (drawelems == 1 || drawelems == 0)
      {
         minv_sol = minv;
         maxv_sol = maxv;
         have_sol_range = true;
      }
      drawelems = 0;
      minv = 1;
      maxv = mesh->bdr_attributes.Size() ? mesh->bdr_attributes.Max() : 1;
      FixValueRange();
      UpdateValueRange(true);
      PrepareBoundary();
   }
   else if (drawbdr == 1)
   {
      PrepareBoundary();
   }
   else if (drawbdr == 0)
   {
      drawelems = 1;
      if (have_sol_range)
      {
         minv = minv_sol;
         maxv = maxv_sol;
         bb.z[0] = minv;
         bb.z[1] = maxv;
         SetNewScalingFromBox(); // UpdateBoundingBox minus PrepareAxes
         UpdateValueRange(true);
      }
      else
      {
         FindNewValueRange(true);
      }
   }
}

static void KeyBPressed()
{
   vssol -> ToggleDrawBdr();
   SendExposeEvent();
}

static void KeyMPressed()
{
   vssol -> ToggleDrawMesh();
   SendExposeEvent();
}

static void KeyNPressed()
{
   vssol -> ToggleDrawNumberings();
   SendExposeEvent();
}

static void KeyoPressed(GLenum state)
{
   if (state & KMOD_CTRL)
   {
      vssol -> ToggleDrawOrdering();
      vssol -> PrepareOrderingCurve();
      SendExposeEvent();
   }
   else
   {
      vssol->ToggleRefinements();
   }
}

static void KeyOPressed(GLenum state)
{
   (void)state;
   vssol->ToggleRefinementFunction();
}

static void KeyEPressed()
{
   vssol -> ToggleDrawElems();
   SendExposeEvent();
}

static void KeyFPressed()
{
   vssol -> ToggleShading();
   SendExposeEvent();
}

void KeyiPressed()
{
   vssol->ToggleDrawCP();
   SendExposeEvent();
}

void KeyIPressed()
{
   // no-op, available
}

static void KeyyPressed()
{
   vssol->CuttingPlane->IncreaseTheta();
   vssol->PrepareCP();
   SendExposeEvent();
}

static void KeyYPressed()
{
   vssol->CuttingPlane->DecreaseTheta();
   vssol->PrepareCP();
   SendExposeEvent();
}

static void KeyzPressed()
{
   vssol->CuttingPlane->IncreaseDistance();
   vssol->PrepareCP();
   SendExposeEvent();
}

static void KeyZPressed()
{
   vssol->CuttingPlane->DecreaseDistance();
   vssol->PrepareCP();
   SendExposeEvent();
}

static void KeyF3Pressed()
{
   if (vssol->GetShading() == VisualizationSceneScalarData::Shading::Noncomforming)
   {
      vssol->shrink *= 0.9;
      vssol->Prepare();
      vssol->PrepareLines();
      vssol->PrepareLevelCurves();
      vssol->PrepareNumbering();
      vssol->PrepareOrderingCurve();
      SendExposeEvent();
   }
}

static void KeyF4Pressed()
{
   if (vssol->GetShading() == VisualizationSceneScalarData::Shading::Noncomforming)
   {
      vssol->shrink *= 1.11111111111111111111111;
      vssol->Prepare();
      vssol->PrepareLines();
      vssol->PrepareLevelCurves();
      vssol->PrepareNumbering();
      SendExposeEvent();
   }
}

static void KeyF11Pressed()
{
   if (vssol->GetShading() == VisualizationSceneScalarData::Shading::Noncomforming)
   {
      if (vssol->matc.Width() == 0)
      {
         vssol->ComputeElemAttrCenter();
      }
      vssol->shrinkmat *= 0.9;
      vssol->Prepare();
      vssol->PrepareLines();
      vssol->PrepareBoundary();
      vssol->PrepareLevelCurves();
      vssol->PrepareNumbering();
      SendExposeEvent();
   }
}

static void KeyF12Pressed()
{
   if (vssol->GetShading() == VisualizationSceneScalarData::Shading::Noncomforming)
   {
      if (vssol->matc.Width() == 0)
      {
         vssol->ComputeElemAttrCenter();
      }
      vssol->shrinkmat *= 1.11111111111111111111111;
      vssol->Prepare();
      vssol->PrepareLines();
      vssol->PrepareBoundary();
      vssol->PrepareLevelCurves();
      vssol->PrepareNumbering();
      SendExposeEvent();
   }
}

VisualizationSceneSolution::VisualizationSceneSolution()
{
   v_normals = NULL;
}

VisualizationSceneSolution::VisualizationSceneSolution(
   Mesh &m, Vector &s, Mesh *mc, Vector *normals)
{
   dbg("\x1b[33m[NEW] sol:{} mc:{} normals:{} rsol:{}",
       s.Size(), fmt::ptr(mc), fmt::ptr(normals), fmt::ptr(rsol));
   mesh = &m;
   mesh_coarse = mc;
<<<<<<< HEAD

   sol  = new Vector(mesh -> GetNV());
   dbg("rsol:{}", fmt::ptr(rsol));

=======
   sol = &s;
>>>>>>> 3f80e0ff
   v_normals = normals;

   Init();
}

void VisualizationSceneSolution::Init()
{
   dbg();
   rsol  = NULL;
   vssol = this;

   drawelems = 1;
   shading = Shading::Smooth;
   drawmesh  = 0;
   draworder = 0;
   drawnums  = Numbering::NONE;

   refine_func = 0;
   have_sol_range = false;

   shrink = 1.0;
   shrinkmat = 1.0;
   bdrc.SetSize(2,0);
   matc.SetSize(2,0);

   TimesToRefine = EdgeRefineFactor = 1;

   attr_to_show = bdr_attr_to_show = -1;
   el_attr_to_show.SetSize(mesh->attributes.Max());
   el_attr_to_show = 1;
   bdr_el_attr_to_show.SetSize(mesh->bdr_attributes.Size() > 0 ?
                               mesh->bdr_attributes.Max() : 0);
   bdr_el_attr_to_show = 1;

   drawbdr = 0;

   VisualizationSceneScalarData::Init();  // Calls FindNewBox() !!!

   palette.SetIndex(2); // use the 'jet-like' palette in 2D

   double eps = 1e-6; // move the cutting plane a bit to avoid artifacts
   CuttingPlane = new Plane(-1.0,0.0,0.0,(0.5-eps)*bb.x[0]+(0.5+eps)*bb.x[1]);
   draw_cp = 0;

   // static int init = 0;
   // if (!init)
   {
      // init = 1;

      wnd->setOnKeyDown('b', KeyBPressed);
      wnd->setOnKeyDown('B', KeyBPressed);

      wnd->setOnKeyDown('m', KeyMPressed);
      wnd->setOnKeyDown('M', KeyMPressed);

      wnd->setOnKeyDown('n', KeyNPressed);
      wnd->setOnKeyDown('N', KeyNPressed);

      wnd->setOnKeyDown('o', KeyoPressed);
      wnd->setOnKeyDown('O', KeyOPressed);

      wnd->setOnKeyDown('e', KeyEPressed);
      wnd->setOnKeyDown('E', KeyEPressed);

      wnd->setOnKeyDown('f', KeyFPressed);
      wnd->setOnKeyDown('F', KeyFPressed);

      wnd->setOnKeyDown('i', KeyiPressed);
      wnd->setOnKeyDown('I', KeyIPressed);

      wnd->setOnKeyDown('y', KeyyPressed);
      wnd->setOnKeyDown('Y', KeyYPressed);
      wnd->setOnKeyDown('z', KeyzPressed);
      wnd->setOnKeyDown('Z', KeyZPressed);

      wnd->setOnKeyDown(SDLK_F3, KeyF3Pressed);
      wnd->setOnKeyDown(SDLK_F4, KeyF4Pressed);
      wnd->setOnKeyDown(SDLK_F8, KeyF8Pressed);
      wnd->setOnKeyDown(SDLK_F9,  KeyF9Pressed);
      wnd->setOnKeyDown(SDLK_F10, KeyF10Pressed);
      wnd->setOnKeyDown(SDLK_F11, KeyF11Pressed);
      wnd->setOnKeyDown(SDLK_F12, KeyF12Pressed);
   }

   Prepare();
   PrepareLines();
   PrepareLevelCurves();
   PrepareBoundary();
   PrepareNumbering();
   PrepareOrderingCurve();
}

VisualizationSceneSolution::~VisualizationSceneSolution()
{
}

void VisualizationSceneSolution::ToggleDrawElems()
{
   const char *modes[] =
   {
      "none", "solution", "kappa + 1/kappa", "kappa", "1/det(J)", "det(J)",
      "attribute"
   };

   if (drawbdr == 2) { return; }

   drawelems = (drawelems + 6) % 7;

   const int dim = mesh->Dimension();
   if (dim == 1)
   {
      cout << "Element mode : " << modes[drawelems] << endl;
   }
   else
   {
      cout << "Surface elements mode : " << modes[drawelems] << endl;
   }

   if (drawelems < 2)
   {
      extra_caption.clear();
   }
   else
   {
      extra_caption = modes[drawelems];
   }

   if (drawelems == 0)
   {
      minv_sol = minv;
      maxv_sol = maxv;
      have_sol_range = true;
   }
   else if (shading == Shading::Noncomforming)
   {
      if (drawelems == 1 && have_sol_range)
      {
         minv = minv_sol;
         maxv = maxv_sol;
         bb.z[0] = minv;
         bb.z[1] = maxv;
         SetNewScalingFromBox(); // UpdateBoundingBox minus PrepareAxes
         UpdateValueRange(false);
      }
      else
      {
         DoAutoscaleValue(false);
      }
      PrepareLines();
      PrepareBoundary();
      Prepare();
      PrepareLevelCurves();
      PrepareCP();
      PrepareNumbering();
   }
}

<<<<<<< HEAD
void VisualizationSceneSolution::SetGridFunction(GridFunction & u)
{
   dbg("✅✅✅✅ SetGridFunction: u:{}", u.Size());
   rsol = &u;
   u.GetNodalValues(*sol);
}

=======
>>>>>>> 3f80e0ff
void VisualizationSceneSolution::NewMeshAndSolution(
   Mesh *new_m, Mesh *new_mc, Vector *new_sol, GridFunction *new_u)
{
   dbg("\x1b[31m[NEW] new_sol:{} (@{}) new_mc:{}",
       new_sol->Size(), fmt::ptr(new_sol), fmt::ptr(new_mc));
   Mesh *old_m = mesh;
   mesh = new_m;
   mesh_coarse = new_mc;
   sol = new_sol;
   rsol = new_u;
   MFEM_VERIFY(new_sol->Size() == mesh->GetNV(),
               "New solution vector size does not match the mesh node count.");

   // If the number of elements changes, recompute the refinement factor
   if (mesh->GetNE() != old_m->GetNE())
   {
      int ref = GetAutoRefineFactor();
      if (TimesToRefine != ref || EdgeRefineFactor != 1)
      {
         TimesToRefine = ref;
         EdgeRefineFactor = 1;
         cout << "Subdivision factors = " << TimesToRefine << ", 1" << endl;
      }
   }

   have_sol_range = false;
   DoAutoscale(false);

   // dbg("[NEW] sol:{} (@{}) ", sol->Size(), fmt::ptr(sol));

   Prepare();
   // dbg("[NEW] sol:{} (@{}) ", sol->Size(), fmt::ptr(sol));
   PrepareLines();
   // dbg("[NEW] sol:{} (@{}) ", sol->Size(), fmt::ptr(sol));
   PrepareLevelCurves();
   // dbg("[NEW] sol:{} (@{}) ", sol->Size(), fmt::ptr(sol));
   PrepareBoundary();
   // dbg("[NEW] sol:{} (@{}) ", sol->Size(), fmt::ptr(sol));
   PrepareCP();
   // dbg("[NEW] sol:{} (@{}) ", sol->Size(), fmt::ptr(sol));
   PrepareNumbering();
   // dbg("[NEW] sol:{} (@{}) ", sol->Size(), fmt::ptr(sol));
   PrepareOrderingCurve();
   // dbg("[NEW] sol:{} (@{}) ", sol->Size(), fmt::ptr(sol));
}

void VisualizationSceneSolution::GetRefinedDetJ(
   int i, const IntegrationRule &ir, Vector &vals, DenseMatrix &tr)
{
   const int geom = mesh->GetElementBaseGeometry(i);
   ElementTransformation *T = mesh->GetElementTransformation(i);
   const int dim = T->GetDimension();
   double Jd[4];
   DenseMatrix J(Jd, 2, 2);

   T->Transform(ir, tr);

   vals.SetSize(ir.GetNPoints());
   for (int j = 0; j < ir.GetNPoints(); j++)
   {
      T->SetIntPoint(&ir.IntPoint(j));
      Geometries.JacToPerfJac(geom, T->Jacobian(), J);
      if (drawelems == 6) // attribute
      {
         vals(j) = mesh->GetAttribute(i);
      }
      else if (drawelems >= 4)
      {
         if (dim == 2)
         {
            vals(j) = J.Det();
         }
         else if (dim == 1)
         {
            // Compute det(J J^T)
            auto Jdl = J.Data();
            vals(j) = sqrt(Jdl[1]*Jdl[1] + Jdl[2]*Jdl[2]); // Orientation information lost.
         }
         else
         {
            std::cout << "unsupported dim " << dim << " in GetRefinedDetJ." << std::endl;
         }
      }
      else
      {
         if (dim == 2)
         {
            vals(j) = J.CalcSingularvalue(0)/J.CalcSingularvalue(1);
         }
         else if (dim == 1)
         {
            // Compute det(J J^T)
            auto Jdl = J.Data();
            vals(j) = sqrt(Jdl[1]*Jdl[1] + Jdl[2]*Jdl[2]); // Orientation information lost.
         }
         else
         {
            std::cout << "unsupported dim " << dim << " in GetRefinedDetJ." << std::endl;
         }

         if (drawelems == 2)
         {
            vals(j) = vals(j) + 1.0/vals(j);
         }
      }
   }

   if (drawelems == 4)
   {
      for (int j = 0; j < vals.Size(); j++)
      {
         if (vals(j) <= 0.0)
         {
            vals = 0.0;
            break;
         }
         vals(j) = 1.0 / vals(j);
      }
   }

   J.ClearExternalData();
}

void VisualizationSceneSolution::GetRefinedValues(const int i,
                                                  const IntegrationRule &ir,
                                                  Vector &vals, DenseMatrix &tr,
                                                  const bool do_shrink)
{
   if (drawelems < 2)
   {
      rsol->GetValues(i, ir, vals, tr);
   }
   else
   {
      GetRefinedDetJ(i, ir, vals, tr);
   }

   if (logscale)
      for (int j = 0; j < vals.Size(); j++)
      {
         vals(j) = _LogVal(vals(j));
      }

   if (do_shrink && (shrink != 1.0 || shrinkmat != 1.0))
   {
      ShrinkPoints(tr, i, 0, 0);
   }
}

int VisualizationSceneSolution::GetRefinedValuesAndNormals(const int i,
                                                           const IntegrationRule &ir,
                                                           Vector &vals, DenseMatrix &tr,
                                                           DenseMatrix &normals)
{
   int have_normals = 0;

   const int dim = mesh->Dimension();

   if (drawelems < 2)
   {
      // In 1D we do not have well-defined normals.
      if (dim > 1)
      {
         const int map_type = rsol->FESpace()->GetFE(i)->GetMapType();
         if (map_type == FiniteElement::MapType::VALUE)
         {
            rsol->GetGradients(i, ir, tr);
         }
         else if (map_type == FiniteElement::MapType::INTEGRAL)
         {
            FiniteElementSpace *fes = rsol->FESpace();
            const FiniteElement *fe = fes->GetFE(i);
            const int ndof = fe->GetDof();
            const int ndim = fe->GetDim();
            ElementTransformation *Trans = fes->GetElementTransformation(i);
            DenseMatrix dshape(ndof, ndim);
            Vector lval, gh(ndim), gcol;

            rsol->GetElementDofValues(i, lval);

            // Local projection to value-based FE
            const IntegrationRule &nodes = fe->GetNodes();
            for (int n = 0; n < nodes.GetNPoints(); n++)
            {
               const IntegrationPoint &ip = nodes.IntPoint(n);
               Trans->SetIntPoint(&ip);
               lval(n) /= Trans->Weight(); // value = dof / |J|
            }

            // Gradient calculation
            tr.SetSize(fe->GetDim(), ir.GetNPoints());
            for (int q = 0; q < ir.GetNPoints(); q++)
            {
               const IntegrationPoint &ip = ir.IntPoint(q);
               fe->CalcDShape(ip, dshape);
               dshape.MultTranspose(lval, gh);
               Trans->SetIntPoint(&ip);
               tr.GetColumnReference(q, gcol);
               const DenseMatrix &Jinv = Trans->InverseJacobian();
               Jinv.MultTranspose(gh, gcol);
            }
         }
         else
         {
            MFEM_ABORT("Unknown mapping type");
         }

         normals.SetSize(3, tr.Width());
         for (int j = 0; j < tr.Width(); j++)
         {
            normals(0, j) = -tr(0, j);
            normals(1, j) = -tr(1, j);
            normals(2, j) = 1.;
         }
         have_normals = 1;
      }
      rsol->GetValues(i, ir, vals, tr);
   }
   else
   {
      GetRefinedDetJ(i, ir, vals, tr);
   }

   if (logscale)
   {
      if (have_normals)
      {
         for (int j = 0; j < normals.Width(); j++)
         {
            if (vals(j) >= minv && vals(j) <= maxv)
            {
               normals(0, j) *= log_a/vals(j);
               normals(1, j) *= log_a/vals(j);
            }
         }
      }
      for (int j = 0; j < vals.Size(); j++)
      {
         vals(j) = _LogVal(vals(j));
      }
   }

   if (shrink != 1.0 || shrinkmat != 1.0)
   {
      ShrinkPoints(tr, i, 0, 0);
      if (have_normals)
      {
         for (int j = 0; j < tr.Width(); j++)
         {
            normals(0, j) /= shrink;
            normals(1, j) /= shrink;
         }
      }
   }

   return have_normals;
}

void VisualizationSceneSolution::SetShading(Shading s, bool print)
{
   dbg();
   if (shading == s || s <= Shading::Min)
   {
      return;
   }

   if (rsol)
   {
      dbg("rsol: {} {}", fmt::ptr(rsol), rsol->Size());
      dbg(" sol: {} {}", fmt::ptr(sol), sol->Size());

      if (s >= Shading::Max)
      {
         return;
      }

      if (s == Shading::Noncomforming || shading == Shading::Noncomforming)
      {
         shading = s;
         have_sol_range = false;
         DoAutoscale(false);
         PrepareLines();
         PrepareBoundary();
         PrepareLevelCurves();
         PrepareCP();
         PrepareNumbering();
         PrepareOrderingCurve();
      }
      else
      {
         shading = s;
      }
   }
   else
   {
      if (s > Shading::Smooth)
      {
         return;
      }
      shading = s;
   }
   Prepare();

   static const char *shading_type[3] =
   {"flat", "smooth", "non-conforming (with subdivision)"};
   if (print)
   {
      cout << "Shading type : " << shading_type[(int)shading] << endl;
   }
}

void VisualizationSceneSolution::ToggleShading()
{
   if (rsol)
   {
      VisualizationSceneScalarData::ToggleShading();
   }
   else
   {
      SetShading((Shading)(1 - (int)shading), true);
   }
}

void VisualizationSceneSolution::ToggleRefinements()
{
   int update = 1;
   switch (refine_func)
   {
      case 0:
         TimesToRefine += EdgeRefineFactor;
         break;
      case 1:
         if (TimesToRefine > EdgeRefineFactor)
         {
            TimesToRefine -= EdgeRefineFactor;
         }
         else
         {
            update = 0;
         }
         break;
      case 2:
         TimesToRefine /= EdgeRefineFactor;
         EdgeRefineFactor++;
         TimesToRefine *= EdgeRefineFactor;
         break;
      case 3:
         if (EdgeRefineFactor > 1)
         {
            TimesToRefine /= EdgeRefineFactor;
            EdgeRefineFactor--;
            TimesToRefine *= EdgeRefineFactor;
         }
         else
         {
            update = 0;
         }
         break;
   }
   if (update && shading == Shading::Noncomforming)
   {
      have_sol_range = false;
      DoAutoscale(false);
      PrepareLines();
      PrepareBoundary();
      Prepare();
      PrepareLevelCurves();
      PrepareCP();
      SendExposeEvent();
   }
   cout << "Subdivision factors = " << TimesToRefine << ", " << EdgeRefineFactor
        << endl;
}

void VisualizationSceneSolution::ToggleRefinementFunction()
{
   refine_func = (refine_func+1)%4;
   cout << "Key 'o' will: ";
   switch (refine_func)
   {
      case 0:
         cout << "Increase subdivision factor" << endl;
         break;
      case 1:
         cout << "Decrease subdivision factor" << endl;
         break;
      case 2:
         cout << "Increase bdr subdivision factor" << endl;
         break;
      case 3:
         cout << "Decrease bdr subdivision factor" << endl;
         break;
   }
}

void VisualizationSceneSolution::SetRefineFactors(int tot, int bdr)
{
   if ((tot == TimesToRefine && bdr == EdgeRefineFactor) || tot < 1 || bdr < 1)
   {
      return;
   }

   if (tot % bdr)
   {
      tot += bdr - tot % bdr;
   }

   TimesToRefine = tot;
   EdgeRefineFactor = bdr;

   if (shading == Shading::Noncomforming)
   {
      have_sol_range = false;
      DoAutoscale(false);
      PrepareLines();
      PrepareBoundary();
      Prepare();
      PrepareLevelCurves();
      PrepareCP();
   }
}

int VisualizationSceneSolution::GetFunctionAutoRefineFactor()
{
   if (!rsol) { return 1; }

   return VisualizationSceneScalarData::GetFunctionAutoRefineFactor(*rsol);
}

void VisualizationSceneSolution::AutoRefine()
{
   int ref = GetAutoRefineFactor();
   dbg("ref:{}", ref);

   cout << "Subdivision factors = " << ref << ", 1" << endl;

   SetRefineFactors(ref, 1);
}

void VisualizationSceneSolution::ToggleAttributes(Array<int> &attr_list)
{
   Array<int> &attr_marker = el_attr_to_show;

   for (int i = 0; i < attr_list.Size(); i++)
   {
      int attr = attr_list[i];
      if (attr < 1)
      {
         cout << "Hiding all attributes." << endl;
         attr_marker = 0;
      }
      else if (attr > attr_marker.Size())
      {
         cout << "Showing all attributes." << endl;
         attr_marker = 1;
      }
      else
      {
         attr_marker[attr-1] = !attr_marker[attr-1];
      }
   }
   PrepareLines();
   Prepare();
}

void VisualizationSceneSolution::SetNewScalingFromBox()
{
   if (scaling)
   {
      VisualizationSceneScalarData::SetNewScalingFromBox();
   }
   else
   {
      xscale = bb.x[1]-bb.x[0];
      yscale = bb.y[1]-bb.y[0];
      zscale = bb.z[1]-bb.z[0];
      xscale = (xscale < yscale) ? yscale : xscale;
      xscale = (xscale > 0.0) ? ( 1.0 / xscale ) : 1.0;
      yscale = xscale;
      zscale = (zscale > 0.0) ? ( 1.0 / zscale ) : 1.0;
   }
   zscale /= ((1. + sqrt(5.)) / 2.);
}

void VisualizationSceneSolution::FindNewBox(double rx[], double ry[],
                                            double rval[])
{
   dbg();
   int i, j;

   if (shading != Shading::Noncomforming)
   {
      int nv = mesh -> GetNV();

      double *coord = mesh->GetVertex(0);
      dbg("\x1b[31msol: {} size: {}", fmt::ptr(sol), sol->Size());
      rval[0] = rval[1] = (*sol)(0); // ❌❌❌
      for (i = 1; i < sol->Size(); i++)
      {
         if ((*sol)(i) < rval[0]) { rval[0] = (*sol)(i); }
         if ((*sol)(i) > rval[1]) { rval[1] = (*sol)(i); }
      }
      rx[0] = rx[1] = coord[0];
      ry[0] = ry[1] = coord[1];

      for (i = 1; i < nv; i++)
      {
         coord = mesh->GetVertex(i);
         if (coord[0] < rx[0]) { rx[0] = coord[0]; }
         if (coord[1] < ry[0]) { ry[0] = coord[1]; }
         if (coord[0] > rx[1]) { rx[1] = coord[0]; }
         if (coord[1] > ry[1]) { ry[1] = coord[1]; }
      }
   }
   else
   {
      int ne = mesh -> GetNE();
      DenseMatrix pointmat;
      Vector values;
      RefinedGeometry *RefG;
      bool log_scale = logscale;

      logscale = false;
      rx[0] = ry[0] = rval[0] = numeric_limits<double>::infinity();
      rx[1] = ry[1] = rval[1] = -rx[0];
      for (i = 0; i < ne; i++)
      {
         RefG = GLVisGeometryRefiner.Refine(mesh->GetElementBaseGeometry(i),
                                            TimesToRefine, EdgeRefineFactor);
         GetRefinedValues(i, RefG->RefPts, values, pointmat);
         for (j = 0; j < values.Size(); j++)
         {
            if (isfinite(pointmat(0,j)))
            {
               if (pointmat(0,j) < rx[0]) { rx[0] = pointmat(0,j); }
               if (pointmat(0,j) > rx[1]) { rx[1] = pointmat(0,j); }
            }
            if (isfinite(pointmat(1,j)))
            {
               if (pointmat(1,j) < ry[0]) { ry[0] = pointmat(1,j); }
               if (pointmat(1,j) > ry[1]) { ry[1] = pointmat(1,j); }
            }
            if (isfinite(values(j)))
            {
               if (values(j) < rval[0]) { rval[0] = values(j); }
               if (values(j) > rval[1]) { rval[1] = values(j); }
            }
         }
      }
      logscale = log_scale;
   }
}

void VisualizationSceneSolution::FindNewBox(bool prepare)
{
   dbg("sol:{} size: {}", fmt::ptr(sol), sol->Size());
   FindNewBox(bb.x, bb.y, bb.z);

   minv = bb.z[0];
   maxv = bb.z[1];

   FixValueRange();

   bb.z[0] = minv;
   bb.z[1] = maxv;

   SetNewScalingFromBox(); // UpdateBoundingBox minus PrepareAxes
   UpdateValueRange(prepare);
}

void VisualizationSceneSolution::FindNewValueRange(bool prepare)
{
   double rx[2], ry[2], rv[2];

   FindNewBox(rx, ry, rv);
   minv = rv[0];
   maxv = rv[1];

   FixValueRange();

   UpdateValueRange(prepare);
}

void VisualizationSceneSolution::FindMeshBox(bool prepare)
{
   double rv[2];

   FindNewBox(bb.x, bb.y, rv);

   UpdateBoundingBox(); // SetNewScalingFromBox plus PrepareAxes
}

void VisualizationSceneSolution::ToggleLogscale(bool print)
{
   if (logscale || LogscaleRange())
   {
      // we do not change the palette logscale setting here. It is set to 0 in
      // Prepare() since we apply logarithmic scaling to the values.
      // In PrepareVectorField() we call 'palette.SetUseLogscale(logscale)'.
      logscale = !logscale;
      SetLogA();
      SetLevelLines(minv, maxv, nl);
      EventUpdateColors(); // Prepare() [+ PrepareVectorField() for vectors]
      PrepareLines();
      PrepareLevelCurves();
      PrepareBoundary();
      PrepareCP();
      if (print)
      {
         PrintLogscale(false);
      }
   }
   else if (print)
   {
      PrintLogscale(true);
   }
}

void VisualizationSceneSolution::EventUpdateColors()
{
   Prepare();
   PrepareOrderingCurve();
}

void VisualizationSceneSolution::EventUpdateBackground()
{
   PrepareNumbering();
}

void DrawNumberedMarker(gl3::GlDrawable& buff, const double x[3], double dx,
                        int n)
{
   gl3::GlBuilder bld = buff.createBuilder();
   bld.glBegin(GL_LINES);
   // glColor4d(0, 0, 0, 0);
   bld.glVertex3d(x[0]-dx, x[1]-dx, x[2]);
   bld.glVertex3d(x[0]+dx, x[1]+dx, x[2]);
   bld.glVertex3d(x[0]+dx, x[1]-dx, x[2]);
   bld.glVertex3d(x[0]-dx, x[1]+dx, x[2]);
   bld.glEnd();

   buff.addText(x[0], x[1], x[2], std::to_string(n));
}

void RemoveFPErrors(const DenseMatrix &pts, Vector &vals, DenseMatrix &normals,
                    const int n, const Array<int> &ind, Array<int> &f_ind)
{
   int o = 0;

   f_ind.SetSize(ind.Size());
   for (int i = 0; i < ind.Size(); i += n)
   {
      bool good = true;
      for (int j = 0; j < n; j++)
      {
         f_ind[o+j] = ind[i+j];

         if (!isfinite(pts(0, ind[i+j])) || !isfinite(pts(1, ind[i+j])) ||
             !isfinite(pts(2, ind[i+j])) || !isfinite(vals(ind[i+j])))
            // check normals?
         {
            good = false;
            break;
         }
      }
      if (good)
      {
         o += n;
      }
   }
   f_ind.SetSize(o);
}

void VisualizationSceneSolution::PrepareWithNormals()
{
   disp_buf.clear();
   gl3::GlBuilder poly = disp_buf.createBuilder();
   Array<int> vertices;
   double *vtx, *nor, val, s;

   for (int i = 0; i < mesh->GetNE(); i++)
   {
      if (!el_attr_to_show[mesh->GetAttribute(i)-1]) { continue; }

      mesh->GetElementVertices(i, vertices);
      GLenum shape;
      if (vertices.Size() == 3)
      {
         shape = GL_TRIANGLES;
      }
      else
      {
         shape = GL_QUADS;
      }
      poly.glBegin(shape);
      for (int j = 0; j < vertices.Size(); j++)
      {
         vtx = mesh->GetVertex(vertices[j]);
         nor = &(*v_normals)(3*vertices[j]);
         val = (*sol)(vertices[j]);
         if (logscale && val >= minv && val <= maxv)
         {
            s = log_a/val;
            val = _LogVal_(val);
            poly.glNormal3d(s*nor[0], s*nor[1], nor[2]);
         }
         else
         {
            poly.glNormal3dv(nor);
         }
         MySetColor(poly, val, minv, maxv);
         poly.glVertex3d(vtx[0], vtx[1], val);
      }
      poly.glEnd();
   }
   updated_bufs.emplace_back(&disp_buf);
}

void VisualizationSceneSolution::PrepareFlat()
{
   dbg();
   disp_buf.clear();
   const int ne = mesh -> GetNE();
   DenseMatrix pointmat;
   Array<int> vertices;
   double pts[4][3], col[4];

   for (int i = 0; i < ne; i++)
   {
      if (!el_attr_to_show[mesh->GetAttribute(i)-1]) { continue; }

      mesh->GetPointMatrix (i, pointmat);
      mesh->GetElementVertices (i, vertices);

      for (int j = 0; j < pointmat.Width(); j++)
      {
         pts[j][0] = pointmat(0, j);
         pts[j][1] = pointmat(1, j);
         pts[j][2] = col[j] = LogVal((*sol)(vertices[j]));
      }
      if (pointmat.Width() == 3)
      {
         DrawTriangle(disp_buf, pts, col, minv, maxv);
      }
      else if (pointmat.Width() == 4)
      {
         DrawQuad(disp_buf, pts, col, minv, maxv);
      }
      else if (pointmat.Width() == 2)
      {
         DrawLine(disp_buf, pts, col, minv, maxv);
      }
   }
   updated_bufs.emplace_back(&disp_buf);
}

// determines how quads and their level lines are drawn
// when using subdivision:
// 0 - draw a quad
// 1 - draw 2 triangles (split using the '0-2' diagonal)
// 2 - draw 4 triangles (split using both diagonals)
const int split_quads = 1;

void VisualizationSceneSolution::PrepareFlat2()
{
   Array<int> vertices;

   int i, j, k;
   disp_buf.clear();
   int ne = mesh -> GetNE();
   DenseMatrix pointmat, pts3d, normals;
   Vector values;
   RefinedGeometry *RefG;
   Array<int> fRG;

   for (i = 0; i < ne; i++)
   {
      if (!el_attr_to_show[mesh->GetAttribute(i)-1]) { continue; }

      RefG = GLVisGeometryRefiner.Refine(mesh->GetElementBaseGeometry(i),
                                         TimesToRefine, EdgeRefineFactor);
      j = GetRefinedValuesAndNormals(i, RefG->RefPts, values, pointmat,
                                     normals);
      Array<int> &RG = RefG->RefGeoms;
      int sides = mesh->GetElement(i)->GetNVertices();

#if 1
      pts3d.SetSize(3, pointmat.Width());
      for (k = 0; k < pointmat.Width(); k++)
      {
         pts3d(0, k) = pointmat(0, k);
         pts3d(1, k) = pointmat(1, k);
         pts3d(2, k) = values(k);
      }
      j = (j != 0) ? 2 : 0;
      RemoveFPErrors(pts3d, values, normals, sides, RG, fRG);
      DrawPatch(disp_buf, pts3d, values, normals, sides, fRG, minv, maxv, j);
#else
      for (k = 0; k < RG.Size()/sides; k++)
      {
         int *ind = &RG[sides*k];
         if (split_quads == 0 || sides == 3)
         {
            for (j = 0; j < sides; j++)
            {
               pts[j][0] = pointmat(0, ind[j]);
               pts[j][1] = pointmat(1, ind[j]);
               pts[j][2] = col[j] = values(ind[j]);
            }
            if (sides == 3)
            {
               DrawTriangle(pts, col, minv, maxv);
            }
            else
            {
               DrawQuad(pts, col, minv, maxv);
            }
         }
         else if (split_quads == 1)
         {
            // draw 2 triangles for each quad
            // (split with the 0-2 diagonal)
            const int vt[2][3] = {{ 0, 1, 2 }, { 2, 3, 0 }};
            for (int it = 0; it < 2; it++)
            {
               for (j = 0; j < 3; j++)
               {
                  pts[j][0] = pointmat(0, ind[vt[it][j]]);
                  pts[j][1] = pointmat(1, ind[vt[it][j]]);
                  pts[j][2] = col[j] = values(ind[vt[it][j]]);
               }
               DrawTriangle(pts, col, minv, maxv);
            }
         }
         else
         {
            // draw 4 triangles for each quad
            // (split with both diagonals)
            pts[2][0] = pts[2][1] = pts[2][2] = 0.0;
            for (j = 0; j < 4; j++)
            {
               pts[2][0] += pointmat(0, ind[j]);
               pts[2][1] += pointmat(1, ind[j]);
               pts[2][2] += values(ind[j]);
            }
            pts[2][0] *= 0.25;
            pts[2][1] *= 0.25;
            pts[2][2] *= 0.25;
            col[2] = pts[2][2];
            for (j = 0; j < 4; j++)
            {
               pts[0][0] = pointmat(0, ind[j]);
               pts[0][1] = pointmat(1, ind[j]);
               pts[0][2] = col[0] = values(ind[j]);
               int l = (j+1)%4;
               pts[1][0] = pointmat(0, ind[l]);
               pts[1][1] = pointmat(1, ind[l]);
               pts[1][2] = col[1] = values(ind[l]);
               DrawTriangle(pts, col, minv, maxv);
            }
         }
      }
#endif
   }
   updated_bufs.emplace_back(&disp_buf);
}

void VisualizationSceneSolution::Prepare()
{
   dbg();
   const int dim = mesh->Dimension();

   palette.SetUseLogscale(0);

   switch (shading)
   {
      case Shading::Flat:
         PrepareFlat();
         return;
      case Shading::Noncomforming:
         PrepareFlat2();
         return;
      default:
         if (v_normals && dim > 1)
         {
            PrepareWithNormals();
            return;
         }
         break;
   }

   disp_buf.clear();
   gl3::GlBuilder poly = disp_buf.createBuilder();
   int ne = mesh -> GetNE();
   int nv = mesh -> GetNV();
   DenseMatrix pointmat;
   Array<int> vertices;
   double p[4][3], nor[3];

   Vector nx(nv);
   Vector ny(nv);
   Vector nz(nv);

   // For triangles and quads: Compute the normal.
   // For segments: Fill render buffer.
   for (int d = 0; d < mesh -> attributes.Size(); d++)
   {
      if (!el_attr_to_show[mesh -> attributes[d]-1]) { continue; }

      nx = 0.;
      ny = 0.;
      nz = 0.;

      // Compute normals
      for (int i = 0; i < ne && (dim > 1); i++)
      {
         if (mesh -> GetAttribute(i) == mesh -> attributes[d])
         {
            mesh->GetPointMatrix (i, pointmat);
            mesh->GetElementVertices (i, vertices);

            for (int j = 0; j < pointmat.Size(); j++)
            {
               p[j][0] = pointmat(0, j);
               p[j][1] = pointmat(1, j);
               p[j][2] = LogVal((*sol)(vertices[j]));
            }

            int normal_state;
            if (pointmat.Width() == 3)
            {
               normal_state = Compute3DUnitNormal(p[0], p[1], p[2], nor);
            }
            else
            {
               normal_state = Compute3DUnitNormal(p[0], p[1], p[2], p[3], nor);
            }

            if (normal_state == 0) // Non-degenerate normal
            {
               for (int j = 0; j < pointmat.Size(); j++)
               {
                  nx(vertices[j]) += nor[0];
                  ny(vertices[j]) += nor[1];
                  nz(vertices[j]) += nor[2];
               }
            }
         }
      }

      // Fill buffers for triangles and quads. We skip this portion for
      // segments, because the buffers are already filled.
      for (int i = 0; i < ne; i++)
      {
         if (mesh -> GetAttribute(i) == mesh -> attributes[d])
         {
            GLenum shape = GL_NONE;
            switch (mesh->GetElementType(i))
            {
               case Element::TRIANGLE:
                  shape = GL_TRIANGLES;
                  break;
               case Element::QUADRILATERAL:
                  shape = GL_QUADS;
                  break;
               case Element::SEGMENT:
                  shape = GL_LINES;
                  break;
               default:
                  MFEM_ABORT("Invalid 2D element type");
                  break;
            }
            poly.glBegin(shape);
            mesh->GetPointMatrix (i, pointmat);
            mesh->GetElementVertices (i, vertices);

            for (int j = 0; j < pointmat.Size(); j++)
            {
               double z = LogVal((*sol)(vertices[j]));
               MySetColor(poly, z, minv, maxv);
               poly.glNormal3d(nx(vertices[j]), ny(vertices[j]), nz(vertices[j]));
               poly.glVertex3d(pointmat(0, j), pointmat(1, j), z);
            }
            poly.glEnd();
         }
      }
   }
   updated_bufs.emplace_back(&disp_buf);
}

void VisualizationSceneSolution::PrepareLevelCurves()
{
   dbg();
   if (shading == Shading::Noncomforming)
   {
      PrepareLevelCurves2();
      return;
   }

   static int vt[4] = { 0, 1, 2, 3 };
   Array<int> RG(vt, 4), vertices;
   Vector values;
   DenseMatrix pointmat;

   lcurve_buf.clear();
   gl3::GlBuilder build = lcurve_buf.createBuilder();
   for (int i = 0; i < mesh->GetNE(); i++)
   {
      mesh->GetElementVertices(i, vertices);
      mesh->GetPointMatrix(i, pointmat);
      sol->GetSubVector(vertices, values);
      if (logscale)
         for (int j = 0; j < vertices.Size(); j++)
         {
            values(j) = _LogVal(values(j));
         }
      RG.SetSize(vertices.Size());
      DrawLevelCurves(build, RG, pointmat, values, vertices.Size(), level);
   }
   updated_bufs.emplace_back(&lcurve_buf);
}

void VisualizationSceneSolution::DrawLevelCurves(
   gl3::GlBuilder& builder, Array<int> &RG, DenseMatrix &pointmat, Vector &values,
   int sides, Array<double> &lvl, int flat)
{
   const int dim = mesh->Dimension();
   if (dim == 1) // Unimplemented.
   {
      return;
   }

   double point[4][4];
   // double zc = 0.5*(z[0]+z[1]);
   double zc = bb.z[1];

   for (int k = 0; k < RG.Size()/sides; k++)
   {
      if (split_quads == 0 || sides == 3)
      {
         for (int j = 0; j < sides; j++)
         {
            int vv = RG[sides*k+j];
            point[j][0] = pointmat(0, vv);
            point[j][1] = pointmat(1, vv);
            point[j][3] = values(vv);
            point[j][2] = (flat) ? zc : point[j][3];
         }
         DrawPolygonLevelLines(builder, point[0], sides, lvl, logscale);
      }
      else if (split_quads == 1)
      {
         // split the quad into 2 triangles
         // (with the 0-2 diagonal)
         int *ind = &RG[sides*k];
         const int vt[2][3] = {{ 0, 1, 2 }, { 2, 3, 0 }};
         for (int it = 0; it < 2; it++)
         {
            for (int j = 0; j < 3; j++)
            {
               point[j][0] = pointmat(0, ind[vt[it][j]]);
               point[j][1] = pointmat(1, ind[vt[it][j]]);
               point[j][3] = values(ind[vt[it][j]]);
               point[j][2] = (flat) ? zc : point[j][3];
            }
            DrawPolygonLevelLines(builder, point[0], 3, lvl, logscale);
         }
      }
      else
      {
         // split the quad into 4 triangles
         // (with the two diagonals)
         int *ind = &RG[sides*k];
         point[2][0] = point[2][1] = point[2][2] = 0.0;
         for (int j = 0; j < 4; j++)
         {
            point[2][0] += pointmat(0, ind[j]);
            point[2][1] += pointmat(1, ind[j]);
            point[2][2] += values(ind[j]);
         }
         point[2][0] *= 0.25;
         point[2][1] *= 0.25;
         point[2][2] *= 0.25;
         point[2][3] = point[2][2];
         if (flat)
         {
            point[2][2] = zc;
         }

         for (int j = 0; j < 4; j++)
         {
            point[0][0] = pointmat(0, ind[j]);
            point[0][1] = pointmat(1, ind[j]);
            point[0][3] = values(ind[j]);
            point[0][2] = (flat) ? zc : point[0][3];
            int l = (j+1)%4;
            point[1][0] = pointmat(0, ind[l]);
            point[1][1] = pointmat(1, ind[l]);
            point[1][3] = values(ind[l]);
            point[1][2] = (flat) ? zc : point[1][3];

            DrawPolygonLevelLines(builder, point[0], 3, lvl, logscale);
         }
      }
   }
}

void VisualizationSceneSolution::PrepareLevelCurves2()
{
   int i, ne = mesh -> GetNE();
   Vector values;
   DenseMatrix pointmat;
   RefinedGeometry *RefG;

   lcurve_buf.clear();
   gl3::GlBuilder build = lcurve_buf.createBuilder();
   for (i = 0; i < ne; i++)
   {
      RefG = GLVisGeometryRefiner.Refine(mesh->GetElementBaseGeometry(i),
                                         TimesToRefine, EdgeRefineFactor);
      GetRefinedValues (i, RefG->RefPts, values, pointmat);
      Array<int> &RG = RefG->RefGeoms;
      int sides = mesh->GetElement(i)->GetNVertices();

      DrawLevelCurves(build, RG, pointmat, values, sides, level);
   }
   updated_bufs.emplace_back(&lcurve_buf);
}

void VisualizationSceneSolution::PrepareLines()
{
   dbg();
   if (shading == Shading::Noncomforming &&
       mesh->Dimension() > 1) // PrepareLines3 does not make sense for 1d meshes.
   {
      // PrepareLines2();
      PrepareLines3();
      return;
   }

   int i, j, ne = mesh -> GetNE();
   DenseMatrix pointmat;
   Array<int> vertices;

   line_buf.clear();
   gl3::GlBuilder lb = line_buf.createBuilder();

   if (mesh_coarse && mesh_coarse->Dimension() > 1)
   {
      auto &ref = mesh->GetRefinementTransforms();
      IsoparametricTransformation trans;
      BiLinear2DFiniteElement fe;
      trans.SetFE(&fe);
      DenseMatrix emb_pointmat;

      for (i = 0; i < ne; i++)
      {
         if (!el_attr_to_show[mesh->GetAttribute(i)-1]) { continue; }

         lb.glBegin(GL_LINES);
         mesh->GetPointMatrix (i, pointmat);
         mesh->GetElementVertices (i, vertices);

         MFEM_ASSERT(pointmat.Size() == 4, "Not a quadrilateral!");

         // we assume that mesh_course is used only for tensor finite elements,
         // like for representation of quadratures, so in 2D it is square
         const int geom = Geometry::Type::SQUARE;
         const int mat = ref.embeddings[i].matrix;
         const DenseMatrix &emb_mat = ref.point_matrices[geom](mat);
         trans.SetPointMat(emb_mat);
         trans.Transform(fe.GetNodes(), emb_pointmat);

         for (j = 0; j < 4; j++)
         {
            int jp1 = (j+1) % 4;
            Vector emb_ip1, emb_ip2;
            emb_pointmat.GetColumnReference(j, emb_ip1);
            emb_pointmat.GetColumnReference(jp1, emb_ip2);

            // check if we are on the parent edge
            if (!((   emb_ip1(0) == 0. && emb_ip2(0) == 0.)
                  || (emb_ip1(0) == 1. && emb_ip2(0) == 1.)
                  || (emb_ip1(1) == 0. && emb_ip2(1) == 0.)
                  || (emb_ip1(1) == 1. && emb_ip2(1) == 1.)))
            { continue; }

            // 1D meshes get rendered flat
            double z1 = GetMinV();
            double z2 = z1;
            if (mesh->Dimension() > 1) // In 1D we just put the mesh below the solution
            {
               z1 = LogVal((*sol)(vertices[j]));
               z2 = LogVal((*sol)(vertices[jp1]));
            }

            lb.glVertex3d (pointmat(0, j),
                           pointmat(1, j),
                           z1);
            lb.glVertex3d (pointmat(0, jp1),
                           pointmat(1, jp1),
                           z2);
         }
         lb.glEnd();
      }
   }
   else
   {
      for (i = 0; i < ne; i++)
      {
         if (!el_attr_to_show[mesh->GetAttribute(i)-1]) { continue; }

         lb.glBegin(GL_LINE_LOOP);
         mesh->GetPointMatrix (i, pointmat);
         mesh->GetElementVertices (i, vertices);
         for (j = 0; j < pointmat.Size(); j++)
         {
            // 1D meshes get rendered flat
            double z = GetMinV();
            if (mesh->Dimension() > 1) // In 1D we just put the mesh below the solution
            {
               z = LogVal((*sol)(vertices[j]));
            }
            lb.glVertex3d(pointmat(0, j), pointmat(1, j), z);
         }
         lb.glEnd();
      }
   }

   updated_bufs.emplace_back(&line_buf);
}

double VisualizationSceneSolution::GetElementLengthScale(int k)
{
   DenseMatrix pointmat;
   Array<int> vertices;

   mesh->GetPointMatrix(k, pointmat);
   mesh->GetElementVertices(k, vertices);

   // Get length scale for x mark
   double xmax = -numeric_limits<double>::infinity();
   double ymax = -numeric_limits<double>::infinity();
   double xmin = numeric_limits<double>::infinity();
   double ymin = numeric_limits<double>::infinity();

   int nv = vertices.Size();
   for (int j = 0; j < nv; j++)
   {
      double x = pointmat(0,j);
      double y = pointmat(1,j);
      if (x > xmax) { xmax = x; }
      if (x < xmin) { xmin = x; }
      if (y > ymax) { ymax = y; }
      if (y < ymin) { ymin = y; }
   }
   double dx = xmax-xmin;
   double dy = ymax-ymin;
   double ds = std::min<double>(dx,dy);

   return ds;
}

void VisualizationSceneSolution::PrepareElementNumbering()
{
   if (shading == Shading::Noncomforming)
   {
      PrepareElementNumbering2();
   }
   else
   {
      PrepareElementNumbering1();
   }
}

void VisualizationSceneSolution::PrepareElementNumbering1()
{
   e_nums_buf.clear();

   DenseMatrix pointmat;
   Array<int> vertices;

   int ne = mesh->GetNE();
   for (int k = 0; k < ne; k++)
   {
      if (!el_attr_to_show[mesh->GetAttribute(k) - 1]) { continue; }

      mesh->GetPointMatrix (k, pointmat);
      mesh->GetElementVertices (k, vertices);
      int nv = vertices.Size();

      ShrinkPoints(pointmat, k, 0, 0);

      double xs = 0.0;
      double ys = 0.0;
      double us = 0.0;
      for (int j = 0; j < nv; j++)
      {
         xs += pointmat(0,j);
         ys += pointmat(1,j);
         us += LogVal((*sol)(vertices[j]));
      }
      xs /= nv;
      ys /= nv;
      us /= nv;

      double ds = GetElementLengthScale(k);
      double dx = 0.05*ds;

      double xx[3] = {xs,ys,us};
      DrawNumberedMarker(e_nums_buf,xx,dx,k);
   }

   updated_bufs.emplace_back(&e_nums_buf);
}

void VisualizationSceneSolution::PrepareElementNumbering2()
{
   IntegrationRule center_ir(1);
   DenseMatrix pointmat;
   Vector values;

   e_nums_buf.clear();

   int ne = mesh->GetNE();
   for (int i = 0; i < ne; i++)
   {
      if (!el_attr_to_show[mesh->GetAttribute(i)-1]) { continue; }

      center_ir.IntPoint(0) =
         Geometries.GetCenter(mesh->GetElementBaseGeometry(i));
      GetRefinedValues (i, center_ir, values, pointmat);

      double xc = pointmat(0,0);
      double yc = pointmat(1,0);
      double uc = values(0);

      double ds = GetElementLengthScale(i);
      double dx = 0.05*ds;

      double xx[3] = {xc,yc,uc};
      DrawNumberedMarker(e_nums_buf,xx,dx,i);
   }

   updated_bufs.emplace_back(&e_nums_buf);
}

void VisualizationSceneSolution::PrepareVertexNumbering()
{
   if (shading == Shading::Noncomforming)
   {
      PrepareVertexNumbering2();
   }
   else
   {
      PrepareVertexNumbering1();
   }
}

void VisualizationSceneSolution::PrepareVertexNumbering1()
{
   v_nums_buf.clear();

   DenseMatrix pointmat;
   Array<int> vertices;

   // Draw the vertices for each element. This is redundant, except when the
   // elements or domains are shrunk.

   const int ne = mesh->GetNE();
   for (int k = 0; k < ne; k++)
   {
      if (!el_attr_to_show[mesh->GetAttribute(k) - 1]) { continue; }

      mesh->GetPointMatrix (k, pointmat);
      mesh->GetElementVertices (k, vertices);
      int nv = vertices.Size();

      double ds = GetElementLengthScale(k);
      double xs = 0.05*ds;

      for (int j = 0; j < nv; j++)
      {
         double x = pointmat(0,j);
         double y = pointmat(1,j);
         double u = LogVal((*sol)(vertices[j]));

         double xx[3] = {x,y,u};
         DrawNumberedMarker(v_nums_buf,xx,xs,vertices[j]);
      }
   }

   updated_bufs.emplace_back(&v_nums_buf);
}

void VisualizationSceneSolution::PrepareVertexNumbering2()
{
   DenseMatrix pointmat;
   Vector values;
   Array<int> vertices;

   v_nums_buf.clear();

   const int ne = mesh->GetNE();
   for (int i = 0; i < ne; i++)
   {
      if (!el_attr_to_show[mesh->GetAttribute(i)-1]) { continue; }

      mesh->GetElementVertices (i, vertices);

      const IntegrationRule &vert_ir =
         *Geometries.GetVertices(mesh->GetElementBaseGeometry(i));

      GetRefinedValues (i, vert_ir, values, pointmat);

      double ds = GetElementLengthScale(i);
      double xs = 0.05*ds;

      for (int j = 0; j < values.Size(); j++)
      {
         double xv = pointmat(0, j);
         double yv = pointmat(1, j);

         double u = values[j];

         double xx[3] = {xv,yv,u};
         DrawNumberedMarker(v_nums_buf,xx,xs,vertices[j]);
      }
   }

   updated_bufs.emplace_back(&v_nums_buf);
}

void VisualizationSceneSolution::PrepareEdgeNumbering()
{
   dbg();
   // 1D meshes do not have edges.
   if (mesh->Dimension() == 1) { return; }

   f_nums_buf.clear();

   Vector vals;
   DenseMatrix p;
   Array<int> vertices, edges, edges_ori;

   if (shading == Shading::Flat || shading == Shading::Smooth)
   {
      for (int e = 0; e < mesh->GetNE(); e++)
      {
         if (!el_attr_to_show[mesh->GetAttribute(e) - 1]) { continue; }
         mesh->GetElementEdges(e, edges, edges_ori);
         const double dx = 0.05 * GetElementLengthScale(e);
         for (int i = 0; i < edges.Size(); i++)
         {
            mesh->GetEdgeVertices(edges[i], vertices);
            p.SetSize(mesh->Dimension(), vertices.Size());
            p.SetCol(0, mesh->GetVertex(vertices[0]));
            p.SetCol(1, mesh->GetVertex(vertices[1]));
            ShrinkPoints(p, e, 0, 0);
            const double m[2] = {0.5 * (p(0,0) + p(0,1)), 0.5 * (p(1,0) + p(1,1))};
            const double u = LogVal(0.5 * ((*sol)(vertices[0]) + (*sol)(vertices[1])));
            const double xx[3] = {m[0], m[1], u};
            DrawNumberedMarker(f_nums_buf, xx, dx, edges[i]);
         }
      }
   }
   else if (shading == Shading::Noncomforming)
   {
      for (int e = 0; e < mesh->GetNE(); e++)
      {
         if (!el_attr_to_show[mesh->GetAttribute(e) - 1]) { continue; }
         mesh->GetElementEdges(e, edges, edges_ori);
         const auto dx = 0.05 * GetElementLengthScale(e);
         const auto geom = mesh->GetElementBaseGeometry(e);
         MFEM_VERIFY(geom == Geometry::TRIANGLE || geom == Geometry::SQUARE,
                     "Only TRIANGLE and SQUARE geometries are supported.");
         const auto *RefG = GLVisGeometryRefiner.Refine(geom, 2, 2);
         GetRefinedValues(e, RefG->RefPts, vals, p);
         const int ij3[3] = { 1, 4, 3 }, ie3[3] = { 0, 1, 2 };
         const int ij4[4] = { 1, 3, 5, 7 }, ie4[4] = { 0, 3, 1, 2 };
         const int *ij = geom == Geometry::TRIANGLE ? ij3 : ij4;
         const int *ie = geom == Geometry::TRIANGLE ? ie3 : ie4;
         for (int i = 0; i < edges.Size(); i++)
         {
            const int j = ij[i];
            const double xx[3] = { p(0,j), p(1,j), vals(j) };
            DrawNumberedMarker(f_nums_buf, xx, dx, edges[ie[i]]);
         }
      }
   }
   else { MFEM_ABORT("Shading not supported"); }
   updated_bufs.emplace_back(&f_nums_buf);
}

void VisualizationSceneSolution::PrepareDofNumbering()
{
   Vector vals;
   DenseMatrix tr;
   Array<int> dofs;

   d_nums_buf.clear();

   auto *rsol_fes = rsol->FESpace();
<<<<<<< HEAD
   const auto *rsol_fec = rsol_fes->FEColl();
   FiniteElementSpace rdof_fes(mesh, rsol_fec);

   if (shading == Shading::Noncomforming)
   {
      for (int e = 0; e < ne; e++)
      {
         if (!el_attr_to_show[mesh->GetAttribute(e) - 1]) { continue; }
         const auto dx = 0.05 * GetElementLengthScale(e);
         const IntegrationRule &ir = rsol_fes->GetFE(e)->GetNodes();
         GetRefinedValues(e, ir, vals, tr);
         rdof_fes.GetElementDofs(e, dofs);
         for (int q = 0; q < ir.GetNPoints(); q++)
         {
            const real_t x[3] = {tr(0,q), tr(1,q), vals[q]};
            DrawNumberedMarker(d_nums_buf, x, dx, dofs[q]);
         }
      }
   }
   else if (dynamic_cast<const L2_FECollection*>(rsol_fec) ||
            rsol_fes->GetTypicalFE()->GetRangeType() == FiniteElement::RangeType::VECTOR)
   {
      H1_FECollection h1_fec(1, mesh->Dimension());
      FiniteElementSpace h1_fes(mesh, &h1_fec);
      MFEM_VERIFY(sol->Size() == h1_fes.GetNDofs(),
                  "Flat space does not match the solution size");
      GridFunction h1_sol(&h1_fes, sol->GetData());

      for (int e = 0; e < ne; e++)
      {
         const auto &ir = rsol_fes->GetFE(e)->GetNodes();
         const auto dx = 0.05 * GetElementLengthScale(e);
         GetRefinedValues(e, ir, vals, tr);
         ShrinkPoints(tr, e, 0, 0);
         rdof_fes.GetElementDofs(e, dofs);
         rdof_fes.AdjustVDofs(dofs);
         for (int q = 0; q < ir.GetNPoints(); q++)
         {
            const real_t z = h1_sol.GetValue(e, ir.IntPoint(q));
            const real_t x[3] = {tr(0,q), tr(1,q), z};
            DrawNumberedMarker(d_nums_buf, x, dx, dofs[q]);
         }
      }
   }
   else if (shading == Shading::Flat || shading == Shading::Smooth)
   {
      FiniteElementSpace flat_fes(mesh, rsol_fec->Clone(1), rsol_fes->GetVDim());

      dbg("sol->Size():{}", sol->Size());
      dbg("flat_fes.GetNDofs():{}", flat_fes.GetNDofs());
      dbg("flat_fes.GetVSize():{}", flat_fes.GetVSize());
      dbg("vdim:{}", rsol_fes->GetVDim());

      MFEM_VERIFY(sol->Size() == flat_fes.GetNDofs(),
                  "Flat space does not match the solution size");

      const LORDiscretization lor_discretization(*rsol_fes);
      auto &lor_fes = lor_discretization.GetFESpace();
      const auto &lor_perm = lor_discretization.GetDofPermutation();
      MFEM_VERIFY(rsol_fes->GetNDofs() == lor_fes.GetNDofs(),
                  "LOR space does not match the solution size");
      dbg("rsol_fes:{} lor_fes:{}", rsol_fes->GetVDim(), lor_fes.GetVDim());

      InterpolationGridTransfer gt(flat_fes, lor_fes);
      GridFunction flat_sol(&flat_fes, sol->GetData()), lor_sol(&lor_fes);
      gt.ForwardOperator().Mult(flat_sol, lor_sol);

      // store 'dx' for the sol mesh elements
      std::map<int, double> dx;
      for (int e = 0; e < ne; e++)
      {
         mesh->GetPointMatrix(e, tr);
         ShrinkPoints(tr, e, 0, 0);
         const auto dx_e = 0.05 * GetElementLengthScale(e);
         rdof_fes.GetElementDofs(e, dofs);
         for (int d = 0; d < dofs.Size(); d++) { dx[dofs[d]] = dx_e; }
      }

      // use the LOR mesh, fes & dofs
      auto *lor_mesh = lor_fes.GetMesh();
      for (int e = 0; e < lor_mesh->GetNE(); e++)
      {
         lor_fes.GetElementDofs(e, dofs);
         lor_mesh->GetPointMatrix(e, tr);
         const auto &ir = lor_fes.GetFE(e)->GetNodes();
         for (int q = 0; q < ir.GetNPoints(); q++)
         {
            const int dof = dofs[lor_perm[q]];
            const real_t x[3] = {tr(0,q), tr(1,q), LogVal(lor_sol(dof))};
            MFEM_VERIFY(dof >= 0, "Invalid dof index");
            DrawNumberedMarker(d_nums_buf, x, dx.at(dof), dof);
         }
      }
   }
   else { MFEM_ABORT("Shading not supported"); }
=======
   FiniteElementSpace rdof_fes(mesh, rsol_fes->FEColl());
   H1_FECollection h1_fec(1, mesh->Dimension());
   FiniteElementSpace h1_fes(mesh, &h1_fec);
   MFEM_VERIFY(sol->Size() == h1_fes.GetNDofs(),
               "Flat space does not match the solution size");
   GridFunction h1_sol(&h1_fes, sol->GetData());
   const bool non_conforming_shading = shading == Shading::Noncomforming;

   for (int e = 0; e < mesh->GetNE(); e++)
   {
      if (!el_attr_to_show[mesh->GetAttribute(e) - 1]) { continue; }
      const auto dx = 0.05 * GetElementLengthScale(e);
      const auto &ir = rsol_fes->GetFE(e)->GetNodes();
      const bool do_shrink = non_conforming_shading;
      GetRefinedValues(e, ir, vals, tr, do_shrink);
      rdof_fes.GetElementDofs(e, dofs);
      rdof_fes.AdjustVDofs(dofs);
      for (int q = 0; q < ir.GetNPoints(); q++)
      {
         const real_t z = non_conforming_shading ? vals[q] :
                          h1_sol.GetValue(e, ir.IntPoint(q));
         const real_t x[3] = {tr(0,q), tr(1,q), z};
         DrawNumberedMarker(d_nums_buf, x, dx, dofs[q]);
      }
   }
>>>>>>> 3f80e0ff
   updated_bufs.emplace_back(&d_nums_buf);
}

void VisualizationSceneSolution::PrepareOrderingCurve()
{
   dbg();
   bool color = draworder < 3;
   order_buf.clear();
   order_noarrow_buf.clear();
   PrepareOrderingCurve1(order_buf, true, color);
   PrepareOrderingCurve1(order_noarrow_buf, false, color);
   updated_bufs.emplace_back(&order_buf);
   updated_bufs.emplace_back(&order_noarrow_buf);
}

void VisualizationSceneSolution::PrepareOrderingCurve1(gl3::GlDrawable& buf,
                                                       bool arrows,
                                                       bool color)
{
   DenseMatrix pointmat;
   Array<int> vertices;

   DenseMatrix pointmat1;
   Array<int> vertices1;

   int ne = mesh->GetNE();
   for (int k = 0; k < ne-1; k++)
   {
      mesh->GetPointMatrix (k, pointmat);
      mesh->GetElementVertices (k, vertices);
      mesh->GetPointMatrix (k+1, pointmat1);
      mesh->GetElementVertices (k+1, vertices1);
      int nv = vertices.Size();
      int nv1 = vertices1.Size();

      ShrinkPoints(pointmat, k, 0, 0);
      ShrinkPoints(pointmat1, k+1, 0, 0);

      double xs = 0.0;
      double ys = 0.0;
      double us = 0.0;
      for (int j = 0; j < nv; j++)
      {
         xs += pointmat(0,j);
         ys += pointmat(1,j);
         us += maxv + double(k)/ne*(maxv-minv);
      }
      xs /= nv;
      ys /= nv;
      us /= nv;

      double xs1 = 0.0;
      double ys1 = 0.0;
      double us1 = 0.0;
      for (int j = 0; j < nv1; j++)
      {
         xs1 += pointmat1(0,j);
         ys1 += pointmat1(1,j);
         us1 += maxv + double(k+1)/ne*(maxv-minv);
      }
      xs1 /= nv1;
      ys1 /= nv1;
      us1 /= nv1;

      double dx = xs1-xs;
      double dy = ys1-ys;
      double du = us1-us;
      double ds = sqrt(dx*dx+dy*dy+du*du);

      double cval = HUGE_VAL;
      if (color)
      {
         cval = minv+double(k)/ne*(maxv-minv);
      }

      if (arrows)
      {
         Arrow3(buf,
                xs,ys,us,
                dx,dy,du,
                ds,0.05,cval);
      }
      else
      {
         Arrow3(buf,
                xs,ys,us,
                dx,dy,du,
                ds,0.0,cval);
      }
   }
}

void VisualizationSceneSolution::PrepareNumbering(bool invalidate)
{
   dbg("drawnums:{}", (int)drawnums);
   if (invalidate)
   {
      // invalidate all numberings
      e_nums_buf_ready = false;
      v_nums_buf_ready = false;
      f_nums_buf_ready = false;
      d_nums_buf_ready = false;
   }
   else
   {
      static const char *numbering[(int)Numbering::MAX] =
      { "None", "Elements", "Edges", "Vertices", "DOFs" };
      std::cout << "Numbering : " << numbering[(int)drawnums] << std::endl;
   }

   if (drawnums == Numbering::ELEMENTS && !e_nums_buf_ready)
   {
      PrepareElementNumbering();
      e_nums_buf_ready = true;
   }
   if (drawnums == Numbering::EDGES && !f_nums_buf_ready)
   {
      PrepareEdgeNumbering();
      f_nums_buf_ready = true;
   }
   if (drawnums == Numbering::VERTICES && !v_nums_buf_ready)
   {
      PrepareVertexNumbering();
      v_nums_buf_ready = true;
   }
   if (drawnums == Numbering::DOFS && !d_nums_buf_ready)
   {
      PrepareDofNumbering();
      d_nums_buf_ready = true;
   }
}

void VisualizationSceneSolution::PrepareLines2()
{
   int i, j, k, ne = mesh -> GetNE();
   Vector values;
   DenseMatrix pointmat;
   RefinedGeometry *RefG;

   line_buf.clear();
   gl3::GlBuilder lb = line_buf.createBuilder();

   for (i = 0; i < ne; i++)
   {
      if (!el_attr_to_show[mesh->GetAttribute(i)-1]) { continue; }

      RefG = GLVisGeometryRefiner.Refine(mesh->GetElementBaseGeometry(i),
                                         TimesToRefine, EdgeRefineFactor);
      GetRefinedValues (i, RefG->RefPts, values, pointmat);
      Array<int> &RG = RefG->RefGeoms;
      int sides = mesh->GetElement(i)->GetNVertices();

      for (k = 0; k < RG.Size()/sides; k++)
      {
         lb.glBegin(GL_LINE_LOOP);

         for (j = 0; j < sides; j++)
            lb.glVertex3d(pointmat(0, RG[sides*k+j]),
                          pointmat(1, RG[sides*k+j]),
                          values(RG[sides*k+j]));
         lb.glEnd();
      }
   }

   updated_bufs.emplace_back(&line_buf);
}

void VisualizationSceneSolution::PrepareLines3()
{
   int i, k, ne = mesh -> GetNE();
   Vector values;
   DenseMatrix pointmat;
   RefinedGeometry *RefG;

   line_buf.clear();
   gl3::GlBuilder lb = line_buf.createBuilder();
   for (i = 0; i < ne; i++)
   {
      if (!el_attr_to_show[mesh->GetAttribute(i)-1]) { continue; }
      RefG = GLVisGeometryRefiner.Refine(mesh->GetElementBaseGeometry(i),
                                         TimesToRefine, EdgeRefineFactor);
      GetRefinedValues (i, RefG->RefPts, values, pointmat);
      Array<int> &RE = RefG->RefEdges;

      lb.glBegin (GL_LINES);
      if (mesh_coarse && mesh_coarse->Dimension() > 1)
      {
         auto &ref = mesh->GetRefinementTransforms();
         // we assume that mesh_course is used only for tensor finite elements,
         // like for representation of quadratures, so in 2D it is square
         const int geom = Geometry::Type::SQUARE;
         const int mat = ref.embeddings[i].matrix;
         const DenseMatrix &emb_mat = ref.point_matrices[geom](mat);
         IsoparametricTransformation trans;
         BiLinear2DFiniteElement fe;
         trans.SetFE(&fe);
         trans.SetPointMat(emb_mat);
         for (k = 0; k < RE.Size()/2; k++)
         {
            Vector emb_ip1, emb_ip2;
            trans.Transform(RefG->RefPts[RE[2*k]], emb_ip1);
            trans.Transform(RefG->RefPts[RE[2*k+1]], emb_ip2);

            // check if we are on the parent edge
            if (!((   emb_ip1(0) == 0. && emb_ip2(0) == 0.)
                  || (emb_ip1(0) == 1. && emb_ip2(0) == 1.)
                  || (emb_ip1(1) == 0. && emb_ip2(1) == 0.)
                  || (emb_ip1(1) == 1. && emb_ip2(1) == 1.)))
            { continue; }

            lb.glVertex3d (pointmat(0, RE[2*k]),
                           pointmat(1, RE[2*k]),
                           values(RE[2*k]));
            lb.glVertex3d (pointmat(0, RE[2*k+1]),
                           pointmat(1, RE[2*k+1]),
                           values(RE[2*k+1]));
         }
      }
      else
      {
         for (k = 0; k < RE.Size()/2; k++)
         {
            lb.glVertex3d (pointmat(0, RE[2*k]),
                           pointmat(1, RE[2*k]),
                           values(RE[2*k]));
            lb.glVertex3d (pointmat(0, RE[2*k+1]),
                           pointmat(1, RE[2*k+1]),
                           values(RE[2*k+1]));
         }
      }
      lb.glEnd();
   }

   updated_bufs.emplace_back(&line_buf);
}

void VisualizationSceneSolution::UpdateValueRange(bool prepare)
{
   bool had_logscale = logscale;
   logscale = logscale && LogscaleRange();
   SetLogA();
   SetLevelLines(minv, maxv, nl);
   // preserve the current box z-size
   zscale *= (bb.z[1]-bb.z[0])/(maxv-minv);
   bb.z[0] = minv;
   bb.z[1] = maxv;
   PrepareAxes();
   if (prepare)
   {
      UpdateLevelLines();
      EventUpdateColors();
      if (had_logscale)
      {
         PrepareLines();
         PrepareBoundary();
         PrepareCP();
      }
   }
}

void VisualizationSceneSolution::PrepareBoundary()
{
   dbg();
   const int dim = mesh->Dimension();
   if (dim == 1) // Unimplemented.
   {
      return;
   }

   int i, j, ne = mesh->GetNBE();
   Array<int> vertices;
   DenseMatrix pointmat;

   bdr_buf.clear();
   gl3::GlBuilder bl = bdr_buf.createBuilder();
   if (shading != Shading::Noncomforming)
   {
      bl.glBegin(GL_LINES);
      for (i = 0; i < ne; i++)
      {
         if (!bdr_el_attr_to_show[mesh->GetBdrAttribute(i)-1]) { continue; }
         mesh->GetBdrElementVertices(i, vertices);
         mesh->GetBdrPointMatrix(i, pointmat);
         for (j = 0; j < pointmat.Size(); j++)
            bl.glVertex3d(pointmat(0, j), pointmat(1, j),
                          LogVal((*sol)(vertices[j])));
      }
      bl.glEnd();
   }
   else // shading == 2
   {
      int en;
      FaceElementTransformations *T;
      RefinedGeometry *RefG =
         GLVisGeometryRefiner.Refine(Geometry::SEGMENT, TimesToRefine,
                                     EdgeRefineFactor);
      IntegrationRule &ir = RefG->RefPts;
      IntegrationRule eir(ir.GetNPoints());
      Vector vals;
      double shr = shrink;
      shrink = 1.0;

      for (i = 0; i < ne; i++)
      {
         if (!bdr_el_attr_to_show[mesh->GetBdrAttribute(i)-1]) { continue; }
         en = mesh->GetBdrElementFaceIndex(i);
         T = mesh->GetFaceElementTransformations(en, 4);
         T->Loc1.Transform(ir, eir);
         GetRefinedValues(T->Elem1No, eir, vals, pointmat);
         bl.glBegin(GL_LINE_STRIP);
         if (drawbdr == 2)
         {
            const double val = mesh->GetBdrAttribute(i);
            MySetColor(bl, val, minv, maxv);
            for (j = 0; j < vals.Size(); j++)
            {
               bl.glVertex3d(pointmat(0, j), pointmat(1, j), val);
            }
         }
         else
         {
            for (j = 0; j < vals.Size(); j++)
            {
               bl.glVertex3d(pointmat(0, j), pointmat(1, j), vals(j));
            }
         }
         bl.glEnd();

         if (T->Elem2No >= 0)
         {
            T = mesh->GetFaceElementTransformations(en, 8);
            T->Loc2.Transform(ir, eir);
            GetRefinedValues(T->Elem2No, eir, vals, pointmat);
            bl.glBegin(GL_LINE_STRIP);
            for (j = 0; j < vals.Size(); j++)
            {
               bl.glVertex3d(pointmat(0, j), pointmat(1, j), vals(j));
            }
            bl.glEnd();
         }
      }
      shrink = shr;
   }

   updated_bufs.emplace_back(&bdr_buf);
}

void VisualizationSceneSolution::PrepareCP()
{
   dbg();
   Vector values;
   DenseMatrix pointmat;
   Array<int> ind;

   if (draw_cp == 0)
   {
      return;
   }

   cp_buf.clear();
   gl3::GlBuilder bld = cp_buf.createBuilder();
   bld.glBegin(GL_LINES);

   if (shading != Shading::Noncomforming)
   {
      Array<int> vertices;

      for (int i = 0; i < mesh->GetNE(); i++)
      {
         mesh->GetPointMatrix(i, pointmat);
         int n = 0;
         for (int j = 0; j < pointmat.Width(); j++)
         {
            const double s =
               CuttingPlane->Transform(pointmat(0, j),
                                       pointmat(1, j), 0.0);
            if (s >= 0.0)
            {
               n++;
            }
         }
         if (n == 0 || n == pointmat.Width())
         {
            continue;
         }

         mesh->GetElementVertices(i, vertices);
         values.SetSize(vertices.Size());
         ind.SetSize(vertices.Size());
         for (int j = 0; j < values.Size(); j++)
         {
            values(j) = LogVal((*sol)(vertices[j]));
            ind[j] = j;
         }

         DrawCPLine(bld, pointmat, values, ind);
      }
   }
   else
   {
      RefinedGeometry *RefG;

      for (int i = 0; i < mesh->GetNE(); i++)
      {
         RefG = GLVisGeometryRefiner.Refine(mesh->GetElementBaseGeometry(i),
                                            TimesToRefine, EdgeRefineFactor);
         GetRefinedValues (i, RefG->RefPts, values, pointmat);
         Array<int> &RG = RefG->RefGeoms;
         int sides = mesh->GetElement(i)->GetNVertices();

         ind.SetSize(sides);
         for (int k = 0; k < RG.Size()/sides; k++)
         {
            for (int j = 0; j < sides; j++)
            {
               ind[j] = RG[k*sides+j];
            }

            int n = 0;
            for (int j = 0; j < sides; j++)
            {
               const double s =
                  CuttingPlane->Transform(pointmat(0, ind[j]),
                                          pointmat(1, ind[j]), 0.0);
               if (s >= 0.0)
               {
                  n++;
               }
            }
            if (n == 0 || n == sides)
            {
               continue;
            }

            DrawCPLine(bld, pointmat, values, ind);
         }
      }
   }

   bld.glEnd();
   updated_bufs.emplace_back(&cp_buf);
}

void VisualizationSceneSolution::DrawCPLine(
   gl3::GlBuilder& bld, DenseMatrix &pointmat, Vector &values, Array<int> &ind)
{
   int n, js, nv = ind.Size();
   double s, xs, ys;

   js = nv-1;
   xs = pointmat(0, ind[js]);
   ys = pointmat(1, ind[js]);
   s = CuttingPlane->Transform(xs, ys, 0.0);
   n = 0;
   for (int j = 0; j < nv; j++)
   {
      const double xt = pointmat(0, ind[j]);
      const double yt = pointmat(1, ind[j]);
      const double t = CuttingPlane->Transform(xt, yt, 0.0);
      if ((s >= 0.0 && t < 0.0) || (s < 0.0 && t >= 0.0))
      {
         double a = fabs(s) / (fabs(s) + fabs(t));

         bld.glVertex3d((1.-a) * xs + a * xt,
                        (1.-a) * ys + a * yt,
                        (1.-a) * values(ind[js]) + a * values(ind[j]));
         n++;
      }
      s = t;
      js = j;
      xs = xt;
      ys = yt;
   }
   if (n != 2 && n != 4)
   {
      cerr << "n = " << n << endl;
      mfem_error("VisualizationSceneSolution::DrawCPLine");
   }
}

gl3::SceneInfo VisualizationSceneSolution::GetSceneObjs()
{
   if (colorbar)
   {
      // update color bar before we get the base class scene
      PrepareColorBar(minv, maxv, (drawmesh == 2) ? &level : nullptr );
   }
   gl3::SceneInfo scene = VisualizationSceneScalarData::GetSceneObjs();
   gl3::RenderParams params = GetMeshDrawParams();
   params.use_clip_plane = draw_cp;
   double* cp_eqn = CuttingPlane->Equation();
   params.clip_plane_eqn = {cp_eqn[0], cp_eqn[1], cp_eqn[2], cp_eqn[3]};
   params.contains_translucent = matAlpha < 1.0 ||
                                 palette.GetPalette()->IsTranslucent();
   if (drawelems)
   {
      // draw elements
      scene.queue.emplace_back(params, &disp_buf);
   }
   // draw orderings -- color modes
   params.contains_translucent = false;
   if (draworder == 1)
   {
      scene.queue.emplace_back(params, &order_noarrow_buf);
   }
   else if (draworder == 2)
   {
      scene.queue.emplace_back(params, &order_buf);
   }
   params.contains_translucent = matAlpha < 1.0 ||
                                 palette.GetPalette()->IsTranslucent();
   params.mesh_material = VisualizationScene::BLK_MAT;
   // everything below will be drawn in "black"
   params.static_color = GetLineColor();
   if (draw_cp)
   {
      // draw cutting plane
      params.use_clip_plane = false;
      scene.queue.emplace_back(params, &cp_buf);
      params.use_clip_plane = true;
   }
   // disable lighting for objects below
   params.num_pt_lights = 0;

   // draw boundary in 2D
   if (drawbdr)
   {
      scene.queue.emplace_back(params, &bdr_buf);
   }

   // draw lines
   if (drawmesh == 1)
   {
      scene.queue.emplace_back(params, &line_buf);
   }
   else if (drawmesh == 2)
   {
      scene.queue.emplace_back(params, &lcurve_buf);
   }

   // draw numberings
   if (drawnums == Numbering::ELEMENTS)
   {
      scene.queue.emplace_back(params, &e_nums_buf);
   }
   else if (drawnums == Numbering::EDGES)
   {
      scene.queue.emplace_back(params, &f_nums_buf);
   }
   else if (drawnums == Numbering::VERTICES)
   {
      scene.queue.emplace_back(params, &v_nums_buf);
   }
   else if (drawnums == Numbering::DOFS)
   {
      scene.queue.emplace_back(params, &d_nums_buf);
   }
   else
   {
      MFEM_VERIFY(drawnums == Numbering::NONE,
                  "Unsupported drawnums value: " << (int)drawnums);
   }

   // draw orderings -- "black" modes
   if (draworder == 3)
   {
      scene.queue.emplace_back(params, &order_noarrow_buf);
   }
   else if (draworder == 4)
   {
      scene.queue.emplace_back(params, &order_buf);
   }
   ProcessUpdatedBufs(scene);

   return scene;
}

void VisualizationSceneSolution::glTF_ExportBoundary(
   glTF_Builder &bld,
   glTF_Builder::buffer_id buffer,
   glTF_Builder::material_id black_mat)
{
   auto bdr_node = AddModelNode(bld, "Boundary");
   auto bdr_mesh = bld.addMesh("Boundary Mesh");
   bld.addNodeMesh(bdr_node, bdr_mesh);

   int nlines = AddLines(
                   bld,
                   bdr_mesh,
                   buffer,
                   black_mat,
                   bdr_buf);
   if (nlines == 0)
   {
      cout << "glTF export: no boundary found to export!" << endl;
   }
}

void VisualizationSceneSolution::glTF_Export()
{
   string name = "GLVis_scene_000";

   glTF_Builder bld(name);

   auto palette_mat = AddPaletteMaterial(bld);
   auto black_mat = AddBlackMaterial(bld);
   auto buf = bld.addBuffer("buffer");
   if (drawelems) { glTF_ExportElements(bld, buf, palette_mat, disp_buf); }
   if (drawmesh)
   {
      glTF_ExportMesh(bld, buf, black_mat,
                      (drawmesh == 1) ? line_buf : lcurve_buf);
   }
   if (drawbdr) { glTF_ExportBoundary(bld, buf, black_mat); }
   if (drawaxes) { glTF_ExportBox(bld, buf, black_mat); }
   bld.writeFile();

   cout << "Exported glTF -> " << name << ".gltf" << endl;
}<|MERGE_RESOLUTION|>--- conflicted
+++ resolved
@@ -432,14 +432,7 @@
        s.Size(), fmt::ptr(mc), fmt::ptr(normals), fmt::ptr(rsol));
    mesh = &m;
    mesh_coarse = mc;
-<<<<<<< HEAD
-
-   sol  = new Vector(mesh -> GetNV());
-   dbg("rsol:{}", fmt::ptr(rsol));
-
-=======
    sol = &s;
->>>>>>> 3f80e0ff
    v_normals = normals;
 
    Init();
@@ -597,16 +590,6 @@
    }
 }
 
-<<<<<<< HEAD
-void VisualizationSceneSolution::SetGridFunction(GridFunction & u)
-{
-   dbg("✅✅✅✅ SetGridFunction: u:{}", u.Size());
-   rsol = &u;
-   u.GetNodalValues(*sol);
-}
-
-=======
->>>>>>> 3f80e0ff
 void VisualizationSceneSolution::NewMeshAndSolution(
    Mesh *new_m, Mesh *new_mc, Vector *new_sol, GridFunction *new_u)
 {
@@ -2110,103 +2093,6 @@
    d_nums_buf.clear();
 
    auto *rsol_fes = rsol->FESpace();
-<<<<<<< HEAD
-   const auto *rsol_fec = rsol_fes->FEColl();
-   FiniteElementSpace rdof_fes(mesh, rsol_fec);
-
-   if (shading == Shading::Noncomforming)
-   {
-      for (int e = 0; e < ne; e++)
-      {
-         if (!el_attr_to_show[mesh->GetAttribute(e) - 1]) { continue; }
-         const auto dx = 0.05 * GetElementLengthScale(e);
-         const IntegrationRule &ir = rsol_fes->GetFE(e)->GetNodes();
-         GetRefinedValues(e, ir, vals, tr);
-         rdof_fes.GetElementDofs(e, dofs);
-         for (int q = 0; q < ir.GetNPoints(); q++)
-         {
-            const real_t x[3] = {tr(0,q), tr(1,q), vals[q]};
-            DrawNumberedMarker(d_nums_buf, x, dx, dofs[q]);
-         }
-      }
-   }
-   else if (dynamic_cast<const L2_FECollection*>(rsol_fec) ||
-            rsol_fes->GetTypicalFE()->GetRangeType() == FiniteElement::RangeType::VECTOR)
-   {
-      H1_FECollection h1_fec(1, mesh->Dimension());
-      FiniteElementSpace h1_fes(mesh, &h1_fec);
-      MFEM_VERIFY(sol->Size() == h1_fes.GetNDofs(),
-                  "Flat space does not match the solution size");
-      GridFunction h1_sol(&h1_fes, sol->GetData());
-
-      for (int e = 0; e < ne; e++)
-      {
-         const auto &ir = rsol_fes->GetFE(e)->GetNodes();
-         const auto dx = 0.05 * GetElementLengthScale(e);
-         GetRefinedValues(e, ir, vals, tr);
-         ShrinkPoints(tr, e, 0, 0);
-         rdof_fes.GetElementDofs(e, dofs);
-         rdof_fes.AdjustVDofs(dofs);
-         for (int q = 0; q < ir.GetNPoints(); q++)
-         {
-            const real_t z = h1_sol.GetValue(e, ir.IntPoint(q));
-            const real_t x[3] = {tr(0,q), tr(1,q), z};
-            DrawNumberedMarker(d_nums_buf, x, dx, dofs[q]);
-         }
-      }
-   }
-   else if (shading == Shading::Flat || shading == Shading::Smooth)
-   {
-      FiniteElementSpace flat_fes(mesh, rsol_fec->Clone(1), rsol_fes->GetVDim());
-
-      dbg("sol->Size():{}", sol->Size());
-      dbg("flat_fes.GetNDofs():{}", flat_fes.GetNDofs());
-      dbg("flat_fes.GetVSize():{}", flat_fes.GetVSize());
-      dbg("vdim:{}", rsol_fes->GetVDim());
-
-      MFEM_VERIFY(sol->Size() == flat_fes.GetNDofs(),
-                  "Flat space does not match the solution size");
-
-      const LORDiscretization lor_discretization(*rsol_fes);
-      auto &lor_fes = lor_discretization.GetFESpace();
-      const auto &lor_perm = lor_discretization.GetDofPermutation();
-      MFEM_VERIFY(rsol_fes->GetNDofs() == lor_fes.GetNDofs(),
-                  "LOR space does not match the solution size");
-      dbg("rsol_fes:{} lor_fes:{}", rsol_fes->GetVDim(), lor_fes.GetVDim());
-
-      InterpolationGridTransfer gt(flat_fes, lor_fes);
-      GridFunction flat_sol(&flat_fes, sol->GetData()), lor_sol(&lor_fes);
-      gt.ForwardOperator().Mult(flat_sol, lor_sol);
-
-      // store 'dx' for the sol mesh elements
-      std::map<int, double> dx;
-      for (int e = 0; e < ne; e++)
-      {
-         mesh->GetPointMatrix(e, tr);
-         ShrinkPoints(tr, e, 0, 0);
-         const auto dx_e = 0.05 * GetElementLengthScale(e);
-         rdof_fes.GetElementDofs(e, dofs);
-         for (int d = 0; d < dofs.Size(); d++) { dx[dofs[d]] = dx_e; }
-      }
-
-      // use the LOR mesh, fes & dofs
-      auto *lor_mesh = lor_fes.GetMesh();
-      for (int e = 0; e < lor_mesh->GetNE(); e++)
-      {
-         lor_fes.GetElementDofs(e, dofs);
-         lor_mesh->GetPointMatrix(e, tr);
-         const auto &ir = lor_fes.GetFE(e)->GetNodes();
-         for (int q = 0; q < ir.GetNPoints(); q++)
-         {
-            const int dof = dofs[lor_perm[q]];
-            const real_t x[3] = {tr(0,q), tr(1,q), LogVal(lor_sol(dof))};
-            MFEM_VERIFY(dof >= 0, "Invalid dof index");
-            DrawNumberedMarker(d_nums_buf, x, dx.at(dof), dof);
-         }
-      }
-   }
-   else { MFEM_ABORT("Shading not supported"); }
-=======
    FiniteElementSpace rdof_fes(mesh, rsol_fes->FEColl());
    H1_FECollection h1_fec(1, mesh->Dimension());
    FiniteElementSpace h1_fes(mesh, &h1_fec);
@@ -2232,7 +2118,6 @@
          DrawNumberedMarker(d_nums_buf, x, dx, dofs[q]);
       }
    }
->>>>>>> 3f80e0ff
    updated_bufs.emplace_back(&d_nums_buf);
 }
 
