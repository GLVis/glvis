// Copyright (c) 2010-2025, Lawrence Livermore National Security, LLC. Produced
// at the Lawrence Livermore National Laboratory. All Rights reserved. See files
// LICENSE and NOTICE for details. LLNL-CODE-443271.
//
// This file is part of the GLVis visualization tool and library. For more
// information and source code availability see https://glvis.org.
//
// GLVis is free software; you can redistribute it and/or modify it under the
// terms of the BSD-3 license. We welcome feedback and contributions, see file
// CONTRIBUTING.md for details.

#include "vssolution.hpp"
#include "palettes.hpp"
#include "gltf.hpp"

#include <mfem.hpp>

using namespace mfem;

#if defined(__has_include) && __has_include("./nvtx.hpp") && !defined(_WIN32)
#undef NVTX_COLOR
#define NVTX_COLOR ::nvtx::kCyan
#include "./nvtx.hpp"
#else
#define dbg(...)
#endif

thread_local VisualizationSceneSolution *vssol;
extern thread_local VisualizationScene  *locscene;
extern thread_local GeometryRefiner GLVisGeometryRefiner;

#ifdef GLVIS_ISFINITE
/* This test for INFs or NaNs is the same as the one used in hypre's PCG and
   should work on all IEEE-compliant compilers. For details see "Lecture Notes on
   the Status of IEEE 754" by W. Kahan, http://tinyurl.com/cfz5d88 */
int isfinite(double x)
{
   double ieee_check = 1;

   if (x != 0)
   {
      ieee_check = x/x;   // INF -> NaN conversion
   }

   return (ieee_check == ieee_check);
}
#endif

// Definitions of some more keys

std::string VisualizationSceneSolution::GetHelpString() const
{
   std::stringstream os;
   os << endl
      << "+------------------------------------+" << endl
      << "| Keys                               |" << endl
      << "+------------------------------------+" << endl
      << "| a -  Displays/Hides the axes       |" << endl
      << "| A -  Turns antialiasing on/off     |" << endl
      << "| b/B  Toggle 2D boundary            |" << endl
      << "| c -  Toggle colorbar and caption   |" << endl
      << "| C -  Change the main plot caption  |" << endl
      << "| e -  Displays/Hides the elements   |" << endl
      << "| f -  Smooth/Nonconf/Flat shading   |" << endl
      << "| g -  Toggle background             |" << endl
      << "| h -  Displays help menu            |" << endl
      << "| i -  Toggle the cutting plane      |" << endl
      << "| j -  Turn on/off perspective       |" << endl
      << "| k/K  Adjust the transparency level |" << endl
      << "| ,/<  Adjust color transparency     |" << endl
      << "| l -  Turns on/off the light        |" << endl
      << "| L -  Toggle logarithmic scale      |" << endl
      << "| m -  Displays/Hides the mesh       |" << endl
      << "| n/N  Cycle through numberings      |" << endl
      << "| o -  (De)refine elem. (NC shading) |" << endl
      << "| O -  Switch 'o' func. (NC shading) |" << endl
      << "| p/P  Cycle through color palettes  |" << endl
      << "| q -  Quits                         |" << endl
      << "| Q -  Cycle quadrature data mode    |" << endl
      << "| r -  Reset the plot to 3D view     |" << endl
      << "| R -  Reset the plot to 2D view     |" << endl
      << "| s -  Turn on/off unit cube scaling |" << endl
      << "| S -  Take snapshot/Record a movie  |" << endl
      << "| t -  Cycle materials and lights    |" << endl
      << "| y/Y  Rotate the cutting plane      |" << endl
      << "| z/Z  Move the cutting plane        |" << endl
      << "| \\ -  Set light source position     |" << endl
      << "| Alt+a  - Axes number format        |" << endl
      << "| Alt+c  - Colorbar number format    |" << endl
      << "| Ctrl+o - Element ordering curve    |" << endl
      << "| Ctrl+p - Print to a PDF file       |" << endl
      << "+------------------------------------+" << endl
      << "| Function keys                      |" << endl
      << "+------------------------------------+" << endl
      << "| F1 - X window info and keystrokes  |" << endl
      << "| F2 - Update colors, etc.           |" << endl
      << "| F3/F4 - Shrink/Zoom elements       |" << endl
      << "| F5 - Set level lines               |" << endl
      << "| F6 - Palette options               |" << endl
      << "| F7 - Manually set min/max value    |" << endl
      << "| F8 - List of subdomains to show    |" << endl
      << "| F9/F10 - Walk through subdomains   |" << endl
      << "| F11/F12 - Shrink/Zoom subdomains   |" << endl
      << "+------------------------------------+" << endl
      << "| Keypad                             |" << endl
      << "+------------------------------------+" << endl
      << "| 1-9  Small rotation, reset with 5  |" << endl
      << "| *,/  Scale up/down                 |" << endl
      << "| +/-  Change z-scaling              |" << endl
      << "| . -  Start/stop spinning           |" << endl
      << "| 0/Enter - Spinning speed and dir.  |" << endl
      << "+------------------------------------+" << endl
      << "| Mouse                              |" << endl
      << "+------------------------------------+" << endl
      << "| left   btn    - Rotation           |" << endl
      << "| middle btn    - Translation        |" << endl
      << "| right  btn    - Scaling            |" << endl
      << "| left  + Alt   - Tilt               |" << endl
      << "| left  + Shift - Spinning           |" << endl
      << "| right + Shift - Change light pos.  |" << endl
      << "| left  + Ctrl  - Spherical rotation |" << endl
      << "| middle+ Ctrl  - Object translation |" << endl
      << "| right + Ctrl  - Object scaling     |" << endl
      << "| left  + Ctrl + Shift - z-Spinning  |" << endl
      << "+------------------------------------+" << endl;
   return os.str();
}

static void KeyF8Pressed()
{
   int attr;
   Array<int> attr_list(&attr, 1);
   const Array<int> &all_attr = vssol->GetMesh()->attributes;

   cout << "El attributes ON: ";
   for (int i = 0; i < all_attr.Size(); i++)
      if (vssol->el_attr_to_show[all_attr[i]-1])
      {
         cout << " " << all_attr[i];
      }
   cout << endl;

   cout << "El attribute to toggle : " << flush;
   cin >> attr;
   vssol->ToggleAttributes(attr_list);
   SendExposeEvent();
}

static void SwitchAttribute(int increment, int &attribute,
                            Array<int> &attribute_marker,
                            bool bdr)
{
   const char *attr_type = bdr ? "bdr" : "element";
   if (attribute_marker.Size() == 0)
   {
      cout << "There are no " << attr_type << " attributes" << endl;
      return;
   }
   if (attribute == -1)
   {
      attribute_marker = 0;
      attribute = (increment >= 0) ? 0 : attribute_marker.Size()-1;
   }
   else
   {
      if (attribute != attribute_marker.Size())
      {
         attribute_marker[attribute] = 0;
      }
      else
      {
         attribute_marker = 0;
      }
      attribute += increment;
   }
   attribute += attribute_marker.Size()+1;
   attribute %= attribute_marker.Size()+1;
   if (attribute != attribute_marker.Size())
   {
      attribute_marker[attribute] = 1;
      cout << "Showing " << attr_type << " attribute " << attribute+1 << endl;
   }
   else
   {
      attribute_marker = 1;
      cout << "Showing all " << attr_type << " attributes" << endl;
   }
   if (bdr)
   {
      vssol->PrepareBoundary();
   }
   else
   {
      vssol->PrepareLines();
      vssol->Prepare();
   }
   SendExposeEvent();
}

static void KeyF9Pressed(GLenum state)
{
   if (!(state & KMOD_SHIFT))
   {
      SwitchAttribute(+1, vssol->attr_to_show, vssol->el_attr_to_show, false);
   }
   else
   {
      SwitchAttribute(+1, vssol->bdr_attr_to_show, vssol->bdr_el_attr_to_show,
                      true);
   }
}

static void KeyF10Pressed(GLenum state)
{
   if (!(state & KMOD_SHIFT))
   {
      SwitchAttribute(-1, vssol->attr_to_show, vssol->el_attr_to_show, false);
   }
   else
   {
      SwitchAttribute(-1, vssol->bdr_attr_to_show, vssol->bdr_el_attr_to_show,
                      true);
   }
}

void VisualizationSceneSolution::ToggleDrawBdr()
{
   drawbdr = (drawbdr+1)%3;

   // Switch the colorbar range to correspond to the boundary attributes when
   // showing them in color (drawbdr == 2) and restore it back when not.
   if (drawbdr == 2)
   {
      if (drawelems == 1 || drawelems == 0)
      {
         minv_sol = minv;
         maxv_sol = maxv;
         have_sol_range = true;
      }
      drawelems = 0;
      minv = 1;
      maxv = mesh->bdr_attributes.Size() ? mesh->bdr_attributes.Max() : 1;
      FixValueRange();
      UpdateValueRange(true);
      PrepareBoundary();
   }
   else if (drawbdr == 1)
   {
      PrepareBoundary();
   }
   else if (drawbdr == 0)
   {
      drawelems = 1;
      if (have_sol_range)
      {
         minv = minv_sol;
         maxv = maxv_sol;
         bb.z[0] = minv;
         bb.z[1] = maxv;
         SetNewScalingFromBox(); // UpdateBoundingBox minus PrepareAxes
         UpdateValueRange(true);
      }
      else
      {
         FindNewValueRange(true);
      }
   }
}

static void KeyBPressed()
{
   vssol -> ToggleDrawBdr();
   SendExposeEvent();
}

static void KeyMPressed()
{
   vssol -> ToggleDrawMesh();
   SendExposeEvent();
}

static void KeyNPressed()
{
   vssol -> ToggleDrawNumberings();
   SendExposeEvent();
}

static void KeyoPressed(GLenum state)
{
   if (state & KMOD_CTRL)
   {
      vssol -> ToggleDrawOrdering();
      vssol -> PrepareOrderingCurve();
      SendExposeEvent();
   }
   else
   {
      vssol->ToggleRefinements();
   }
}

static void KeyOPressed(GLenum state)
{
   (void)state;
   vssol->ToggleRefinementFunction();
}

static void KeyEPressed()
{
   vssol -> ToggleDrawElems();
   SendExposeEvent();
}

static void KeyFPressed()
{
   vssol -> ToggleShading();
   SendExposeEvent();
}

void KeyiPressed()
{
   vssol->ToggleDrawCP();
   SendExposeEvent();
}

void KeyIPressed()
{
   // no-op, available
}

static void KeyyPressed()
{
   vssol->CuttingPlane->IncreaseTheta();
   vssol->PrepareCP();
   SendExposeEvent();
}

static void KeyYPressed()
{
   vssol->CuttingPlane->DecreaseTheta();
   vssol->PrepareCP();
   SendExposeEvent();
}

static void KeyzPressed()
{
   vssol->CuttingPlane->IncreaseDistance();
   vssol->PrepareCP();
   SendExposeEvent();
}

static void KeyZPressed()
{
   vssol->CuttingPlane->DecreaseDistance();
   vssol->PrepareCP();
   SendExposeEvent();
}

static void KeyF3Pressed()
{
   if (vssol->GetShading() == VisualizationSceneScalarData::Shading::Noncomforming)
   {
      vssol->shrink *= 0.9;
      vssol->Prepare();
      vssol->PrepareLines();
      vssol->PrepareLevelCurves();
      vssol->PrepareNumbering();
      vssol->PrepareOrderingCurve();
      SendExposeEvent();
   }
}

static void KeyF4Pressed()
{
   if (vssol->GetShading() == VisualizationSceneScalarData::Shading::Noncomforming)
   {
      vssol->shrink *= 1.11111111111111111111111;
      vssol->Prepare();
      vssol->PrepareLines();
      vssol->PrepareLevelCurves();
      vssol->PrepareNumbering();
      SendExposeEvent();
   }
}

static void KeyF11Pressed()
{
   if (vssol->GetShading() == VisualizationSceneScalarData::Shading::Noncomforming)
   {
      if (vssol->matc.Width() == 0)
      {
         vssol->ComputeElemAttrCenter();
      }
      vssol->shrinkmat *= 0.9;
      vssol->Prepare();
      vssol->PrepareLines();
      vssol->PrepareBoundary();
      vssol->PrepareLevelCurves();
      vssol->PrepareNumbering();
      SendExposeEvent();
   }
}

static void KeyF12Pressed()
{
   if (vssol->GetShading() == VisualizationSceneScalarData::Shading::Noncomforming)
   {
      if (vssol->matc.Width() == 0)
      {
         vssol->ComputeElemAttrCenter();
      }
      vssol->shrinkmat *= 1.11111111111111111111111;
      vssol->Prepare();
      vssol->PrepareLines();
      vssol->PrepareBoundary();
      vssol->PrepareLevelCurves();
      vssol->PrepareNumbering();
      SendExposeEvent();
   }
}

VisualizationSceneSolution::VisualizationSceneSolution()
{
   v_normals = NULL;
}

VisualizationSceneSolution::VisualizationSceneSolution(
   Mesh &m, Vector &s, Mesh *mc, Vector *normals)
{
   dbg("\x1b[33m[NEW] sol:{} mc:{} normals:{} rsol:{}",
       s.Size(), fmt::ptr(mc), fmt::ptr(normals), fmt::ptr(rsol));
   mesh = &m;
   mesh_coarse = mc;

   sol  = new Vector(mesh -> GetNV());
   dbg("rsol:{}", fmt::ptr(rsol));

   v_normals = normals;

   Init();
}

void VisualizationSceneSolution::Init()
{
   dbg();
   rsol  = NULL;
   vssol = this;

   drawelems = 1;
   shading = Shading::Smooth;
   drawmesh  = 0;
   draworder = 0;
   drawnums  = Numbering::NONE;

   refine_func = 0;
   have_sol_range = false;

   shrink = 1.0;
   shrinkmat = 1.0;
   bdrc.SetSize(2,0);
   matc.SetSize(2,0);

   TimesToRefine = EdgeRefineFactor = 1;

   attr_to_show = bdr_attr_to_show = -1;
   el_attr_to_show.SetSize(mesh->attributes.Max());
   el_attr_to_show = 1;
   bdr_el_attr_to_show.SetSize(mesh->bdr_attributes.Size() > 0 ?
                               mesh->bdr_attributes.Max() : 0);
   bdr_el_attr_to_show = 1;

   drawbdr = 0;

   VisualizationSceneScalarData::Init();  // Calls FindNewBox() !!!

   palette.SetIndex(2); // use the 'jet-like' palette in 2D

   double eps = 1e-6; // move the cutting plane a bit to avoid artifacts
   CuttingPlane = new Plane(-1.0,0.0,0.0,(0.5-eps)*bb.x[0]+(0.5+eps)*bb.x[1]);
   draw_cp = 0;

   // static int init = 0;
   // if (!init)
   {
      // init = 1;

      wnd->setOnKeyDown('b', KeyBPressed);
      wnd->setOnKeyDown('B', KeyBPressed);

      wnd->setOnKeyDown('m', KeyMPressed);
      wnd->setOnKeyDown('M', KeyMPressed);

      wnd->setOnKeyDown('n', KeyNPressed);
      wnd->setOnKeyDown('N', KeyNPressed);

      wnd->setOnKeyDown('o', KeyoPressed);
      wnd->setOnKeyDown('O', KeyOPressed);

      wnd->setOnKeyDown('e', KeyEPressed);
      wnd->setOnKeyDown('E', KeyEPressed);

      wnd->setOnKeyDown('f', KeyFPressed);
      wnd->setOnKeyDown('F', KeyFPressed);

      wnd->setOnKeyDown('i', KeyiPressed);
      wnd->setOnKeyDown('I', KeyIPressed);

      wnd->setOnKeyDown('y', KeyyPressed);
      wnd->setOnKeyDown('Y', KeyYPressed);
      wnd->setOnKeyDown('z', KeyzPressed);
      wnd->setOnKeyDown('Z', KeyZPressed);

      wnd->setOnKeyDown(SDLK_F3, KeyF3Pressed);
      wnd->setOnKeyDown(SDLK_F4, KeyF4Pressed);
      wnd->setOnKeyDown(SDLK_F8, KeyF8Pressed);
      wnd->setOnKeyDown(SDLK_F9,  KeyF9Pressed);
      wnd->setOnKeyDown(SDLK_F10, KeyF10Pressed);
      wnd->setOnKeyDown(SDLK_F11, KeyF11Pressed);
      wnd->setOnKeyDown(SDLK_F12, KeyF12Pressed);
   }

   Prepare();
   PrepareLines();
   PrepareLevelCurves();
   PrepareBoundary();
   PrepareNumbering();
   PrepareOrderingCurve();
}

VisualizationSceneSolution::~VisualizationSceneSolution()
{
   delete sol;
}

void VisualizationSceneSolution::ToggleDrawElems()
{
   const char *modes[] =
   {
      "none", "solution", "kappa + 1/kappa", "kappa", "1/det(J)", "det(J)",
      "attribute"
   };

   if (drawbdr == 2) { return; }

   drawelems = (drawelems + 6) % 7;

   const int dim = mesh->Dimension();
   if (dim == 1)
   {
      cout << "Element mode : " << modes[drawelems] << endl;
   }
   else
   {
      cout << "Surface elements mode : " << modes[drawelems] << endl;
   }

   if (drawelems < 2)
   {
      extra_caption.clear();
   }
   else
   {
      extra_caption = modes[drawelems];
   }

   if (drawelems == 0)
   {
      minv_sol = minv;
      maxv_sol = maxv;
      have_sol_range = true;
   }
   else if (shading == Shading::Noncomforming)
   {
      if (drawelems == 1 && have_sol_range)
      {
         minv = minv_sol;
         maxv = maxv_sol;
         bb.z[0] = minv;
         bb.z[1] = maxv;
         SetNewScalingFromBox(); // UpdateBoundingBox minus PrepareAxes
         UpdateValueRange(false);
      }
      else
      {
         DoAutoscaleValue(false);
      }
      PrepareLines();
      PrepareBoundary();
      Prepare();
      PrepareLevelCurves();
      PrepareCP();
      PrepareNumbering();
   }
}

void VisualizationSceneSolution::SetGridFunction(GridFunction & u)
{
   dbg("✅✅✅✅ SetGridFunction: u:{}", u.Size());
   rsol = &u;
   u.GetNodalValues(*sol);
}

void VisualizationSceneSolution::NewMeshAndSolution(
   Mesh *new_m, Mesh *new_mc, Vector *new_sol, GridFunction *new_u)
{
   dbg("\x1b[31m[NEW] new_sol:{} (@{}) new_mc:{}",
       new_sol->Size(), fmt::ptr(new_sol), fmt::ptr(new_mc));
   Mesh *old_m = mesh;
   mesh = new_m;
   mesh_coarse = new_mc;
   MFEM_VERIFY(new_sol->Size() == mesh->GetNV(),
               "New solution vector size does not match the mesh node count.");
   delete sol;
   sol = new Vector(mesh->GetNV());
   if (new_u)
   {
      SetGridFunction(*new_u);
   }
   else
   {
      for (int i = 0; i < mesh->GetNV(); i++) { (*sol)(i) = (*new_sol)(i); }
   }

#if 0
   sol_ = new_sol;
#else
   assert(new_sol->Size() == mesh->GetNV() &&
          "New solution vector size does not match the mesh node count.");
   delete sol;
   sol  = new Vector(mesh -> GetNV());
   new_u->GetNodalValues(*sol);
#endif
   dbg("🔥🔥 new_u GetNodalValues to sol_ 🔥🔥");

   // If the number of elements changes, recompute the refinement factor
   if (mesh->GetNE() != old_m->GetNE())
   {
      int ref = GetAutoRefineFactor();
      if (TimesToRefine != ref || EdgeRefineFactor != 1)
      {
         TimesToRefine = ref;
         EdgeRefineFactor = 1;
         cout << "Subdivision factors = " << TimesToRefine << ", 1" << endl;
      }
   }

   have_sol_range = false;
   DoAutoscale(false);

   // dbg("[NEW] sol:{} (@{}) ", sol->Size(), fmt::ptr(sol));

   Prepare();
   // dbg("[NEW] sol:{} (@{}) ", sol->Size(), fmt::ptr(sol));
   PrepareLines();
   // dbg("[NEW] sol:{} (@{}) ", sol->Size(), fmt::ptr(sol));
   PrepareLevelCurves();
   // dbg("[NEW] sol:{} (@{}) ", sol->Size(), fmt::ptr(sol));
   PrepareBoundary();
   // dbg("[NEW] sol:{} (@{}) ", sol->Size(), fmt::ptr(sol));
   PrepareCP();
   // dbg("[NEW] sol:{} (@{}) ", sol->Size(), fmt::ptr(sol));
   PrepareNumbering();
   // dbg("[NEW] sol:{} (@{}) ", sol->Size(), fmt::ptr(sol));
   PrepareOrderingCurve();
   // dbg("[NEW] sol:{} (@{}) ", sol->Size(), fmt::ptr(sol));
}

void VisualizationSceneSolution::GetRefinedDetJ(
   int i, const IntegrationRule &ir, Vector &vals, DenseMatrix &tr)
{
   const int geom = mesh->GetElementBaseGeometry(i);
   ElementTransformation *T = mesh->GetElementTransformation(i);
   const int dim = T->GetDimension();
   double Jd[4];
   DenseMatrix J(Jd, 2, 2);

   T->Transform(ir, tr);

   vals.SetSize(ir.GetNPoints());
   for (int j = 0; j < ir.GetNPoints(); j++)
   {
      T->SetIntPoint(&ir.IntPoint(j));
      Geometries.JacToPerfJac(geom, T->Jacobian(), J);
      if (drawelems == 6) // attribute
      {
         vals(j) = mesh->GetAttribute(i);
      }
      else if (drawelems >= 4)
      {
         if (dim == 2)
         {
            vals(j) = J.Det();
         }
         else if (dim == 1)
         {
            // Compute det(J J^T)
            auto Jdl = J.Data();
            vals(j) = sqrt(Jdl[1]*Jdl[1] + Jdl[2]*Jdl[2]); // Orientation information lost.
         }
         else
         {
            std::cout << "unsupported dim " << dim << " in GetRefinedDetJ." << std::endl;
         }
      }
      else
      {
         if (dim == 2)
         {
            vals(j) = J.CalcSingularvalue(0)/J.CalcSingularvalue(1);
         }
         else if (dim == 1)
         {
            // Compute det(J J^T)
            auto Jdl = J.Data();
            vals(j) = sqrt(Jdl[1]*Jdl[1] + Jdl[2]*Jdl[2]); // Orientation information lost.
         }
         else
         {
            std::cout << "unsupported dim " << dim << " in GetRefinedDetJ." << std::endl;
         }

         if (drawelems == 2)
         {
            vals(j) = vals(j) + 1.0/vals(j);
         }
      }
   }

   if (drawelems == 4)
   {
      for (int j = 0; j < vals.Size(); j++)
      {
         if (vals(j) <= 0.0)
         {
            vals = 0.0;
            break;
         }
         vals(j) = 1.0 / vals(j);
      }
   }

   J.ClearExternalData();
}

void VisualizationSceneSolution::GetRefinedValues(
   int i, const IntegrationRule &ir, Vector &vals, DenseMatrix &tr)
{
   if (drawelems < 2)
   {
      rsol->GetValues(i, ir, vals, tr);
   }
   else
   {
      GetRefinedDetJ(i, ir, vals, tr);
   }

   if (logscale)
      for (int j = 0; j < vals.Size(); j++)
      {
         vals(j) = _LogVal(vals(j));
      }

   if (shrink != 1.0 || shrinkmat != 1.0)
   {
      ShrinkPoints(tr, i, 0, 0);
   }
}

int VisualizationSceneSolution::GetRefinedValuesAndNormals(
   int i, const IntegrationRule &ir, Vector &vals, DenseMatrix &tr,
   DenseMatrix &normals)
{
   int have_normals = 0;

   const int dim = mesh->Dimension();

   if (drawelems < 2)
   {
      // In 1D we do not have well-defined normals.
      if (dim > 1)
      {
         const int map_type = rsol->FESpace()->GetFE(i)->GetMapType();
         if (map_type == FiniteElement::MapType::VALUE)
         {
            rsol->GetGradients(i, ir, tr);
         }
         else if (map_type == FiniteElement::MapType::INTEGRAL)
         {
            FiniteElementSpace *fes = rsol->FESpace();
            const FiniteElement *fe = fes->GetFE(i);
            const int ndof = fe->GetDof();
            const int ndim = fe->GetDim();
            ElementTransformation *Trans = fes->GetElementTransformation(i);
            DenseMatrix dshape(ndof, ndim);
            Vector lval, gh(ndim), gcol;

            rsol->GetElementDofValues(i, lval);

            // Local projection to value-based FE
            const IntegrationRule &nodes = fe->GetNodes();
            for (int n = 0; n < nodes.GetNPoints(); n++)
            {
               const IntegrationPoint &ip = nodes.IntPoint(n);
               Trans->SetIntPoint(&ip);
               lval(n) /= Trans->Weight(); // value = dof / |J|
            }

            // Gradient calculation
            tr.SetSize(fe->GetDim(), ir.GetNPoints());
            for (int q = 0; q < ir.GetNPoints(); q++)
            {
               const IntegrationPoint &ip = ir.IntPoint(q);
               fe->CalcDShape(ip, dshape);
               dshape.MultTranspose(lval, gh);
               Trans->SetIntPoint(&ip);
               tr.GetColumnReference(q, gcol);
               const DenseMatrix &Jinv = Trans->InverseJacobian();
               Jinv.MultTranspose(gh, gcol);
            }
         }
         else
         {
            MFEM_ABORT("Unknown mapping type");
         }

         normals.SetSize(3, tr.Width());
         for (int j = 0; j < tr.Width(); j++)
         {
            normals(0, j) = -tr(0, j);
            normals(1, j) = -tr(1, j);
            normals(2, j) = 1.;
         }
         have_normals = 1;
      }
      rsol->GetValues(i, ir, vals, tr);
   }
   else
   {
      GetRefinedDetJ(i, ir, vals, tr);
   }

   if (logscale)
   {
      if (have_normals)
      {
         for (int j = 0; j < normals.Width(); j++)
         {
            if (vals(j) >= minv && vals(j) <= maxv)
            {
               normals(0, j) *= log_a/vals(j);
               normals(1, j) *= log_a/vals(j);
            }
         }
      }
      for (int j = 0; j < vals.Size(); j++)
      {
         vals(j) = _LogVal(vals(j));
      }
   }

   if (shrink != 1.0 || shrinkmat != 1.0)
   {
      ShrinkPoints(tr, i, 0, 0);
      if (have_normals)
      {
         for (int j = 0; j < tr.Width(); j++)
         {
            normals(0, j) /= shrink;
            normals(1, j) /= shrink;
         }
      }
   }

   return have_normals;
}

void VisualizationSceneSolution::SetShading(Shading s, bool print)
{
   dbg();
   if (shading == s || s <= Shading::Min)
   {
      return;
   }

   if (rsol)
   {
      dbg("rsol: {} {}", fmt::ptr(rsol), rsol->Size());
      dbg(" sol: {} {}", fmt::ptr(sol), sol->Size());

      if (s >= Shading::Max)
      {
         return;
      }

      if (s == Shading::Noncomforming || shading == Shading::Noncomforming)
      {
         shading = s;
         have_sol_range = false;
         DoAutoscale(false);
         PrepareLines();
         PrepareBoundary();
         PrepareLevelCurves();
         PrepareCP();
         PrepareNumbering();
         PrepareOrderingCurve();
      }
      else
      {
         shading = s;
      }
   }
   else
   {
      if (s > Shading::Smooth)
      {
         return;
      }
      shading = s;
   }
   Prepare();

   static const char *shading_type[3] =
   {"flat", "smooth", "non-conforming (with subdivision)"};
   if (print)
   {
      cout << "Shading type : " << shading_type[(int)shading] << endl;
   }
}

void VisualizationSceneSolution::ToggleShading()
{
   if (rsol)
   {
      VisualizationSceneScalarData::ToggleShading();
   }
   else
   {
      SetShading((Shading)(1 - (int)shading), true);
   }
}

void VisualizationSceneSolution::ToggleRefinements()
{
   int update = 1;
   switch (refine_func)
   {
      case 0:
         TimesToRefine += EdgeRefineFactor;
         break;
      case 1:
         if (TimesToRefine > EdgeRefineFactor)
         {
            TimesToRefine -= EdgeRefineFactor;
         }
         else
         {
            update = 0;
         }
         break;
      case 2:
         TimesToRefine /= EdgeRefineFactor;
         EdgeRefineFactor++;
         TimesToRefine *= EdgeRefineFactor;
         break;
      case 3:
         if (EdgeRefineFactor > 1)
         {
            TimesToRefine /= EdgeRefineFactor;
            EdgeRefineFactor--;
            TimesToRefine *= EdgeRefineFactor;
         }
         else
         {
            update = 0;
         }
         break;
   }
   if (update && shading == Shading::Noncomforming)
   {
      have_sol_range = false;
      DoAutoscale(false);
      PrepareLines();
      PrepareBoundary();
      Prepare();
      PrepareLevelCurves();
      PrepareCP();
      SendExposeEvent();
   }
   cout << "Subdivision factors = " << TimesToRefine << ", " << EdgeRefineFactor
        << endl;
}

void VisualizationSceneSolution::ToggleRefinementFunction()
{
   refine_func = (refine_func+1)%4;
   cout << "Key 'o' will: ";
   switch (refine_func)
   {
      case 0:
         cout << "Increase subdivision factor" << endl;
         break;
      case 1:
         cout << "Decrease subdivision factor" << endl;
         break;
      case 2:
         cout << "Increase bdr subdivision factor" << endl;
         break;
      case 3:
         cout << "Decrease bdr subdivision factor" << endl;
         break;
   }
}

void VisualizationSceneSolution::SetRefineFactors(int tot, int bdr)
{
   if ((tot == TimesToRefine && bdr == EdgeRefineFactor) || tot < 1 || bdr < 1)
   {
      return;
   }

   if (tot % bdr)
   {
      tot += bdr - tot % bdr;
   }

   TimesToRefine = tot;
   EdgeRefineFactor = bdr;

   if (shading == Shading::Noncomforming)
   {
      have_sol_range = false;
      DoAutoscale(false);
      PrepareLines();
      PrepareBoundary();
      Prepare();
      PrepareLevelCurves();
      PrepareCP();
   }
}

int VisualizationSceneSolution::GetFunctionAutoRefineFactor()
{
   if (!rsol) { return 1; }

   return VisualizationSceneScalarData::GetFunctionAutoRefineFactor(*rsol);
}

void VisualizationSceneSolution::AutoRefine()
{
   int ref = GetAutoRefineFactor();
   dbg("ref:{}", ref);

   cout << "Subdivision factors = " << ref << ", 1" << endl;

   SetRefineFactors(ref, 1);
}

void VisualizationSceneSolution::ToggleAttributes(Array<int> &attr_list)
{
   Array<int> &attr_marker = el_attr_to_show;

   for (int i = 0; i < attr_list.Size(); i++)
   {
      int attr = attr_list[i];
      if (attr < 1)
      {
         cout << "Hiding all attributes." << endl;
         attr_marker = 0;
      }
      else if (attr > attr_marker.Size())
      {
         cout << "Showing all attributes." << endl;
         attr_marker = 1;
      }
      else
      {
         attr_marker[attr-1] = !attr_marker[attr-1];
      }
   }
   PrepareLines();
   Prepare();
}

void VisualizationSceneSolution::SetNewScalingFromBox()
{
   if (scaling)
   {
      VisualizationSceneScalarData::SetNewScalingFromBox();
   }
   else
   {
      xscale = bb.x[1]-bb.x[0];
      yscale = bb.y[1]-bb.y[0];
      zscale = bb.z[1]-bb.z[0];
      xscale = (xscale < yscale) ? yscale : xscale;
      xscale = (xscale > 0.0) ? ( 1.0 / xscale ) : 1.0;
      yscale = xscale;
      zscale = (zscale > 0.0) ? ( 1.0 / zscale ) : 1.0;
   }
   zscale /= ((1. + sqrt(5.)) / 2.);
}

void VisualizationSceneSolution::FindNewBox(double rx[], double ry[],
                                            double rval[])
{
   dbg();
   int i, j;

   if (shading != Shading::Noncomforming)
   {
      int nv = mesh -> GetNV();

      double *coord = mesh->GetVertex(0);
      dbg("\x1b[31msol: {} size: {}", fmt::ptr(sol), sol->Size());
      rval[0] = rval[1] = (*sol)(0); // ❌❌❌
      for (i = 1; i < sol->Size(); i++)
      {
         if ((*sol)(i) < rval[0]) { rval[0] = (*sol)(i); }
         if ((*sol)(i) > rval[1]) { rval[1] = (*sol)(i); }
      }
      rx[0] = rx[1] = coord[0];
      ry[0] = ry[1] = coord[1];

      for (i = 1; i < nv; i++)
      {
         coord = mesh->GetVertex(i);
         if (coord[0] < rx[0]) { rx[0] = coord[0]; }
         if (coord[1] < ry[0]) { ry[0] = coord[1]; }
         if (coord[0] > rx[1]) { rx[1] = coord[0]; }
         if (coord[1] > ry[1]) { ry[1] = coord[1]; }
      }
   }
   else
   {
      int ne = mesh -> GetNE();
      DenseMatrix pointmat;
      Vector values;
      RefinedGeometry *RefG;
      bool log_scale = logscale;

      logscale = false;
      rx[0] = ry[0] = rval[0] = numeric_limits<double>::infinity();
      rx[1] = ry[1] = rval[1] = -rx[0];
      for (i = 0; i < ne; i++)
      {
         RefG = GLVisGeometryRefiner.Refine(mesh->GetElementBaseGeometry(i),
                                            TimesToRefine, EdgeRefineFactor);
         GetRefinedValues(i, RefG->RefPts, values, pointmat);
         for (j = 0; j < values.Size(); j++)
         {
            if (isfinite(pointmat(0,j)))
            {
               if (pointmat(0,j) < rx[0]) { rx[0] = pointmat(0,j); }
               if (pointmat(0,j) > rx[1]) { rx[1] = pointmat(0,j); }
            }
            if (isfinite(pointmat(1,j)))
            {
               if (pointmat(1,j) < ry[0]) { ry[0] = pointmat(1,j); }
               if (pointmat(1,j) > ry[1]) { ry[1] = pointmat(1,j); }
            }
            if (isfinite(values(j)))
            {
               if (values(j) < rval[0]) { rval[0] = values(j); }
               if (values(j) > rval[1]) { rval[1] = values(j); }
            }
         }
      }
      logscale = log_scale;
   }
}

void VisualizationSceneSolution::FindNewBox(bool prepare)
{
   dbg("sol:{} size: {}", fmt::ptr(sol), sol->Size());
   FindNewBox(bb.x, bb.y, bb.z);

   minv = bb.z[0];
   maxv = bb.z[1];

   FixValueRange();

   bb.z[0] = minv;
   bb.z[1] = maxv;

   SetNewScalingFromBox(); // UpdateBoundingBox minus PrepareAxes
   UpdateValueRange(prepare);
}

void VisualizationSceneSolution::FindNewValueRange(bool prepare)
{
   double rx[2], ry[2], rv[2];

   FindNewBox(rx, ry, rv);
   minv = rv[0];
   maxv = rv[1];

   FixValueRange();

   UpdateValueRange(prepare);
}

void VisualizationSceneSolution::FindMeshBox(bool prepare)
{
   double rv[2];

   FindNewBox(bb.x, bb.y, rv);

   UpdateBoundingBox(); // SetNewScalingFromBox plus PrepareAxes
}

void VisualizationSceneSolution::ToggleLogscale(bool print)
{
   if (logscale || LogscaleRange())
   {
      // we do not change the palette logscale setting here. It is set to 0 in
      // Prepare() since we apply logarithmic scaling to the values.
      // In PrepareVectorField() we call 'palette.SetUseLogscale(logscale)'.
      logscale = !logscale;
      SetLogA();
      SetLevelLines(minv, maxv, nl);
      EventUpdateColors(); // Prepare() [+ PrepareVectorField() for vectors]
      PrepareLines();
      PrepareLevelCurves();
      PrepareBoundary();
      PrepareCP();
      if (print)
      {
         PrintLogscale(false);
      }
   }
   else if (print)
   {
      PrintLogscale(true);
   }
}

void VisualizationSceneSolution::EventUpdateColors()
{
   Prepare();
   PrepareOrderingCurve();
}

void VisualizationSceneSolution::EventUpdateBackground()
{
   PrepareNumbering();
}

void DrawNumberedMarker(gl3::GlDrawable& buff, const double x[3], double dx,
                        int n)
{
   gl3::GlBuilder bld = buff.createBuilder();
   bld.glBegin(GL_LINES);
   // glColor4d(0, 0, 0, 0);
   bld.glVertex3d(x[0]-dx, x[1]-dx, x[2]);
   bld.glVertex3d(x[0]+dx, x[1]+dx, x[2]);
   bld.glVertex3d(x[0]+dx, x[1]-dx, x[2]);
   bld.glVertex3d(x[0]-dx, x[1]+dx, x[2]);
   bld.glEnd();

   buff.addText(x[0], x[1], x[2], std::to_string(n));
}

void RemoveFPErrors(const DenseMatrix &pts, Vector &vals, DenseMatrix &normals,
                    const int n, const Array<int> &ind, Array<int> &f_ind)
{
   int o = 0;

   f_ind.SetSize(ind.Size());
   for (int i = 0; i < ind.Size(); i += n)
   {
      bool good = true;
      for (int j = 0; j < n; j++)
      {
         f_ind[o+j] = ind[i+j];

         if (!isfinite(pts(0, ind[i+j])) || !isfinite(pts(1, ind[i+j])) ||
             !isfinite(pts(2, ind[i+j])) || !isfinite(vals(ind[i+j])))
            // check normals?
         {
            good = false;
            break;
         }
      }
      if (good)
      {
         o += n;
      }
   }
   f_ind.SetSize(o);
}

void VisualizationSceneSolution::PrepareWithNormals()
{
   disp_buf.clear();
   gl3::GlBuilder poly = disp_buf.createBuilder();
   Array<int> vertices;
   double *vtx, *nor, val, s;

   for (int i = 0; i < mesh->GetNE(); i++)
   {
      if (!el_attr_to_show[mesh->GetAttribute(i)-1]) { continue; }

      mesh->GetElementVertices(i, vertices);
      GLenum shape;
      if (vertices.Size() == 3)
      {
         shape = GL_TRIANGLES;
      }
      else
      {
         shape = GL_QUADS;
      }
      poly.glBegin(shape);
      for (int j = 0; j < vertices.Size(); j++)
      {
         vtx = mesh->GetVertex(vertices[j]);
         nor = &(*v_normals)(3*vertices[j]);
         val = (*sol)(vertices[j]);
         if (logscale && val >= minv && val <= maxv)
         {
            s = log_a/val;
            val = _LogVal_(val);
            poly.glNormal3d(s*nor[0], s*nor[1], nor[2]);
         }
         else
         {
            poly.glNormal3dv(nor);
         }
         MySetColor(poly, val, minv, maxv);
         poly.glVertex3d(vtx[0], vtx[1], val);
      }
      poly.glEnd();
   }
   updated_bufs.emplace_back(&disp_buf);
}

void VisualizationSceneSolution::PrepareFlat()
{
   dbg();
   disp_buf.clear();
   const int ne = mesh -> GetNE();
   DenseMatrix pointmat;
   Array<int> vertices;
   double pts[4][3], col[4];

   for (int i = 0; i < ne; i++)
   {
      if (!el_attr_to_show[mesh->GetAttribute(i)-1]) { continue; }

      mesh->GetPointMatrix (i, pointmat);
      mesh->GetElementVertices (i, vertices);

      for (int j = 0; j < pointmat.Width(); j++)
      {
         pts[j][0] = pointmat(0, j);
         pts[j][1] = pointmat(1, j);
         pts[j][2] = col[j] = LogVal((*sol)(vertices[j]));
      }
      if (pointmat.Width() == 3)
      {
         DrawTriangle(disp_buf, pts, col, minv, maxv);
      }
      else if (pointmat.Width() == 4)
      {
         DrawQuad(disp_buf, pts, col, minv, maxv);
      }
      else if (pointmat.Width() == 2)
      {
         DrawLine(disp_buf, pts, col, minv, maxv);
      }
   }
   updated_bufs.emplace_back(&disp_buf);
}

// determines how quads and their level lines are drawn
// when using subdivision:
// 0 - draw a quad
// 1 - draw 2 triangles (split using the '0-2' diagonal)
// 2 - draw 4 triangles (split using both diagonals)
const int split_quads = 1;

void VisualizationSceneSolution::PrepareFlat2()
{
   Array<int> vertices;

   int i, j, k;
   disp_buf.clear();
   int ne = mesh -> GetNE();
   DenseMatrix pointmat, pts3d, normals;
   Vector values;
   RefinedGeometry *RefG;
   Array<int> fRG;

   for (i = 0; i < ne; i++)
   {
      if (!el_attr_to_show[mesh->GetAttribute(i)-1]) { continue; }

      RefG = GLVisGeometryRefiner.Refine(mesh->GetElementBaseGeometry(i),
                                         TimesToRefine, EdgeRefineFactor);
      j = GetRefinedValuesAndNormals(i, RefG->RefPts, values, pointmat,
                                     normals);
      Array<int> &RG = RefG->RefGeoms;
      int sides = mesh->GetElement(i)->GetNVertices();

#if 1
      pts3d.SetSize(3, pointmat.Width());
      for (k = 0; k < pointmat.Width(); k++)
      {
         pts3d(0, k) = pointmat(0, k);
         pts3d(1, k) = pointmat(1, k);
         pts3d(2, k) = values(k);
      }
      j = (j != 0) ? 2 : 0;
      RemoveFPErrors(pts3d, values, normals, sides, RG, fRG);
      DrawPatch(disp_buf, pts3d, values, normals, sides, fRG, minv, maxv, j);
#else
      for (k = 0; k < RG.Size()/sides; k++)
      {
         int *ind = &RG[sides*k];
         if (split_quads == 0 || sides == 3)
         {
            for (j = 0; j < sides; j++)
            {
               pts[j][0] = pointmat(0, ind[j]);
               pts[j][1] = pointmat(1, ind[j]);
               pts[j][2] = col[j] = values(ind[j]);
            }
            if (sides == 3)
            {
               DrawTriangle(pts, col, minv, maxv);
            }
            else
            {
               DrawQuad(pts, col, minv, maxv);
            }
         }
         else if (split_quads == 1)
         {
            // draw 2 triangles for each quad
            // (split with the 0-2 diagonal)
            const int vt[2][3] = {{ 0, 1, 2 }, { 2, 3, 0 }};
            for (int it = 0; it < 2; it++)
            {
               for (j = 0; j < 3; j++)
               {
                  pts[j][0] = pointmat(0, ind[vt[it][j]]);
                  pts[j][1] = pointmat(1, ind[vt[it][j]]);
                  pts[j][2] = col[j] = values(ind[vt[it][j]]);
               }
               DrawTriangle(pts, col, minv, maxv);
            }
         }
         else
         {
            // draw 4 triangles for each quad
            // (split with both diagonals)
            pts[2][0] = pts[2][1] = pts[2][2] = 0.0;
            for (j = 0; j < 4; j++)
            {
               pts[2][0] += pointmat(0, ind[j]);
               pts[2][1] += pointmat(1, ind[j]);
               pts[2][2] += values(ind[j]);
            }
            pts[2][0] *= 0.25;
            pts[2][1] *= 0.25;
            pts[2][2] *= 0.25;
            col[2] = pts[2][2];
            for (j = 0; j < 4; j++)
            {
               pts[0][0] = pointmat(0, ind[j]);
               pts[0][1] = pointmat(1, ind[j]);
               pts[0][2] = col[0] = values(ind[j]);
               int l = (j+1)%4;
               pts[1][0] = pointmat(0, ind[l]);
               pts[1][1] = pointmat(1, ind[l]);
               pts[1][2] = col[1] = values(ind[l]);
               DrawTriangle(pts, col, minv, maxv);
            }
         }
      }
#endif
   }
   updated_bufs.emplace_back(&disp_buf);
}

void VisualizationSceneSolution::Prepare()
{
   dbg();
   const int dim = mesh->Dimension();

   palette.SetUseLogscale(0);

   switch (shading)
   {
      case Shading::Flat:
         PrepareFlat();
         return;
      case Shading::Noncomforming:
         PrepareFlat2();
         return;
      default:
         if (v_normals && dim > 1)
         {
            PrepareWithNormals();
            return;
         }
         break;
   }

   disp_buf.clear();
   gl3::GlBuilder poly = disp_buf.createBuilder();
   int ne = mesh -> GetNE();
   int nv = mesh -> GetNV();
   DenseMatrix pointmat;
   Array<int> vertices;
   double p[4][3], nor[3];

   Vector nx(nv);
   Vector ny(nv);
   Vector nz(nv);

   // For triangles and quads: Compute the normal.
   // For segments: Fill render buffer.
   for (int d = 0; d < mesh -> attributes.Size(); d++)
   {
      if (!el_attr_to_show[mesh -> attributes[d]-1]) { continue; }

      nx = 0.;
      ny = 0.;
      nz = 0.;

      // Compute normals
      for (int i = 0; i < ne && (dim > 1); i++)
      {
         if (mesh -> GetAttribute(i) == mesh -> attributes[d])
         {
            mesh->GetPointMatrix (i, pointmat);
            mesh->GetElementVertices (i, vertices);

            for (int j = 0; j < pointmat.Size(); j++)
            {
               p[j][0] = pointmat(0, j);
               p[j][1] = pointmat(1, j);
               p[j][2] = LogVal((*sol)(vertices[j]));
            }

            int normal_state;
            if (pointmat.Width() == 3)
            {
               normal_state = Compute3DUnitNormal(p[0], p[1], p[2], nor);
            }
            else
            {
               normal_state = Compute3DUnitNormal(p[0], p[1], p[2], p[3], nor);
            }

            if (normal_state == 0) // Non-degenerate normal
            {
               for (int j = 0; j < pointmat.Size(); j++)
               {
                  nx(vertices[j]) += nor[0];
                  ny(vertices[j]) += nor[1];
                  nz(vertices[j]) += nor[2];
               }
            }
         }
      }

      // Fill buffers for triangles and quads. We skip this portion for
      // segments, because the buffers are already filled.
      for (int i = 0; i < ne; i++)
      {
         if (mesh -> GetAttribute(i) == mesh -> attributes[d])
         {
            GLenum shape = GL_NONE;
            switch (mesh->GetElementType(i))
            {
               case Element::TRIANGLE:
                  shape = GL_TRIANGLES;
                  break;
               case Element::QUADRILATERAL:
                  shape = GL_QUADS;
                  break;
               case Element::SEGMENT:
                  shape = GL_LINES;
                  break;
               default:
                  MFEM_ABORT("Invalid 2D element type");
                  break;
            }
            poly.glBegin(shape);
            mesh->GetPointMatrix (i, pointmat);
            mesh->GetElementVertices (i, vertices);

            for (int j = 0; j < pointmat.Size(); j++)
            {
               double z = LogVal((*sol)(vertices[j]));
               MySetColor(poly, z, minv, maxv);
               poly.glNormal3d(nx(vertices[j]), ny(vertices[j]), nz(vertices[j]));
               poly.glVertex3d(pointmat(0, j), pointmat(1, j), z);
            }
            poly.glEnd();
         }
      }
   }
   updated_bufs.emplace_back(&disp_buf);
}

void VisualizationSceneSolution::PrepareLevelCurves()
{
   dbg();
   if (shading == Shading::Noncomforming)
   {
      PrepareLevelCurves2();
      return;
   }

   static int vt[4] = { 0, 1, 2, 3 };
   Array<int> RG(vt, 4), vertices;
   Vector values;
   DenseMatrix pointmat;

   lcurve_buf.clear();
   gl3::GlBuilder build = lcurve_buf.createBuilder();
   for (int i = 0; i < mesh->GetNE(); i++)
   {
      mesh->GetElementVertices(i, vertices);
      mesh->GetPointMatrix(i, pointmat);
      sol->GetSubVector(vertices, values);
      if (logscale)
         for (int j = 0; j < vertices.Size(); j++)
         {
            values(j) = _LogVal(values(j));
         }
      RG.SetSize(vertices.Size());
      DrawLevelCurves(build, RG, pointmat, values, vertices.Size(), level);
   }
   updated_bufs.emplace_back(&lcurve_buf);
}

void VisualizationSceneSolution::DrawLevelCurves(
   gl3::GlBuilder& builder, Array<int> &RG, DenseMatrix &pointmat, Vector &values,
   int sides, Array<double> &lvl, int flat)
{
   const int dim = mesh->Dimension();
   if (dim == 1) // Unimplemented.
   {
      return;
   }

   double point[4][4];
   // double zc = 0.5*(z[0]+z[1]);
   double zc = bb.z[1];

   for (int k = 0; k < RG.Size()/sides; k++)
   {
      if (split_quads == 0 || sides == 3)
      {
         for (int j = 0; j < sides; j++)
         {
            int vv = RG[sides*k+j];
            point[j][0] = pointmat(0, vv);
            point[j][1] = pointmat(1, vv);
            point[j][3] = values(vv);
            point[j][2] = (flat) ? zc : point[j][3];
         }
         DrawPolygonLevelLines(builder, point[0], sides, lvl, logscale);
      }
      else if (split_quads == 1)
      {
         // split the quad into 2 triangles
         // (with the 0-2 diagonal)
         int *ind = &RG[sides*k];
         const int vt[2][3] = {{ 0, 1, 2 }, { 2, 3, 0 }};
         for (int it = 0; it < 2; it++)
         {
            for (int j = 0; j < 3; j++)
            {
               point[j][0] = pointmat(0, ind[vt[it][j]]);
               point[j][1] = pointmat(1, ind[vt[it][j]]);
               point[j][3] = values(ind[vt[it][j]]);
               point[j][2] = (flat) ? zc : point[j][3];
            }
            DrawPolygonLevelLines(builder, point[0], 3, lvl, logscale);
         }
      }
      else
      {
         // split the quad into 4 triangles
         // (with the two diagonals)
         int *ind = &RG[sides*k];
         point[2][0] = point[2][1] = point[2][2] = 0.0;
         for (int j = 0; j < 4; j++)
         {
            point[2][0] += pointmat(0, ind[j]);
            point[2][1] += pointmat(1, ind[j]);
            point[2][2] += values(ind[j]);
         }
         point[2][0] *= 0.25;
         point[2][1] *= 0.25;
         point[2][2] *= 0.25;
         point[2][3] = point[2][2];
         if (flat)
         {
            point[2][2] = zc;
         }

         for (int j = 0; j < 4; j++)
         {
            point[0][0] = pointmat(0, ind[j]);
            point[0][1] = pointmat(1, ind[j]);
            point[0][3] = values(ind[j]);
            point[0][2] = (flat) ? zc : point[0][3];
            int l = (j+1)%4;
            point[1][0] = pointmat(0, ind[l]);
            point[1][1] = pointmat(1, ind[l]);
            point[1][3] = values(ind[l]);
            point[1][2] = (flat) ? zc : point[1][3];

            DrawPolygonLevelLines(builder, point[0], 3, lvl, logscale);
         }
      }
   }
}

void VisualizationSceneSolution::PrepareLevelCurves2()
{
   int i, ne = mesh -> GetNE();
   Vector values;
   DenseMatrix pointmat;
   RefinedGeometry *RefG;

   lcurve_buf.clear();
   gl3::GlBuilder build = lcurve_buf.createBuilder();
   for (i = 0; i < ne; i++)
   {
      RefG = GLVisGeometryRefiner.Refine(mesh->GetElementBaseGeometry(i),
                                         TimesToRefine, EdgeRefineFactor);
      GetRefinedValues (i, RefG->RefPts, values, pointmat);
      Array<int> &RG = RefG->RefGeoms;
      int sides = mesh->GetElement(i)->GetNVertices();

      DrawLevelCurves(build, RG, pointmat, values, sides, level);
   }
   updated_bufs.emplace_back(&lcurve_buf);
}

void VisualizationSceneSolution::PrepareLines()
{
   dbg();
   if (shading == Shading::Noncomforming &&
       mesh->Dimension() > 1) // PrepareLines3 does not make sense for 1d meshes.
   {
      // PrepareLines2();
      PrepareLines3();
      return;
   }

   int i, j, ne = mesh -> GetNE();
   DenseMatrix pointmat;
   Array<int> vertices;

   line_buf.clear();
   gl3::GlBuilder lb = line_buf.createBuilder();

   if (mesh_coarse && mesh_coarse->Dimension() > 1)
   {
      auto &ref = mesh->GetRefinementTransforms();
      IsoparametricTransformation trans;
      BiLinear2DFiniteElement fe;
      trans.SetFE(&fe);
      DenseMatrix emb_pointmat;

      for (i = 0; i < ne; i++)
      {
         if (!el_attr_to_show[mesh->GetAttribute(i)-1]) { continue; }

         lb.glBegin(GL_LINES);
         mesh->GetPointMatrix (i, pointmat);
         mesh->GetElementVertices (i, vertices);

         MFEM_ASSERT(pointmat.Size() == 4, "Not a quadrilateral!");

         // we assume that mesh_course is used only for tensor finite elements,
         // like for representation of quadratures, so in 2D it is square
         const int geom = Geometry::Type::SQUARE;
         const int mat = ref.embeddings[i].matrix;
         const DenseMatrix &emb_mat = ref.point_matrices[geom](mat);
         trans.SetPointMat(emb_mat);
         trans.Transform(fe.GetNodes(), emb_pointmat);

         for (j = 0; j < 4; j++)
         {
            int jp1 = (j+1) % 4;
            Vector emb_ip1, emb_ip2;
            emb_pointmat.GetColumnReference(j, emb_ip1);
            emb_pointmat.GetColumnReference(jp1, emb_ip2);

            // check if we are on the parent edge
            if (!((   emb_ip1(0) == 0. && emb_ip2(0) == 0.)
                  || (emb_ip1(0) == 1. && emb_ip2(0) == 1.)
                  || (emb_ip1(1) == 0. && emb_ip2(1) == 0.)
                  || (emb_ip1(1) == 1. && emb_ip2(1) == 1.)))
            { continue; }

            // 1D meshes get rendered flat
            double z1 = GetMinV();
            double z2 = z1;
            if (mesh->Dimension() > 1) // In 1D we just put the mesh below the solution
            {
               z1 = LogVal((*sol)(vertices[j]));
               z2 = LogVal((*sol)(vertices[jp1]));
            }

            lb.glVertex3d (pointmat(0, j),
                           pointmat(1, j),
                           z1);
            lb.glVertex3d (pointmat(0, jp1),
                           pointmat(1, jp1),
                           z2);
         }
         lb.glEnd();
      }
   }
   else
   {
      for (i = 0; i < ne; i++)
      {
         if (!el_attr_to_show[mesh->GetAttribute(i)-1]) { continue; }

         lb.glBegin(GL_LINE_LOOP);
         mesh->GetPointMatrix (i, pointmat);
         mesh->GetElementVertices (i, vertices);
         for (j = 0; j < pointmat.Size(); j++)
         {
            // 1D meshes get rendered flat
            double z = GetMinV();
            if (mesh->Dimension() > 1) // In 1D we just put the mesh below the solution
            {
               z = LogVal((*sol)(vertices[j]));
            }
            lb.glVertex3d(pointmat(0, j), pointmat(1, j), z);
         }
         lb.glEnd();
      }
   }

   updated_bufs.emplace_back(&line_buf);
}

double VisualizationSceneSolution::GetElementLengthScale(int k)
{
   DenseMatrix pointmat;
   Array<int> vertices;

   mesh->GetPointMatrix(k, pointmat);
   mesh->GetElementVertices(k, vertices);

   // Get length scale for x mark
   double xmax = -numeric_limits<double>::infinity();
   double ymax = -numeric_limits<double>::infinity();
   double xmin = numeric_limits<double>::infinity();
   double ymin = numeric_limits<double>::infinity();

   int nv = vertices.Size();
   for (int j = 0; j < nv; j++)
   {
      double x = pointmat(0,j);
      double y = pointmat(1,j);
      if (x > xmax) { xmax = x; }
      if (x < xmin) { xmin = x; }
      if (y > ymax) { ymax = y; }
      if (y < ymin) { ymin = y; }
   }
   double dx = xmax-xmin;
   double dy = ymax-ymin;
   double ds = std::min<double>(dx,dy);

   return ds;
}

void VisualizationSceneSolution::PrepareElementNumbering()
{
   if (shading == Shading::Noncomforming)
   {
      PrepareElementNumbering2();
   }
   else
   {
      PrepareElementNumbering1();
   }
}

void VisualizationSceneSolution::PrepareElementNumbering1()
{
   e_nums_buf.clear();

   DenseMatrix pointmat;
   Array<int> vertices;

   int ne = mesh->GetNE();
   for (int k = 0; k < ne; k++)
   {
      mesh->GetPointMatrix (k, pointmat);
      mesh->GetElementVertices (k, vertices);
      int nv = vertices.Size();

      ShrinkPoints(pointmat, k, 0, 0);

      double xs = 0.0;
      double ys = 0.0;
      double us = 0.0;
      for (int j = 0; j < nv; j++)
      {
         xs += pointmat(0,j);
         ys += pointmat(1,j);
         us += LogVal((*sol)(vertices[j]));
      }
      xs /= nv;
      ys /= nv;
      us /= nv;

      double ds = GetElementLengthScale(k);
      double dx = 0.05*ds;

      double xx[3] = {xs,ys,us};
      DrawNumberedMarker(e_nums_buf,xx,dx,k);
   }

   updated_bufs.emplace_back(&e_nums_buf);
}

void VisualizationSceneSolution::PrepareElementNumbering2()
{
   IntegrationRule center_ir(1);
   DenseMatrix pointmat;
   Vector values;

   e_nums_buf.clear();

   int ne = mesh->GetNE();
   for (int i = 0; i < ne; i++)
   {
      if (!el_attr_to_show[mesh->GetAttribute(i)-1]) { continue; }

      center_ir.IntPoint(0) =
         Geometries.GetCenter(mesh->GetElementBaseGeometry(i));
      GetRefinedValues (i, center_ir, values, pointmat);

      double xc = pointmat(0,0);
      double yc = pointmat(1,0);
      double uc = values(0);

      double ds = GetElementLengthScale(i);
      double dx = 0.05*ds;

      double xx[3] = {xc,yc,uc};
      DrawNumberedMarker(e_nums_buf,xx,dx,i);
   }

   updated_bufs.emplace_back(&e_nums_buf);
}

void VisualizationSceneSolution::PrepareVertexNumbering()
{
   if (shading == Shading::Noncomforming)
   {
      PrepareVertexNumbering2();
   }
   else
   {
      PrepareVertexNumbering1();
   }
}

void VisualizationSceneSolution::PrepareVertexNumbering1()
{
   v_nums_buf.clear();

   DenseMatrix pointmat;
   Array<int> vertices;

   // Draw the vertices for each element. This is redundant, except when the
   // elements or domains are shrunk.

   const int ne = mesh->GetNE();
   for (int k = 0; k < ne; k++)
   {
      mesh->GetPointMatrix (k, pointmat);
      mesh->GetElementVertices (k, vertices);
      int nv = vertices.Size();

      ShrinkPoints(pointmat, k, 0, 0);

      double ds = GetElementLengthScale(k);
      double xs = 0.05*ds;

      for (int j = 0; j < nv; j++)
      {
         double x = pointmat(0,j);
         double y = pointmat(1,j);
         double u = LogVal((*sol)(vertices[j]));

         double xx[3] = {x,y,u};
         DrawNumberedMarker(v_nums_buf,xx,xs,vertices[j]);
      }
   }

   updated_bufs.emplace_back(&v_nums_buf);
}

void VisualizationSceneSolution::PrepareVertexNumbering2()
{
   DenseMatrix pointmat;
   Vector values;
   Array<int> vertices;

   v_nums_buf.clear();

   const int ne = mesh->GetNE();
   for (int i = 0; i < ne; i++)
   {
      if (!el_attr_to_show[mesh->GetAttribute(i)-1]) { continue; }

      mesh->GetElementVertices (i, vertices);

      const IntegrationRule &vert_ir =
         *Geometries.GetVertices(mesh->GetElementBaseGeometry(i));

      GetRefinedValues (i, vert_ir, values, pointmat);

      double ds = GetElementLengthScale(i);
      double xs = 0.05*ds;

      for (int j = 0; j < values.Size(); j++)
      {
         double xv = pointmat(0, j);
         double yv = pointmat(1, j);

         double u = values[j];

         double xx[3] = {xv,yv,u};
         DrawNumberedMarker(v_nums_buf,xx,xs,vertices[j]);
      }
   }

   updated_bufs.emplace_back(&v_nums_buf);
}

void VisualizationSceneSolution::PrepareEdgeNumbering()
{
   dbg();
   // 1D meshes do not have edges.
   if (mesh->Dimension() == 1) { return; }

   f_nums_buf.clear();

   Vector vals;
   DenseMatrix p;
   Array<int> vertices, edges, edges_ori;

   if (shading == Shading::Flat || shading == Shading::Smooth)
   {
      for (int e = 0; e < mesh->GetNE(); e++)
      {
         mesh->GetElementEdges(e, edges, edges_ori);
         const double dx = 0.05 * GetElementLengthScale(e);
         for (int i = 0; i < edges.Size(); i++)
         {
            mesh->GetEdgeVertices(edges[i], vertices);
            p.SetSize(mesh->Dimension(), vertices.Size());
            p.SetCol(0, mesh->GetVertex(vertices[0]));
            p.SetCol(1, mesh->GetVertex(vertices[1]));
            ShrinkPoints(p, e, 0, 0);
            const double m[2] = {0.5 * (p(0,0) + p(0,1)), 0.5 * (p(1,0) + p(1,1))};
            const double u = LogVal(0.5 * ((*sol)(vertices[0]) + (*sol)(vertices[1])));
            const double xx[3] = {m[0], m[1], u};
            DrawNumberedMarker(f_nums_buf, xx, dx, edges[i]);
         }
      }
   }
   else if (shading == Shading::Noncomforming)
   {
      for (int e = 0; e < mesh->GetNE(); e++)
      {
         mesh->GetElementEdges(e, edges, edges_ori);
         const auto dx = 0.05 * GetElementLengthScale(e);
         const auto geom = mesh->GetElementBaseGeometry(e);
         MFEM_VERIFY(geom == Geometry::TRIANGLE || geom == Geometry::SQUARE,
                     "Only TRIANGLE and SQUARE geometries are supported.");
         const auto *RefG = GLVisGeometryRefiner.Refine(geom, 2, 2);
         GetRefinedValues(e, RefG->RefPts, vals, p);
         ShrinkPoints(p, e, 0, 0);
         const int ij3[3] = { 1, 4, 3 }, ie3[3] = { 0, 1, 2 };
         const int ij4[4] = { 1, 3, 5, 7 }, ie4[4] = { 0, 3, 1, 2 };
         const int *ij = geom == Geometry::TRIANGLE ? ij3 : ij4;
         const int *ie = geom == Geometry::TRIANGLE ? ie3 : ie4;
         for (int i = 0; i < edges.Size(); i++)
         {
            const int j = ij[i];
            const double xx[3] = { p(0,j), p(1,j), vals(j) };
            DrawNumberedMarker(f_nums_buf, xx, dx, edges[ie[i]]);
         }
      }
   }
   else { MFEM_ABORT("Shading not supported"); }
   updated_bufs.emplace_back(&f_nums_buf);
}

void VisualizationSceneSolution::PrepareDofNumbering()
{
   DenseMatrix tr;
   Array<int> dofs;

   d_nums_buf.clear();

   const int ne = mesh->GetNE();
   auto *rsol_fes = rsol->FESpace();
   const auto *rsol_fec = rsol_fes->FEColl();
   FiniteElementSpace rdof_fes(mesh, rsol_fec);
<<<<<<< HEAD
   FiniteElementSpace flat_fes(mesh, rsol_fec->Clone(1), rsol_fes->GetVDim());
   // filter out not supported basis types
   const bool force_non_comforming = sol->Size() != flat_fes.GetNDofs();
=======
   // filter out unsupported basis types for Flat or Smooth shading
   const bool force_non_comforming =
      rsol_fes->GetTypicalFE()->GetRangeType() == FiniteElement::RangeType::VECTOR;
>>>>>>> bc070408

   if (shading == Shading::Noncomforming || force_non_comforming)
   {
      Vector vals;
      for (int e = 0; e < ne; e++)
      {
         if (!el_attr_to_show[mesh->GetAttribute(e) - 1]) { continue; }
         const auto dx = 0.05 * GetElementLengthScale(e);
         const IntegrationRule &ir = rsol_fes->GetFE(e)->GetNodes();
         GetRefinedValues(e, ir, vals, tr);
         rdof_fes.GetElementDofs(e, dofs);
         rdof_fes.AdjustVDofs(dofs);
         for (int q = 0; q < ir.GetNPoints(); q++)
         {
            const real_t x[3] = {tr(0,q), tr(1,q), vals[q]};
            DrawNumberedMarker(d_nums_buf, x, dx, dofs[q]);
         }
      }
   }
   else if (shading == Shading::Flat || shading == Shading::Smooth)
   {
      dbg("sol->Size():{}", sol->Size());
      dbg("flat_fes.GetNDofs():{}", flat_fes.GetNDofs());
      dbg("flat_fes.GetVSize():{}", flat_fes.GetVSize());
      dbg("vdim:{}", rsol_fes->GetVDim());

      MFEM_VERIFY(sol->Size() == flat_fes.GetNDofs(),
                  "Flat space does not match the solution size");

      const LORDiscretization lor_discretization(*rsol_fes);
      auto &lor_fes = lor_discretization.GetFESpace();
      const auto &lor_perm = lor_discretization.GetDofPermutation();
      MFEM_VERIFY(rsol_fes->GetNDofs() == lor_fes.GetNDofs(),
                  "LOR space does not match the solution size");
      dbg("rsol_fes:{} lor_fes:{}", rsol_fes->GetVDim(), lor_fes.GetVDim());

      InterpolationGridTransfer gt(flat_fes, lor_fes);
      GridFunction flat_sol(&flat_fes, sol->GetData()), lor_sol(&lor_fes);
      gt.ForwardOperator().Mult(flat_sol, lor_sol);

      // store 'dx' for the sol mesh elements
      std::map<int, double> dx;
      for (int e = 0; e < ne; e++)
      {
         mesh->GetPointMatrix(e, tr);
         ShrinkPoints(tr, e, 0, 0);
         const auto dx_e = 0.05 * GetElementLengthScale(e);
         rdof_fes.GetElementDofs(e, dofs);
         for (int d = 0; d < dofs.Size(); d++) { dx[dofs[d]] = dx_e; }
      }

      // use the LOR mesh, fes & dofs
      auto *lor_mesh = lor_fes.GetMesh();
      for (int e = 0; e < lor_mesh->GetNE(); e++)
      {
         lor_fes.GetElementDofs(e, dofs);
         lor_mesh->GetPointMatrix(e, tr);
         const auto &ir = lor_fes.GetFE(e)->GetNodes();
         for (int q = 0; q < ir.GetNPoints(); q++)
         {
            const int dof = dofs[lor_perm[q]];
            const real_t x[3] = {tr(0,q), tr(1,q), LogVal(lor_sol(dof))};
            MFEM_VERIFY(dof >= 0, "Invalid dof index");
            DrawNumberedMarker(d_nums_buf, x, dx.at(dof), dof);
         }
      }
   }
   else { MFEM_ABORT("Shading not supported"); }
   updated_bufs.emplace_back(&d_nums_buf);
}

void VisualizationSceneSolution::PrepareOrderingCurve()
{
   dbg();
   bool color = draworder < 3;
   order_buf.clear();
   order_noarrow_buf.clear();
   PrepareOrderingCurve1(order_buf, true, color);
   PrepareOrderingCurve1(order_noarrow_buf, false, color);
   updated_bufs.emplace_back(&order_buf);
   updated_bufs.emplace_back(&order_noarrow_buf);
}

void VisualizationSceneSolution::PrepareOrderingCurve1(gl3::GlDrawable& buf,
                                                       bool arrows,
                                                       bool color)
{
   DenseMatrix pointmat;
   Array<int> vertices;

   DenseMatrix pointmat1;
   Array<int> vertices1;

   int ne = mesh->GetNE();
   for (int k = 0; k < ne-1; k++)
   {
      mesh->GetPointMatrix (k, pointmat);
      mesh->GetElementVertices (k, vertices);
      mesh->GetPointMatrix (k+1, pointmat1);
      mesh->GetElementVertices (k+1, vertices1);
      int nv = vertices.Size();
      int nv1 = vertices1.Size();

      ShrinkPoints(pointmat, k, 0, 0);
      ShrinkPoints(pointmat1, k+1, 0, 0);

      double xs = 0.0;
      double ys = 0.0;
      double us = 0.0;
      for (int j = 0; j < nv; j++)
      {
         xs += pointmat(0,j);
         ys += pointmat(1,j);
         us += maxv + double(k)/ne*(maxv-minv);
      }
      xs /= nv;
      ys /= nv;
      us /= nv;

      double xs1 = 0.0;
      double ys1 = 0.0;
      double us1 = 0.0;
      for (int j = 0; j < nv1; j++)
      {
         xs1 += pointmat1(0,j);
         ys1 += pointmat1(1,j);
         us1 += maxv + double(k+1)/ne*(maxv-minv);
      }
      xs1 /= nv1;
      ys1 /= nv1;
      us1 /= nv1;

      double dx = xs1-xs;
      double dy = ys1-ys;
      double du = us1-us;
      double ds = sqrt(dx*dx+dy*dy+du*du);

      double cval = HUGE_VAL;
      if (color)
      {
         cval = minv+double(k)/ne*(maxv-minv);
      }

      if (arrows)
      {
         Arrow3(buf,
                xs,ys,us,
                dx,dy,du,
                ds,0.05,cval);
      }
      else
      {
         Arrow3(buf,
                xs,ys,us,
                dx,dy,du,
                ds,0.0,cval);
      }
   }
}

void VisualizationSceneSolution::PrepareNumbering(bool invalidate)
{
   dbg("drawnums:{}", (int)drawnums);
   if (invalidate)
   {
      // invalidate all numberings
      e_nums_buf_ready = false;
      v_nums_buf_ready = false;
      f_nums_buf_ready = false;
      d_nums_buf_ready = false;
   }
   else
   {
      static const char *numbering[(int)Numbering::MAX] =
      { "None", "Elements", "Edges", "Vertices", "DOFs" };
      std::cout << "Numbering : " << numbering[(int)drawnums] << std::endl;
   }

   if (drawnums == Numbering::ELEMENTS && !e_nums_buf_ready)
   {
      PrepareElementNumbering();
      e_nums_buf_ready = true;
   }
   if (drawnums == Numbering::EDGES && !f_nums_buf_ready)
   {
      PrepareEdgeNumbering();
      f_nums_buf_ready = true;
   }
   if (drawnums == Numbering::VERTICES && !v_nums_buf_ready)
   {
      PrepareVertexNumbering();
      v_nums_buf_ready = true;
   }
   if (drawnums == Numbering::DOFS && !d_nums_buf_ready)
   {
      PrepareDofNumbering();
      d_nums_buf_ready = true;
   }
}

void VisualizationSceneSolution::PrepareLines2()
{
   int i, j, k, ne = mesh -> GetNE();
   Vector values;
   DenseMatrix pointmat;
   RefinedGeometry *RefG;

   line_buf.clear();
   gl3::GlBuilder lb = line_buf.createBuilder();

   for (i = 0; i < ne; i++)
   {
      if (!el_attr_to_show[mesh->GetAttribute(i)-1]) { continue; }

      RefG = GLVisGeometryRefiner.Refine(mesh->GetElementBaseGeometry(i),
                                         TimesToRefine, EdgeRefineFactor);
      GetRefinedValues (i, RefG->RefPts, values, pointmat);
      Array<int> &RG = RefG->RefGeoms;
      int sides = mesh->GetElement(i)->GetNVertices();

      for (k = 0; k < RG.Size()/sides; k++)
      {
         lb.glBegin(GL_LINE_LOOP);

         for (j = 0; j < sides; j++)
            lb.glVertex3d(pointmat(0, RG[sides*k+j]),
                          pointmat(1, RG[sides*k+j]),
                          values(RG[sides*k+j]));
         lb.glEnd();
      }
   }

   updated_bufs.emplace_back(&line_buf);
}

void VisualizationSceneSolution::PrepareLines3()
{
   int i, k, ne = mesh -> GetNE();
   Vector values;
   DenseMatrix pointmat;
   RefinedGeometry *RefG;

   line_buf.clear();
   gl3::GlBuilder lb = line_buf.createBuilder();
   for (i = 0; i < ne; i++)
   {
      if (!el_attr_to_show[mesh->GetAttribute(i)-1]) { continue; }
      RefG = GLVisGeometryRefiner.Refine(mesh->GetElementBaseGeometry(i),
                                         TimesToRefine, EdgeRefineFactor);
      GetRefinedValues (i, RefG->RefPts, values, pointmat);
      Array<int> &RE = RefG->RefEdges;

      lb.glBegin (GL_LINES);
      if (mesh_coarse && mesh_coarse->Dimension() > 1)
      {
         auto &ref = mesh->GetRefinementTransforms();
         // we assume that mesh_course is used only for tensor finite elements,
         // like for representation of quadratures, so in 2D it is square
         const int geom = Geometry::Type::SQUARE;
         const int mat = ref.embeddings[i].matrix;
         const DenseMatrix &emb_mat = ref.point_matrices[geom](mat);
         IsoparametricTransformation trans;
         BiLinear2DFiniteElement fe;
         trans.SetFE(&fe);
         trans.SetPointMat(emb_mat);
         for (k = 0; k < RE.Size()/2; k++)
         {
            Vector emb_ip1, emb_ip2;
            trans.Transform(RefG->RefPts[RE[2*k]], emb_ip1);
            trans.Transform(RefG->RefPts[RE[2*k+1]], emb_ip2);

            // check if we are on the parent edge
            if (!((   emb_ip1(0) == 0. && emb_ip2(0) == 0.)
                  || (emb_ip1(0) == 1. && emb_ip2(0) == 1.)
                  || (emb_ip1(1) == 0. && emb_ip2(1) == 0.)
                  || (emb_ip1(1) == 1. && emb_ip2(1) == 1.)))
            { continue; }

            lb.glVertex3d (pointmat(0, RE[2*k]),
                           pointmat(1, RE[2*k]),
                           values(RE[2*k]));
            lb.glVertex3d (pointmat(0, RE[2*k+1]),
                           pointmat(1, RE[2*k+1]),
                           values(RE[2*k+1]));
         }
      }
      else
      {
         for (k = 0; k < RE.Size()/2; k++)
         {
            lb.glVertex3d (pointmat(0, RE[2*k]),
                           pointmat(1, RE[2*k]),
                           values(RE[2*k]));
            lb.glVertex3d (pointmat(0, RE[2*k+1]),
                           pointmat(1, RE[2*k+1]),
                           values(RE[2*k+1]));
         }
      }
      lb.glEnd();
   }

   updated_bufs.emplace_back(&line_buf);
}

void VisualizationSceneSolution::UpdateValueRange(bool prepare)
{
   bool had_logscale = logscale;
   logscale = logscale && LogscaleRange();
   SetLogA();
   SetLevelLines(minv, maxv, nl);
   // preserve the current box z-size
   zscale *= (bb.z[1]-bb.z[0])/(maxv-minv);
   bb.z[0] = minv;
   bb.z[1] = maxv;
   PrepareAxes();
   if (prepare)
   {
      UpdateLevelLines();
      EventUpdateColors();
      if (had_logscale)
      {
         PrepareLines();
         PrepareBoundary();
         PrepareCP();
      }
   }
}

void VisualizationSceneSolution::PrepareBoundary()
{
   dbg();
   const int dim = mesh->Dimension();
   if (dim == 1) // Unimplemented.
   {
      return;
   }

   int i, j, ne = mesh->GetNBE();
   Array<int> vertices;
   DenseMatrix pointmat;

   bdr_buf.clear();
   gl3::GlBuilder bl = bdr_buf.createBuilder();
   if (shading != Shading::Noncomforming)
   {
      bl.glBegin(GL_LINES);
      for (i = 0; i < ne; i++)
      {
         if (!bdr_el_attr_to_show[mesh->GetBdrAttribute(i)-1]) { continue; }
         mesh->GetBdrElementVertices(i, vertices);
         mesh->GetBdrPointMatrix(i, pointmat);
         for (j = 0; j < pointmat.Size(); j++)
            bl.glVertex3d(pointmat(0, j), pointmat(1, j),
                          LogVal((*sol)(vertices[j])));
      }
      bl.glEnd();
   }
   else // shading == 2
   {
      int en;
      FaceElementTransformations *T;
      RefinedGeometry *RefG =
         GLVisGeometryRefiner.Refine(Geometry::SEGMENT, TimesToRefine,
                                     EdgeRefineFactor);
      IntegrationRule &ir = RefG->RefPts;
      IntegrationRule eir(ir.GetNPoints());
      Vector vals;
      double shr = shrink;
      shrink = 1.0;

      for (i = 0; i < ne; i++)
      {
         if (!bdr_el_attr_to_show[mesh->GetBdrAttribute(i)-1]) { continue; }
         en = mesh->GetBdrElementFaceIndex(i);
         T = mesh->GetFaceElementTransformations(en, 4);
         T->Loc1.Transform(ir, eir);
         GetRefinedValues(T->Elem1No, eir, vals, pointmat);
         bl.glBegin(GL_LINE_STRIP);
         if (drawbdr == 2)
         {
            const double val = mesh->GetBdrAttribute(i);
            MySetColor(bl, val, minv, maxv);
            for (j = 0; j < vals.Size(); j++)
            {
               bl.glVertex3d(pointmat(0, j), pointmat(1, j), val);
            }
         }
         else
         {
            for (j = 0; j < vals.Size(); j++)
            {
               bl.glVertex3d(pointmat(0, j), pointmat(1, j), vals(j));
            }
         }
         bl.glEnd();

         if (T->Elem2No >= 0)
         {
            T = mesh->GetFaceElementTransformations(en, 8);
            T->Loc2.Transform(ir, eir);
            GetRefinedValues(T->Elem2No, eir, vals, pointmat);
            bl.glBegin(GL_LINE_STRIP);
            for (j = 0; j < vals.Size(); j++)
            {
               bl.glVertex3d(pointmat(0, j), pointmat(1, j), vals(j));
            }
            bl.glEnd();
         }
      }
      shrink = shr;
   }

   updated_bufs.emplace_back(&bdr_buf);
}

void VisualizationSceneSolution::PrepareCP()
{
   dbg();
   Vector values;
   DenseMatrix pointmat;
   Array<int> ind;

   if (draw_cp == 0)
   {
      return;
   }

   cp_buf.clear();
   gl3::GlBuilder bld = cp_buf.createBuilder();
   bld.glBegin(GL_LINES);

   if (shading != Shading::Noncomforming)
   {
      Array<int> vertices;

      for (int i = 0; i < mesh->GetNE(); i++)
      {
         mesh->GetPointMatrix(i, pointmat);
         int n = 0;
         for (int j = 0; j < pointmat.Width(); j++)
         {
            const double s =
               CuttingPlane->Transform(pointmat(0, j),
                                       pointmat(1, j), 0.0);
            if (s >= 0.0)
            {
               n++;
            }
         }
         if (n == 0 || n == pointmat.Width())
         {
            continue;
         }

         mesh->GetElementVertices(i, vertices);
         values.SetSize(vertices.Size());
         ind.SetSize(vertices.Size());
         for (int j = 0; j < values.Size(); j++)
         {
            values(j) = LogVal((*sol)(vertices[j]));
            ind[j] = j;
         }

         DrawCPLine(bld, pointmat, values, ind);
      }
   }
   else
   {
      RefinedGeometry *RefG;

      for (int i = 0; i < mesh->GetNE(); i++)
      {
         RefG = GLVisGeometryRefiner.Refine(mesh->GetElementBaseGeometry(i),
                                            TimesToRefine, EdgeRefineFactor);
         GetRefinedValues (i, RefG->RefPts, values, pointmat);
         Array<int> &RG = RefG->RefGeoms;
         int sides = mesh->GetElement(i)->GetNVertices();

         ind.SetSize(sides);
         for (int k = 0; k < RG.Size()/sides; k++)
         {
            for (int j = 0; j < sides; j++)
            {
               ind[j] = RG[k*sides+j];
            }

            int n = 0;
            for (int j = 0; j < sides; j++)
            {
               const double s =
                  CuttingPlane->Transform(pointmat(0, ind[j]),
                                          pointmat(1, ind[j]), 0.0);
               if (s >= 0.0)
               {
                  n++;
               }
            }
            if (n == 0 || n == sides)
            {
               continue;
            }

            DrawCPLine(bld, pointmat, values, ind);
         }
      }
   }

   bld.glEnd();
   updated_bufs.emplace_back(&cp_buf);
}

void VisualizationSceneSolution::DrawCPLine(
   gl3::GlBuilder& bld, DenseMatrix &pointmat, Vector &values, Array<int> &ind)
{
   int n, js, nv = ind.Size();
   double s, xs, ys;

   js = nv-1;
   xs = pointmat(0, ind[js]);
   ys = pointmat(1, ind[js]);
   s = CuttingPlane->Transform(xs, ys, 0.0);
   n = 0;
   for (int j = 0; j < nv; j++)
   {
      const double xt = pointmat(0, ind[j]);
      const double yt = pointmat(1, ind[j]);
      const double t = CuttingPlane->Transform(xt, yt, 0.0);
      if ((s >= 0.0 && t < 0.0) || (s < 0.0 && t >= 0.0))
      {
         double a = fabs(s) / (fabs(s) + fabs(t));

         bld.glVertex3d((1.-a) * xs + a * xt,
                        (1.-a) * ys + a * yt,
                        (1.-a) * values(ind[js]) + a * values(ind[j]));
         n++;
      }
      s = t;
      js = j;
      xs = xt;
      ys = yt;
   }
   if (n != 2 && n != 4)
   {
      cerr << "n = " << n << endl;
      mfem_error("VisualizationSceneSolution::DrawCPLine");
   }
}

gl3::SceneInfo VisualizationSceneSolution::GetSceneObjs()
{
   if (colorbar)
   {
      // update color bar before we get the base class scene
      PrepareColorBar(minv, maxv, (drawmesh == 2) ? &level : nullptr );
   }
   gl3::SceneInfo scene = VisualizationSceneScalarData::GetSceneObjs();
   gl3::RenderParams params = GetMeshDrawParams();
   params.use_clip_plane = draw_cp;
   double* cp_eqn = CuttingPlane->Equation();
   params.clip_plane_eqn = {cp_eqn[0], cp_eqn[1], cp_eqn[2], cp_eqn[3]};
   params.contains_translucent = matAlpha < 1.0 ||
                                 palette.GetPalette()->IsTranslucent();
   if (drawelems)
   {
      // draw elements
      scene.queue.emplace_back(params, &disp_buf);
   }
   // draw orderings -- color modes
   params.contains_translucent = false;
   if (draworder == 1)
   {
      scene.queue.emplace_back(params, &order_noarrow_buf);
   }
   else if (draworder == 2)
   {
      scene.queue.emplace_back(params, &order_buf);
   }
   params.contains_translucent = matAlpha < 1.0 ||
                                 palette.GetPalette()->IsTranslucent();
   params.mesh_material = VisualizationScene::BLK_MAT;
   // everything below will be drawn in "black"
   params.static_color = GetLineColor();
   if (draw_cp)
   {
      // draw cutting plane
      params.use_clip_plane = false;
      scene.queue.emplace_back(params, &cp_buf);
      params.use_clip_plane = true;
   }
   // disable lighting for objects below
   params.num_pt_lights = 0;

   // draw boundary in 2D
   if (drawbdr)
   {
      scene.queue.emplace_back(params, &bdr_buf);
   }

   // draw lines
   if (drawmesh == 1)
   {
      scene.queue.emplace_back(params, &line_buf);
   }
   else if (drawmesh == 2)
   {
      scene.queue.emplace_back(params, &lcurve_buf);
   }

   // draw numberings
   if (drawnums == Numbering::ELEMENTS)
   {
      scene.queue.emplace_back(params, &e_nums_buf);
   }
   else if (drawnums == Numbering::EDGES)
   {
      scene.queue.emplace_back(params, &f_nums_buf);
   }
   else if (drawnums == Numbering::VERTICES)
   {
      scene.queue.emplace_back(params, &v_nums_buf);
   }
   else if (drawnums == Numbering::DOFS)
   {
      scene.queue.emplace_back(params, &d_nums_buf);
   }
   else
   {
      MFEM_VERIFY(drawnums == Numbering::NONE,
                  "Unsupported drawnums value: " << (int)drawnums);
   }

   // draw orderings -- "black" modes
   if (draworder == 3)
   {
      scene.queue.emplace_back(params, &order_noarrow_buf);
   }
   else if (draworder == 4)
   {
      scene.queue.emplace_back(params, &order_buf);
   }
   ProcessUpdatedBufs(scene);

   return scene;
}

void VisualizationSceneSolution::glTF_ExportBoundary(
   glTF_Builder &bld,
   glTF_Builder::buffer_id buffer,
   glTF_Builder::material_id black_mat)
{
   auto bdr_node = AddModelNode(bld, "Boundary");
   auto bdr_mesh = bld.addMesh("Boundary Mesh");
   bld.addNodeMesh(bdr_node, bdr_mesh);

   int nlines = AddLines(
                   bld,
                   bdr_mesh,
                   buffer,
                   black_mat,
                   bdr_buf);
   if (nlines == 0)
   {
      cout << "glTF export: no boundary found to export!" << endl;
   }
}

void VisualizationSceneSolution::glTF_Export()
{
   string name = "GLVis_scene_000";

   glTF_Builder bld(name);

   auto palette_mat = AddPaletteMaterial(bld);
   auto black_mat = AddBlackMaterial(bld);
   auto buf = bld.addBuffer("buffer");
   if (drawelems) { glTF_ExportElements(bld, buf, palette_mat, disp_buf); }
   if (drawmesh)
   {
      glTF_ExportMesh(bld, buf, black_mat,
                      (drawmesh == 1) ? line_buf : lcurve_buf);
   }
   if (drawbdr) { glTF_ExportBoundary(bld, buf, black_mat); }
   if (drawaxes) { glTF_ExportBox(bld, buf, black_mat); }
   bld.writeFile();

   cout << "Exported glTF -> " << name << ".gltf" << endl;
}<|MERGE_RESOLUTION|>--- conflicted
+++ resolved
@@ -621,17 +621,6 @@
       for (int i = 0; i < mesh->GetNV(); i++) { (*sol)(i) = (*new_sol)(i); }
    }
 
-#if 0
-   sol_ = new_sol;
-#else
-   assert(new_sol->Size() == mesh->GetNV() &&
-          "New solution vector size does not match the mesh node count.");
-   delete sol;
-   sol  = new Vector(mesh -> GetNV());
-   new_u->GetNodalValues(*sol);
-#endif
-   dbg("🔥🔥 new_u GetNodalValues to sol_ 🔥🔥");
-
    // If the number of elements changes, recompute the refinement factor
    if (mesh->GetNE() != old_m->GetNE())
    {
@@ -2118,15 +2107,9 @@
    auto *rsol_fes = rsol->FESpace();
    const auto *rsol_fec = rsol_fes->FEColl();
    FiniteElementSpace rdof_fes(mesh, rsol_fec);
-<<<<<<< HEAD
-   FiniteElementSpace flat_fes(mesh, rsol_fec->Clone(1), rsol_fes->GetVDim());
-   // filter out not supported basis types
-   const bool force_non_comforming = sol->Size() != flat_fes.GetNDofs();
-=======
    // filter out unsupported basis types for Flat or Smooth shading
    const bool force_non_comforming =
       rsol_fes->GetTypicalFE()->GetRangeType() == FiniteElement::RangeType::VECTOR;
->>>>>>> bc070408
 
    if (shading == Shading::Noncomforming || force_non_comforming)
    {
