// Copyright (c) 2010-2025, Lawrence Livermore National Security, LLC. Produced
// at the Lawrence Livermore National Laboratory. All Rights reserved. See files
// LICENSE and NOTICE for details. LLNL-CODE-443271.
//
// This file is part of the GLVis visualization tool and library. For more
// information and source code availability see https://glvis.org.
//
// GLVis is free software; you can redistribute it and/or modify it under the
// terms of the BSD-3 license. We welcome feedback and contributions, see file
// CONTRIBUTING.md for details.

<<<<<<< HEAD
#include <cstdlib>
#include <iostream>
#include <string>
#include <limits>
#include <cmath>
#include <vector>
#include <map>

=======
>>>>>>> 61590857
#include "vssolution.hpp"
#include "palettes.hpp"
#include "gltf.hpp"

#include <mfem.hpp>

using namespace mfem;

#if defined(__has_include) && __has_include("./nvtx.hpp") && !defined(_WIN32)
#undef NVTX_COLOR
#define NVTX_COLOR ::nvtx::kCyan
#include "./nvtx.hpp"
#else
#define dbg(...)
#endif

thread_local VisualizationSceneSolution *vssol;
extern thread_local VisualizationScene  *locscene;
extern thread_local GeometryRefiner GLVisGeometryRefiner;

#ifdef GLVIS_ISFINITE
/* This test for INFs or NaNs is the same as the one used in hypre's PCG and
   should work on all IEEE-compliant compilers. For details see "Lecture Notes on
   the Status of IEEE 754" by W. Kahan, http://tinyurl.com/cfz5d88 */
int isfinite(double x)
{
   double ieee_check = 1;

   if (x != 0)
   {
      ieee_check = x/x;   // INF -> NaN conversion
   }

   return (ieee_check == ieee_check);
}
#endif

// Definitions of some more keys

std::string VisualizationSceneSolution::GetHelpString() const
{
   std::stringstream os;
   os << endl
      << "+------------------------------------+" << endl
      << "| Keys                               |" << endl
      << "+------------------------------------+" << endl
      << "| a -  Displays/Hides the axes       |" << endl
      << "| A -  Turns antialiasing on/off     |" << endl
      << "| b/B  Toggle 2D boundary            |" << endl
      << "| c -  Toggle colorbar and caption   |" << endl
      << "| C -  Change the main plot caption  |" << endl
      << "| e -  Displays/Hides the elements   |" << endl
      << "| f -  Smooth/Nonconf/Flat shading   |" << endl
      << "| g -  Toggle background             |" << endl
      << "| h -  Displays help menu            |" << endl
      << "| i -  Toggle the cutting plane      |" << endl
      << "| j -  Turn on/off perspective       |" << endl
      << "| k/K  Adjust the transparency level |" << endl
      << "| ,/<  Adjust color transparency     |" << endl
      << "| l -  Turns on/off the light        |" << endl
      << "| L -  Toggle logarithmic scale      |" << endl
      << "| m -  Displays/Hides the mesh       |" << endl
      << "| n/N  Cycle through numberings      |" << endl
      << "| o -  (De)refine elem. (NC shading) |" << endl
      << "| O -  Switch 'o' func. (NC shading) |" << endl
      << "| p/P  Cycle through color palettes  |" << endl
      << "| q -  Quits                         |" << endl
      << "| Q -  Cycle quadrature data mode    |" << endl
      << "| r -  Reset the plot to 3D view     |" << endl
      << "| R -  Reset the plot to 2D view     |" << endl
      << "| s -  Turn on/off unit cube scaling |" << endl
      << "| S -  Take snapshot/Record a movie  |" << endl
      << "| t -  Cycle materials and lights    |" << endl
      << "| y/Y  Rotate the cutting plane      |" << endl
      << "| z/Z  Move the cutting plane        |" << endl
      << "| \\ -  Set light source position     |" << endl
      << "| Alt+a  - Axes number format        |" << endl
      << "| Alt+c  - Colorbar number format    |" << endl
      << "| Ctrl+o - Element ordering curve    |" << endl
      << "| Ctrl+p - Print to a PDF file       |" << endl
      << "+------------------------------------+" << endl
      << "| Function keys                      |" << endl
      << "+------------------------------------+" << endl
      << "| F1 - X window info and keystrokes  |" << endl
      << "| F2 - Update colors, etc.           |" << endl
      << "| F3/F4 - Shrink/Zoom elements       |" << endl
      << "| F5 - Set level lines               |" << endl
      << "| F6 - Palette options               |" << endl
      << "| F7 - Manually set min/max value    |" << endl
      << "| F8 - List of subdomains to show    |" << endl
      << "| F9/F10 - Walk through subdomains   |" << endl
      << "| F11/F12 - Shrink/Zoom subdomains   |" << endl
      << "+------------------------------------+" << endl
      << "| Keypad                             |" << endl
      << "+------------------------------------+" << endl
      << "| 1-9  Small rotation, reset with 5  |" << endl
      << "| *,/  Scale up/down                 |" << endl
      << "| +/-  Change z-scaling              |" << endl
      << "| . -  Start/stop spinning           |" << endl
      << "| 0/Enter - Spinning speed and dir.  |" << endl
      << "+------------------------------------+" << endl
      << "| Mouse                              |" << endl
      << "+------------------------------------+" << endl
      << "| left   btn    - Rotation           |" << endl
      << "| middle btn    - Translation        |" << endl
      << "| right  btn    - Scaling            |" << endl
      << "| left  + Alt   - Tilt               |" << endl
      << "| left  + Shift - Spinning           |" << endl
      << "| right + Shift - Change light pos.  |" << endl
      << "| left  + Ctrl  - Spherical rotation |" << endl
      << "| middle+ Ctrl  - Object translation |" << endl
      << "| right + Ctrl  - Object scaling     |" << endl
      << "| left  + Ctrl + Shift - z-Spinning  |" << endl
      << "+------------------------------------+" << endl;
   return os.str();
}

static void KeyF8Pressed()
{
   int attr;
   Array<int> attr_list(&attr, 1);
   const Array<int> &all_attr = vssol->GetMesh()->attributes;

   cout << "El attributes ON: ";
   for (int i = 0; i < all_attr.Size(); i++)
      if (vssol->el_attr_to_show[all_attr[i]-1])
      {
         cout << " " << all_attr[i];
      }
   cout << endl;

   cout << "El attribute to toggle : " << flush;
   cin >> attr;
   vssol->ToggleAttributes(attr_list);
   SendExposeEvent();
}

static void SwitchAttribute(int increment, int &attribute,
                            Array<int> &attribute_marker,
                            bool bdr)
{
   const char *attr_type = bdr ? "bdr" : "element";
   if (attribute_marker.Size() == 0)
   {
      cout << "There are no " << attr_type << " attributes" << endl;
      return;
   }
   if (attribute == -1)
   {
      attribute_marker = 0;
      attribute = (increment >= 0) ? 0 : attribute_marker.Size()-1;
   }
   else
   {
      if (attribute != attribute_marker.Size())
      {
         attribute_marker[attribute] = 0;
      }
      else
      {
         attribute_marker = 0;
      }
      attribute += increment;
   }
   attribute += attribute_marker.Size()+1;
   attribute %= attribute_marker.Size()+1;
   if (attribute != attribute_marker.Size())
   {
      attribute_marker[attribute] = 1;
      cout << "Showing " << attr_type << " attribute " << attribute+1 << endl;
   }
   else
   {
      attribute_marker = 1;
      cout << "Showing all " << attr_type << " attributes" << endl;
   }
   if (bdr)
   {
      vssol->PrepareBoundary();
   }
   else
   {
      vssol->PrepareLines();
      vssol->Prepare();
   }
   SendExposeEvent();
}

static void KeyF9Pressed(GLenum state)
{
   if (!(state & KMOD_SHIFT))
   {
      SwitchAttribute(+1, vssol->attr_to_show, vssol->el_attr_to_show, false);
   }
   else
   {
      SwitchAttribute(+1, vssol->bdr_attr_to_show, vssol->bdr_el_attr_to_show,
                      true);
   }
}

static void KeyF10Pressed(GLenum state)
{
   if (!(state & KMOD_SHIFT))
   {
      SwitchAttribute(-1, vssol->attr_to_show, vssol->el_attr_to_show, false);
   }
   else
   {
      SwitchAttribute(-1, vssol->bdr_attr_to_show, vssol->bdr_el_attr_to_show,
                      true);
   }
}

void VisualizationSceneSolution::ToggleDrawBdr()
{
   drawbdr = (drawbdr+1)%3;

   // Switch the colorbar range to correspond to the boundary attributes when
   // showing them in color (drawbdr == 2) and restore it back when not.
   if (drawbdr == 2)
   {
      if (drawelems == 1 || drawelems == 0)
      {
         minv_sol = minv;
         maxv_sol = maxv;
         have_sol_range = true;
      }
      drawelems = 0;
      minv = 1;
      maxv = mesh->bdr_attributes.Size() ? mesh->bdr_attributes.Max() : 1;
      FixValueRange();
      UpdateValueRange(true);
      PrepareBoundary();
   }
   else if (drawbdr == 1)
   {
      PrepareBoundary();
   }
   else if (drawbdr == 0)
   {
      drawelems = 1;
      if (have_sol_range)
      {
         minv = minv_sol;
         maxv = maxv_sol;
         bb.z[0] = minv;
         bb.z[1] = maxv;
         SetNewScalingFromBox(); // UpdateBoundingBox minus PrepareAxes
         UpdateValueRange(true);
      }
      else
      {
         FindNewValueRange(true);
      }
   }
}

static void KeyBPressed()
{
   vssol -> ToggleDrawBdr();
   SendExposeEvent();
}

static void KeyMPressed()
{
   vssol -> ToggleDrawMesh();
   SendExposeEvent();
}

static void KeyNPressed()
{
   vssol -> ToggleDrawNumberings();
   SendExposeEvent();
}

static void KeyoPressed(GLenum state)
{
   if (state & KMOD_CTRL)
   {
      vssol -> ToggleDrawOrdering();
      vssol -> PrepareOrderingCurve();
      SendExposeEvent();
   }
   else
   {
      vssol->ToggleRefinements();
   }
}

static void KeyOPressed(GLenum state)
{
   (void)state;
   vssol->ToggleRefinementFunction();
}

static void KeyEPressed()
{
   vssol -> ToggleDrawElems();
   SendExposeEvent();
}

static void KeyFPressed()
{
   vssol -> ToggleShading();
   SendExposeEvent();
}

void KeyiPressed()
{
   vssol->ToggleDrawCP();
   SendExposeEvent();
}

void KeyIPressed()
{
   // no-op, available
}

static void KeyyPressed()
{
   vssol->CuttingPlane->IncreaseTheta();
   vssol->PrepareCP();
   SendExposeEvent();
}

static void KeyYPressed()
{
   vssol->CuttingPlane->DecreaseTheta();
   vssol->PrepareCP();
   SendExposeEvent();
}

static void KeyzPressed()
{
   vssol->CuttingPlane->IncreaseDistance();
   vssol->PrepareCP();
   SendExposeEvent();
}

static void KeyZPressed()
{
   vssol->CuttingPlane->DecreaseDistance();
   vssol->PrepareCP();
   SendExposeEvent();
}

static void KeyF3Pressed()
{
   if (vssol->GetShading() == VisualizationSceneScalarData::Shading::Noncomforming)
   {
      vssol->shrink *= 0.9;
      vssol->Prepare();
      vssol->PrepareLines();
      vssol->PrepareLevelCurves();
      vssol->PrepareNumbering();
      vssol->PrepareOrderingCurve();
      SendExposeEvent();
   }
}

static void KeyF4Pressed()
{
   if (vssol->GetShading() == VisualizationSceneScalarData::Shading::Noncomforming)
   {
      vssol->shrink *= 1.11111111111111111111111;
      vssol->Prepare();
      vssol->PrepareLines();
      vssol->PrepareLevelCurves();
      vssol->PrepareNumbering();
      SendExposeEvent();
   }
}

static void KeyF11Pressed()
{
   if (vssol->GetShading() == VisualizationSceneScalarData::Shading::Noncomforming)
   {
      if (vssol->matc.Width() == 0)
      {
         vssol->ComputeElemAttrCenter();
      }
      vssol->shrinkmat *= 0.9;
      vssol->Prepare();
      vssol->PrepareLines();
      vssol->PrepareBoundary();
      vssol->PrepareLevelCurves();
      vssol->PrepareNumbering();
      SendExposeEvent();
   }
}

static void KeyF12Pressed()
{
   if (vssol->GetShading() == VisualizationSceneScalarData::Shading::Noncomforming)
   {
      if (vssol->matc.Width() == 0)
      {
         vssol->ComputeElemAttrCenter();
      }
      vssol->shrinkmat *= 1.11111111111111111111111;
      vssol->Prepare();
      vssol->PrepareLines();
      vssol->PrepareBoundary();
      vssol->PrepareLevelCurves();
      vssol->PrepareNumbering();
      SendExposeEvent();
   }
}

VisualizationSceneSolution::VisualizationSceneSolution()
{
   v_normals = NULL;
}

VisualizationSceneSolution::VisualizationSceneSolution(
   Mesh &m, Vector &s, Mesh *mc, Vector *normals)
{
   dbg("\x1b[33m[NEW] sol:{} mc:{} normals:{} rsol:{}",
       s.Size(), fmt::ptr(mc), fmt::ptr(normals), fmt::ptr(rsol));
   mesh = &m;
   mesh_coarse = mc;
<<<<<<< HEAD

   // sol_ = &s;
   sol_  = new Vector(mesh -> GetNV());
   dbg("rsol:{}", fmt::ptr(rsol));

=======
   sol = new Vector(m.GetNV());
>>>>>>> 61590857
   v_normals = normals;

   Init();
}

void VisualizationSceneSolution::Init()
{
   dbg();
   rsol  = NULL;
   vssol = this;

   drawelems = 1;
   shading = Shading::Smooth;
   drawmesh  = 0;
   draworder = 0;
   drawnums  = Numbering::NONE;

   refine_func = 0;
   have_sol_range = false;

   shrink = 1.0;
   shrinkmat = 1.0;
   bdrc.SetSize(2,0);
   matc.SetSize(2,0);

   TimesToRefine = EdgeRefineFactor = 1;

   attr_to_show = bdr_attr_to_show = -1;
   el_attr_to_show.SetSize(mesh->attributes.Max());
   el_attr_to_show = 1;
   bdr_el_attr_to_show.SetSize(mesh->bdr_attributes.Size() > 0 ?
                               mesh->bdr_attributes.Max() : 0);
   bdr_el_attr_to_show = 1;

   drawbdr = 0;

   VisualizationSceneScalarData::Init();  // Calls FindNewBox() !!!

   palette.SetIndex(2); // use the 'jet-like' palette in 2D

   double eps = 1e-6; // move the cutting plane a bit to avoid artifacts
   CuttingPlane = new Plane(-1.0,0.0,0.0,(0.5-eps)*bb.x[0]+(0.5+eps)*bb.x[1]);
   draw_cp = 0;

   // static int init = 0;
   // if (!init)
   {
      // init = 1;

      wnd->setOnKeyDown('b', KeyBPressed);
      wnd->setOnKeyDown('B', KeyBPressed);

      wnd->setOnKeyDown('m', KeyMPressed);
      wnd->setOnKeyDown('M', KeyMPressed);

      wnd->setOnKeyDown('n', KeyNPressed);
      wnd->setOnKeyDown('N', KeyNPressed);

      wnd->setOnKeyDown('o', KeyoPressed);
      wnd->setOnKeyDown('O', KeyOPressed);

      wnd->setOnKeyDown('e', KeyEPressed);
      wnd->setOnKeyDown('E', KeyEPressed);

      wnd->setOnKeyDown('f', KeyFPressed);
      wnd->setOnKeyDown('F', KeyFPressed);

      wnd->setOnKeyDown('i', KeyiPressed);
      wnd->setOnKeyDown('I', KeyIPressed);

      wnd->setOnKeyDown('y', KeyyPressed);
      wnd->setOnKeyDown('Y', KeyYPressed);
      wnd->setOnKeyDown('z', KeyzPressed);
      wnd->setOnKeyDown('Z', KeyZPressed);

      wnd->setOnKeyDown(SDLK_F3, KeyF3Pressed);
      wnd->setOnKeyDown(SDLK_F4, KeyF4Pressed);
      wnd->setOnKeyDown(SDLK_F8, KeyF8Pressed);
      wnd->setOnKeyDown(SDLK_F9,  KeyF9Pressed);
      wnd->setOnKeyDown(SDLK_F10, KeyF10Pressed);
      wnd->setOnKeyDown(SDLK_F11, KeyF11Pressed);
      wnd->setOnKeyDown(SDLK_F12, KeyF12Pressed);
   }

   Prepare();
   PrepareLines();
   PrepareLevelCurves();
   PrepareBoundary();
   PrepareNumbering();
   PrepareOrderingCurve();
}

VisualizationSceneSolution::~VisualizationSceneSolution()
{
<<<<<<< HEAD
   delete sol_;
=======
   delete sol;
>>>>>>> 61590857
}

void VisualizationSceneSolution::ToggleDrawElems()
{
   const char *modes[] =
   {
      "none", "solution", "kappa + 1/kappa", "kappa", "1/det(J)", "det(J)",
      "attribute"
   };

   if (drawbdr == 2) { return; }

   drawelems = (drawelems + 6) % 7;

   const int dim = mesh->Dimension();
   if (dim == 1)
   {
      cout << "Element mode : " << modes[drawelems] << endl;
   }
   else
   {
      cout << "Surface elements mode : " << modes[drawelems] << endl;
   }

   if (drawelems < 2)
   {
      extra_caption.clear();
   }
   else
   {
      extra_caption = modes[drawelems];
   }

   if (drawelems == 0)
   {
      minv_sol = minv;
      maxv_sol = maxv;
      have_sol_range = true;
   }
   else if (shading == Shading::Noncomforming)
   {
      if (drawelems == 1 && have_sol_range)
      {
         minv = minv_sol;
         maxv = maxv_sol;
         bb.z[0] = minv;
         bb.z[1] = maxv;
         SetNewScalingFromBox(); // UpdateBoundingBox minus PrepareAxes
         UpdateValueRange(false);
      }
      else
      {
         DoAutoscaleValue(false);
      }
      PrepareLines();
      PrepareBoundary();
      Prepare();
      PrepareLevelCurves();
      PrepareCP();
      PrepareNumbering();
   }
}

void VisualizationSceneSolution::SetGridFunction(GridFunction & u)
{
<<<<<<< HEAD
   dbg("✅✅✅✅ SetGridFunction: u:{}", u.Size());
   rsol = &u;
   u.GetNodalValues(*sol_);
=======
   rsol = &u;
   u.GetNodalValues(*sol);
>>>>>>> 61590857
}

void VisualizationSceneSolution::NewMeshAndSolution(
   Mesh *new_m, Mesh *new_mc, Vector *new_sol, GridFunction *new_u)
{
   dbg("\x1b[31m[NEW] new_sol:{} (@{}) new_mc:{}",
       new_sol->Size(), fmt::ptr(new_sol), fmt::ptr(new_mc));
   Mesh *old_m = mesh;
   mesh = new_m;
   mesh_coarse = new_mc;
<<<<<<< HEAD
   rsol = new_u;
=======
   MFEM_VERIFY(new_sol->Size() == mesh->GetNV(),
               "New solution vector size does not match the mesh node count.");
   delete sol;
   sol  = new Vector(mesh->GetNV());
   SetGridFunction(*new_u);
>>>>>>> 61590857

#if 0
   sol_ = new_sol;
#else
   assert(new_sol->Size() == mesh->GetNV() &&
          "New solution vector size does not match the mesh node count.");
   delete sol_;
   sol_  = new Vector(mesh -> GetNV());
   new_u->GetNodalValues(*sol_);
#endif
   dbg("🔥🔥 new_u GetNodalValues to sol_ 🔥🔥");

   // If the number of elements changes, recompute the refinement factor
   if (mesh->GetNE() != old_m->GetNE())
   {
      int ref = GetAutoRefineFactor();
      if (TimesToRefine != ref || EdgeRefineFactor != 1)
      {
         TimesToRefine = ref;
         EdgeRefineFactor = 1;
         cout << "Subdivision factors = " << TimesToRefine << ", 1" << endl;
      }
   }

   have_sol_range = false;
   DoAutoscale(false);

   // dbg("[NEW] sol:{} (@{}) ", sol->Size(), fmt::ptr(sol));

   Prepare();
   // dbg("[NEW] sol:{} (@{}) ", sol->Size(), fmt::ptr(sol));
   PrepareLines();
   // dbg("[NEW] sol:{} (@{}) ", sol->Size(), fmt::ptr(sol));
   PrepareLevelCurves();
   // dbg("[NEW] sol:{} (@{}) ", sol->Size(), fmt::ptr(sol));
   PrepareBoundary();
   // dbg("[NEW] sol:{} (@{}) ", sol->Size(), fmt::ptr(sol));
   PrepareCP();
   // dbg("[NEW] sol:{} (@{}) ", sol->Size(), fmt::ptr(sol));
   PrepareNumbering();
   // dbg("[NEW] sol:{} (@{}) ", sol->Size(), fmt::ptr(sol));
   PrepareOrderingCurve();
   // dbg("[NEW] sol:{} (@{}) ", sol->Size(), fmt::ptr(sol));
}

void VisualizationSceneSolution::GetRefinedDetJ(
   int i, const IntegrationRule &ir, Vector &vals, DenseMatrix &tr)
{
   const int geom = mesh->GetElementBaseGeometry(i);
   ElementTransformation *T = mesh->GetElementTransformation(i);
   const int dim = T->GetDimension();
   double Jd[4];
   DenseMatrix J(Jd, 2, 2);

   T->Transform(ir, tr);

   vals.SetSize(ir.GetNPoints());
   for (int j = 0; j < ir.GetNPoints(); j++)
   {
      T->SetIntPoint(&ir.IntPoint(j));
      Geometries.JacToPerfJac(geom, T->Jacobian(), J);
      if (drawelems == 6) // attribute
      {
         vals(j) = mesh->GetAttribute(i);
      }
      else if (drawelems >= 4)
      {
         if (dim == 2)
         {
            vals(j) = J.Det();
         }
         else if (dim == 1)
         {
            // Compute det(J J^T)
            auto Jdl = J.Data();
            vals(j) = sqrt(Jdl[1]*Jdl[1] + Jdl[2]*Jdl[2]); // Orientation information lost.
         }
         else
         {
            std::cout << "unsupported dim " << dim << " in GetRefinedDetJ." << std::endl;
         }
      }
      else
      {
         if (dim == 2)
         {
            vals(j) = J.CalcSingularvalue(0)/J.CalcSingularvalue(1);
         }
         else if (dim == 1)
         {
            // Compute det(J J^T)
            auto Jdl = J.Data();
            vals(j) = sqrt(Jdl[1]*Jdl[1] + Jdl[2]*Jdl[2]); // Orientation information lost.
         }
         else
         {
            std::cout << "unsupported dim " << dim << " in GetRefinedDetJ." << std::endl;
         }

         if (drawelems == 2)
         {
            vals(j) = vals(j) + 1.0/vals(j);
         }
      }
   }

   if (drawelems == 4)
   {
      for (int j = 0; j < vals.Size(); j++)
      {
         if (vals(j) <= 0.0)
         {
            vals = 0.0;
            break;
         }
         vals(j) = 1.0 / vals(j);
      }
   }

   J.ClearExternalData();
}

void VisualizationSceneSolution::GetRefinedValues(
   int i, const IntegrationRule &ir, Vector &vals, DenseMatrix &tr)
{
   if (drawelems < 2)
   {
      rsol->GetValues(i, ir, vals, tr);
   }
   else
   {
      GetRefinedDetJ(i, ir, vals, tr);
   }

   if (logscale)
      for (int j = 0; j < vals.Size(); j++)
      {
         vals(j) = _LogVal(vals(j));
      }

   if (shrink != 1.0 || shrinkmat != 1.0)
   {
      ShrinkPoints(tr, i, 0, 0);
   }
}

int VisualizationSceneSolution::GetRefinedValuesAndNormals(
   int i, const IntegrationRule &ir, Vector &vals, DenseMatrix &tr,
   DenseMatrix &normals)
{
   int have_normals = 0;

   const int dim = mesh->Dimension();

   if (drawelems < 2)
   {
      // In 1D we do not have well-defined normals.
      if (dim > 1)
      {
         const int map_type = rsol->FESpace()->GetFE(i)->GetMapType();
         if (map_type == FiniteElement::MapType::VALUE)
         {
            rsol->GetGradients(i, ir, tr);
         }
         else if (map_type == FiniteElement::MapType::INTEGRAL)
         {
            FiniteElementSpace *fes = rsol->FESpace();
            const FiniteElement *fe = fes->GetFE(i);
            const int ndof = fe->GetDof();
            const int ndim = fe->GetDim();
            ElementTransformation *Trans = fes->GetElementTransformation(i);
            DenseMatrix dshape(ndof, ndim);
            Vector lval, gh(ndim), gcol;

            rsol->GetElementDofValues(i, lval);

            // Local projection to value-based FE
            const IntegrationRule &nodes = fe->GetNodes();
            for (int n = 0; n < nodes.GetNPoints(); n++)
            {
               const IntegrationPoint &ip = nodes.IntPoint(n);
               Trans->SetIntPoint(&ip);
               lval(n) /= Trans->Weight(); // value = dof / |J|
            }

            // Gradient calculation
            tr.SetSize(fe->GetDim(), ir.GetNPoints());
            for (int q = 0; q < ir.GetNPoints(); q++)
            {
               const IntegrationPoint &ip = ir.IntPoint(q);
               fe->CalcDShape(ip, dshape);
               dshape.MultTranspose(lval, gh);
               Trans->SetIntPoint(&ip);
               tr.GetColumnReference(q, gcol);
               const DenseMatrix &Jinv = Trans->InverseJacobian();
               Jinv.MultTranspose(gh, gcol);
            }
         }
         else
         {
            MFEM_ABORT("Unknown mapping type");
         }

         normals.SetSize(3, tr.Width());
         for (int j = 0; j < tr.Width(); j++)
         {
            normals(0, j) = -tr(0, j);
            normals(1, j) = -tr(1, j);
            normals(2, j) = 1.;
         }
         have_normals = 1;
      }
      rsol->GetValues(i, ir, vals, tr);
   }
   else
   {
      GetRefinedDetJ(i, ir, vals, tr);
   }

   if (logscale)
   {
      if (have_normals)
      {
         for (int j = 0; j < normals.Width(); j++)
         {
            if (vals(j) >= minv && vals(j) <= maxv)
            {
               normals(0, j) *= log_a/vals(j);
               normals(1, j) *= log_a/vals(j);
            }
         }
      }
      for (int j = 0; j < vals.Size(); j++)
      {
         vals(j) = _LogVal(vals(j));
      }
   }

   if (shrink != 1.0 || shrinkmat != 1.0)
   {
      ShrinkPoints(tr, i, 0, 0);
      if (have_normals)
      {
         for (int j = 0; j < tr.Width(); j++)
         {
            normals(0, j) /= shrink;
            normals(1, j) /= shrink;
         }
      }
   }

   return have_normals;
}

void VisualizationSceneSolution::SetShading(Shading s, bool print)
{
   dbg();
   if (shading == s || s <= Shading::Min)
   {
      return;
   }

   if (rsol)
   {
      dbg("rsol: {} {}", fmt::ptr(rsol), rsol->Size());
      dbg(" sol: {} {}", fmt::ptr(sol_), sol_->Size());

      if (s >= Shading::Max)
      {
         return;
      }

      if (s == Shading::Noncomforming || shading == Shading::Noncomforming)
      {
         shading = s;
         have_sol_range = false;
         DoAutoscale(false);
         PrepareLines();
         PrepareBoundary();
         PrepareLevelCurves();
         PrepareCP();
         PrepareNumbering();
         PrepareOrderingCurve();
      }
      else
      {
         shading = s;
      }
   }
   else
   {
      if (s > Shading::Smooth)
      {
         return;
      }
      shading = s;
   }
   Prepare();

   static const char *shading_type[3] =
   {"flat", "smooth", "non-conforming (with subdivision)"};
   if (print)
   {
      cout << "Shading type : " << shading_type[(int)shading] << endl;
   }
}

void VisualizationSceneSolution::ToggleShading()
{
   if (rsol)
   {
      VisualizationSceneScalarData::ToggleShading();
   }
   else
   {
      SetShading((Shading)(1 - (int)shading), true);
   }
}

void VisualizationSceneSolution::ToggleRefinements()
{
   int update = 1;
   switch (refine_func)
   {
      case 0:
         TimesToRefine += EdgeRefineFactor;
         break;
      case 1:
         if (TimesToRefine > EdgeRefineFactor)
         {
            TimesToRefine -= EdgeRefineFactor;
         }
         else
         {
            update = 0;
         }
         break;
      case 2:
         TimesToRefine /= EdgeRefineFactor;
         EdgeRefineFactor++;
         TimesToRefine *= EdgeRefineFactor;
         break;
      case 3:
         if (EdgeRefineFactor > 1)
         {
            TimesToRefine /= EdgeRefineFactor;
            EdgeRefineFactor--;
            TimesToRefine *= EdgeRefineFactor;
         }
         else
         {
            update = 0;
         }
         break;
   }
   if (update && shading == Shading::Noncomforming)
   {
      have_sol_range = false;
      DoAutoscale(false);
      PrepareLines();
      PrepareBoundary();
      Prepare();
      PrepareLevelCurves();
      PrepareCP();
      SendExposeEvent();
   }
   cout << "Subdivision factors = " << TimesToRefine << ", " << EdgeRefineFactor
        << endl;
}

void VisualizationSceneSolution::ToggleRefinementFunction()
{
   refine_func = (refine_func+1)%4;
   cout << "Key 'o' will: ";
   switch (refine_func)
   {
      case 0:
         cout << "Increase subdivision factor" << endl;
         break;
      case 1:
         cout << "Decrease subdivision factor" << endl;
         break;
      case 2:
         cout << "Increase bdr subdivision factor" << endl;
         break;
      case 3:
         cout << "Decrease bdr subdivision factor" << endl;
         break;
   }
}

void VisualizationSceneSolution::SetRefineFactors(int tot, int bdr)
{
   if ((tot == TimesToRefine && bdr == EdgeRefineFactor) || tot < 1 || bdr < 1)
   {
      return;
   }

   if (tot % bdr)
   {
      tot += bdr - tot % bdr;
   }

   TimesToRefine = tot;
   EdgeRefineFactor = bdr;

   if (shading == Shading::Noncomforming)
   {
      have_sol_range = false;
      DoAutoscale(false);
      PrepareLines();
      PrepareBoundary();
      Prepare();
      PrepareLevelCurves();
      PrepareCP();
   }
}

int VisualizationSceneSolution::GetFunctionAutoRefineFactor()
{
   if (!rsol) { return 1; }

   return VisualizationSceneScalarData::GetFunctionAutoRefineFactor(*rsol);
}

void VisualizationSceneSolution::AutoRefine()
{
   int ref = GetAutoRefineFactor();
   dbg("ref:{}", ref);

   cout << "Subdivision factors = " << ref << ", 1" << endl;

   SetRefineFactors(ref, 1);
}

void VisualizationSceneSolution::ToggleAttributes(Array<int> &attr_list)
{
   Array<int> &attr_marker = el_attr_to_show;

   for (int i = 0; i < attr_list.Size(); i++)
   {
      int attr = attr_list[i];
      if (attr < 1)
      {
         cout << "Hiding all attributes." << endl;
         attr_marker = 0;
      }
      else if (attr > attr_marker.Size())
      {
         cout << "Showing all attributes." << endl;
         attr_marker = 1;
      }
      else
      {
         attr_marker[attr-1] = !attr_marker[attr-1];
      }
   }
   PrepareLines();
   Prepare();
}

void VisualizationSceneSolution::SetNewScalingFromBox()
{
   if (scaling)
   {
      VisualizationSceneScalarData::SetNewScalingFromBox();
   }
   else
   {
      xscale = bb.x[1]-bb.x[0];
      yscale = bb.y[1]-bb.y[0];
      zscale = bb.z[1]-bb.z[0];
      xscale = (xscale < yscale) ? yscale : xscale;
      xscale = (xscale > 0.0) ? ( 1.0 / xscale ) : 1.0;
      yscale = xscale;
      zscale = (zscale > 0.0) ? ( 1.0 / zscale ) : 1.0;
   }
   zscale /= ((1. + sqrt(5.)) / 2.);
}

void VisualizationSceneSolution::FindNewBox(double rx[], double ry[],
                                            double rval[])
{
   dbg();
   int i, j;

   if (shading != Shading::Noncomforming)
   {
      int nv = mesh -> GetNV();

      double *coord = mesh->GetVertex(0);
      dbg("\x1b[31msol: {} size: {}", fmt::ptr(sol_), sol_->Size());
      rval[0] = rval[1] = (*sol_)(0); // ❌❌❌
      for (i = 1; i < sol_->Size(); i++)
      {
         if ((*sol_)(i) < rval[0]) { rval[0] = (*sol_)(i); }
         if ((*sol_)(i) > rval[1]) { rval[1] = (*sol_)(i); }
      }
      rx[0] = rx[1] = coord[0];
      ry[0] = ry[1] = coord[1];

      for (i = 1; i < nv; i++)
      {
         coord = mesh->GetVertex(i);
         if (coord[0] < rx[0]) { rx[0] = coord[0]; }
         if (coord[1] < ry[0]) { ry[0] = coord[1]; }
         if (coord[0] > rx[1]) { rx[1] = coord[0]; }
         if (coord[1] > ry[1]) { ry[1] = coord[1]; }
      }
   }
   else
   {
      int ne = mesh -> GetNE();
      DenseMatrix pointmat;
      Vector values;
      RefinedGeometry *RefG;
      bool log_scale = logscale;

      logscale = false;
      rx[0] = ry[0] = rval[0] = numeric_limits<double>::infinity();
      rx[1] = ry[1] = rval[1] = -rx[0];
      for (i = 0; i < ne; i++)
      {
         RefG = GLVisGeometryRefiner.Refine(mesh->GetElementBaseGeometry(i),
                                            TimesToRefine, EdgeRefineFactor);
         GetRefinedValues(i, RefG->RefPts, values, pointmat);
         for (j = 0; j < values.Size(); j++)
         {
            if (isfinite(pointmat(0,j)))
            {
               if (pointmat(0,j) < rx[0]) { rx[0] = pointmat(0,j); }
               if (pointmat(0,j) > rx[1]) { rx[1] = pointmat(0,j); }
            }
            if (isfinite(pointmat(1,j)))
            {
               if (pointmat(1,j) < ry[0]) { ry[0] = pointmat(1,j); }
               if (pointmat(1,j) > ry[1]) { ry[1] = pointmat(1,j); }
            }
            if (isfinite(values(j)))
            {
               if (values(j) < rval[0]) { rval[0] = values(j); }
               if (values(j) > rval[1]) { rval[1] = values(j); }
            }
         }
      }
      logscale = log_scale;
   }
}

void VisualizationSceneSolution::FindNewBox(bool prepare)
{
   dbg("sol:{} size: {}", fmt::ptr(sol_), sol_->Size());
   FindNewBox(bb.x, bb.y, bb.z);

   minv = bb.z[0];
   maxv = bb.z[1];

   FixValueRange();

   bb.z[0] = minv;
   bb.z[1] = maxv;

   SetNewScalingFromBox(); // UpdateBoundingBox minus PrepareAxes
   UpdateValueRange(prepare);
}

void VisualizationSceneSolution::FindNewValueRange(bool prepare)
{
   double rx[2], ry[2], rv[2];

   FindNewBox(rx, ry, rv);
   minv = rv[0];
   maxv = rv[1];

   FixValueRange();

   UpdateValueRange(prepare);
}

void VisualizationSceneSolution::FindMeshBox(bool prepare)
{
   double rv[2];

   FindNewBox(bb.x, bb.y, rv);

   UpdateBoundingBox(); // SetNewScalingFromBox plus PrepareAxes
}

void VisualizationSceneSolution::ToggleLogscale(bool print)
{
   if (logscale || LogscaleRange())
   {
      // we do not change the palette logscale setting here. It is set to 0 in
      // Prepare() since we apply logarithmic scaling to the values.
      // In PrepareVectorField() we call 'palette.SetUseLogscale(logscale)'.
      logscale = !logscale;
      SetLogA();
      SetLevelLines(minv, maxv, nl);
      EventUpdateColors(); // Prepare() [+ PrepareVectorField() for vectors]
      PrepareLines();
      PrepareLevelCurves();
      PrepareBoundary();
      PrepareCP();
      if (print)
      {
         PrintLogscale(false);
      }
   }
   else if (print)
   {
      PrintLogscale(true);
   }
}

void VisualizationSceneSolution::EventUpdateColors()
{
   Prepare();
   PrepareOrderingCurve();
}

void VisualizationSceneSolution::EventUpdateBackground()
{
   PrepareNumbering();
}

void DrawNumberedMarker(gl3::GlDrawable& buff, const double x[3], double dx,
                        int n)
{
   gl3::GlBuilder bld = buff.createBuilder();
   bld.glBegin(GL_LINES);
   // glColor4d(0, 0, 0, 0);
   bld.glVertex3d(x[0]-dx, x[1]-dx, x[2]);
   bld.glVertex3d(x[0]+dx, x[1]+dx, x[2]);
   bld.glVertex3d(x[0]+dx, x[1]-dx, x[2]);
   bld.glVertex3d(x[0]-dx, x[1]+dx, x[2]);
   bld.glEnd();

   buff.addText(x[0], x[1], x[2], std::to_string(n));
}

void RemoveFPErrors(const DenseMatrix &pts, Vector &vals, DenseMatrix &normals,
                    const int n, const Array<int> &ind, Array<int> &f_ind)
{
   int o = 0;

   f_ind.SetSize(ind.Size());
   for (int i = 0; i < ind.Size(); i += n)
   {
      bool good = true;
      for (int j = 0; j < n; j++)
      {
         f_ind[o+j] = ind[i+j];

         if (!isfinite(pts(0, ind[i+j])) || !isfinite(pts(1, ind[i+j])) ||
             !isfinite(pts(2, ind[i+j])) || !isfinite(vals(ind[i+j])))
            // check normals?
         {
            good = false;
            break;
         }
      }
      if (good)
      {
         o += n;
      }
   }
   f_ind.SetSize(o);
}

void VisualizationSceneSolution::PrepareWithNormals()
{
   disp_buf.clear();
   gl3::GlBuilder poly = disp_buf.createBuilder();
   Array<int> vertices;
   double *vtx, *nor, val, s;

   for (int i = 0; i < mesh->GetNE(); i++)
   {
      if (!el_attr_to_show[mesh->GetAttribute(i)-1]) { continue; }

      mesh->GetElementVertices(i, vertices);
      GLenum shape;
      if (vertices.Size() == 3)
      {
         shape = GL_TRIANGLES;
      }
      else
      {
         shape = GL_QUADS;
      }
      poly.glBegin(shape);
      for (int j = 0; j < vertices.Size(); j++)
      {
         vtx = mesh->GetVertex(vertices[j]);
         nor = &(*v_normals)(3*vertices[j]);
         val = (*sol_)(vertices[j]);
         if (logscale && val >= minv && val <= maxv)
         {
            s = log_a/val;
            val = _LogVal_(val);
            poly.glNormal3d(s*nor[0], s*nor[1], nor[2]);
         }
         else
         {
            poly.glNormal3dv(nor);
         }
         MySetColor(poly, val, minv, maxv);
         poly.glVertex3d(vtx[0], vtx[1], val);
      }
      poly.glEnd();
   }
   updated_bufs.emplace_back(&disp_buf);
}

void VisualizationSceneSolution::PrepareFlat()
{
   dbg();
   disp_buf.clear();
   const int ne = mesh -> GetNE();
   DenseMatrix pointmat;
   Array<int> vertices;
   double pts[4][3], col[4];

   for (int i = 0; i < ne; i++)
   {
      if (!el_attr_to_show[mesh->GetAttribute(i)-1]) { continue; }

      mesh->GetPointMatrix (i, pointmat);
      mesh->GetElementVertices (i, vertices);

      for (int j = 0; j < pointmat.Width(); j++)
      {
         pts[j][0] = pointmat(0, j);
         pts[j][1] = pointmat(1, j);
         pts[j][2] = col[j] = LogVal((*sol_)(vertices[j]));
      }
      if (pointmat.Width() == 3)
      {
         DrawTriangle(disp_buf, pts, col, minv, maxv);
      }
      else if (pointmat.Width() == 4)
      {
         DrawQuad(disp_buf, pts, col, minv, maxv);
      }
      else if (pointmat.Width() == 2)
      {
         DrawLine(disp_buf, pts, col, minv, maxv);
      }
   }
   updated_bufs.emplace_back(&disp_buf);
}

// determines how quads and their level lines are drawn
// when using subdivision:
// 0 - draw a quad
// 1 - draw 2 triangles (split using the '0-2' diagonal)
// 2 - draw 4 triangles (split using both diagonals)
const int split_quads = 1;

void VisualizationSceneSolution::PrepareFlat2()
{
   Array<int> vertices;

   int i, j, k;
   disp_buf.clear();
   int ne = mesh -> GetNE();
   DenseMatrix pointmat, pts3d, normals;
   Vector values;
   RefinedGeometry *RefG;
   Array<int> fRG;

   for (i = 0; i < ne; i++)
   {
      if (!el_attr_to_show[mesh->GetAttribute(i)-1]) { continue; }

      RefG = GLVisGeometryRefiner.Refine(mesh->GetElementBaseGeometry(i),
                                         TimesToRefine, EdgeRefineFactor);
      j = GetRefinedValuesAndNormals(i, RefG->RefPts, values, pointmat,
                                     normals);
      Array<int> &RG = RefG->RefGeoms;
      int sides = mesh->GetElement(i)->GetNVertices();

#if 1
      pts3d.SetSize(3, pointmat.Width());
      for (k = 0; k < pointmat.Width(); k++)
      {
         pts3d(0, k) = pointmat(0, k);
         pts3d(1, k) = pointmat(1, k);
         pts3d(2, k) = values(k);
      }
      j = (j != 0) ? 2 : 0;
      RemoveFPErrors(pts3d, values, normals, sides, RG, fRG);
      DrawPatch(disp_buf, pts3d, values, normals, sides, fRG, minv, maxv, j);
#else
      for (k = 0; k < RG.Size()/sides; k++)
      {
         int *ind = &RG[sides*k];
         if (split_quads == 0 || sides == 3)
         {
            for (j = 0; j < sides; j++)
            {
               pts[j][0] = pointmat(0, ind[j]);
               pts[j][1] = pointmat(1, ind[j]);
               pts[j][2] = col[j] = values(ind[j]);
            }
            if (sides == 3)
            {
               DrawTriangle(pts, col, minv, maxv);
            }
            else
            {
               DrawQuad(pts, col, minv, maxv);
            }
         }
         else if (split_quads == 1)
         {
            // draw 2 triangles for each quad
            // (split with the 0-2 diagonal)
            const int vt[2][3] = {{ 0, 1, 2 }, { 2, 3, 0 }};
            for (int it = 0; it < 2; it++)
            {
               for (j = 0; j < 3; j++)
               {
                  pts[j][0] = pointmat(0, ind[vt[it][j]]);
                  pts[j][1] = pointmat(1, ind[vt[it][j]]);
                  pts[j][2] = col[j] = values(ind[vt[it][j]]);
               }
               DrawTriangle(pts, col, minv, maxv);
            }
         }
         else
         {
            // draw 4 triangles for each quad
            // (split with both diagonals)
            pts[2][0] = pts[2][1] = pts[2][2] = 0.0;
            for (j = 0; j < 4; j++)
            {
               pts[2][0] += pointmat(0, ind[j]);
               pts[2][1] += pointmat(1, ind[j]);
               pts[2][2] += values(ind[j]);
            }
            pts[2][0] *= 0.25;
            pts[2][1] *= 0.25;
            pts[2][2] *= 0.25;
            col[2] = pts[2][2];
            for (j = 0; j < 4; j++)
            {
               pts[0][0] = pointmat(0, ind[j]);
               pts[0][1] = pointmat(1, ind[j]);
               pts[0][2] = col[0] = values(ind[j]);
               int l = (j+1)%4;
               pts[1][0] = pointmat(0, ind[l]);
               pts[1][1] = pointmat(1, ind[l]);
               pts[1][2] = col[1] = values(ind[l]);
               DrawTriangle(pts, col, minv, maxv);
            }
         }
      }
#endif
   }
   updated_bufs.emplace_back(&disp_buf);
}

void VisualizationSceneSolution::Prepare()
{
   dbg();
   const int dim = mesh->Dimension();

   palette.SetUseLogscale(0);

   switch (shading)
   {
      case Shading::Flat:
         PrepareFlat();
         return;
      case Shading::Noncomforming:
         PrepareFlat2();
         return;
      default:
         if (v_normals && dim > 1)
         {
            PrepareWithNormals();
            return;
         }
         break;
   }

   disp_buf.clear();
   gl3::GlBuilder poly = disp_buf.createBuilder();
   int ne = mesh -> GetNE();
   int nv = mesh -> GetNV();
   DenseMatrix pointmat;
   Array<int> vertices;
   double p[4][3], nor[3];

   Vector nx(nv);
   Vector ny(nv);
   Vector nz(nv);

   // For triangles and quads: Compute the normal.
   // For segments: Fill render buffer.
   for (int d = 0; d < mesh -> attributes.Size(); d++)
   {
      if (!el_attr_to_show[mesh -> attributes[d]-1]) { continue; }

      nx = 0.;
      ny = 0.;
      nz = 0.;

      // Compute normals
      for (int i = 0; i < ne && (dim > 1); i++)
      {
         if (mesh -> GetAttribute(i) == mesh -> attributes[d])
         {
            mesh->GetPointMatrix (i, pointmat);
            mesh->GetElementVertices (i, vertices);

            for (int j = 0; j < pointmat.Size(); j++)
            {
               p[j][0] = pointmat(0, j);
               p[j][1] = pointmat(1, j);
               p[j][2] = LogVal((*sol_)(vertices[j]));
            }

            int normal_state;
            if (pointmat.Width() == 3)
            {
               normal_state = Compute3DUnitNormal(p[0], p[1], p[2], nor);
            }
            else
            {
               normal_state = Compute3DUnitNormal(p[0], p[1], p[2], p[3], nor);
            }

            if (normal_state == 0) // Non-degenerate normal
            {
               for (int j = 0; j < pointmat.Size(); j++)
               {
                  nx(vertices[j]) += nor[0];
                  ny(vertices[j]) += nor[1];
                  nz(vertices[j]) += nor[2];
               }
            }
         }
      }

      // Fill buffers for triangles and quads. We skip this portion for
      // segments, because the buffers are already filled.
      for (int i = 0; i < ne; i++)
      {
         if (mesh -> GetAttribute(i) == mesh -> attributes[d])
         {
            GLenum shape = GL_NONE;
            switch (mesh->GetElementType(i))
            {
               case Element::TRIANGLE:
                  shape = GL_TRIANGLES;
                  break;
               case Element::QUADRILATERAL:
                  shape = GL_QUADS;
                  break;
               case Element::SEGMENT:
                  shape = GL_LINES;
                  break;
               default:
                  MFEM_ABORT("Invalid 2D element type");
                  break;
            }
            poly.glBegin(shape);
            mesh->GetPointMatrix (i, pointmat);
            mesh->GetElementVertices (i, vertices);

            for (int j = 0; j < pointmat.Size(); j++)
            {
               double z = LogVal((*sol_)(vertices[j]));
               MySetColor(poly, z, minv, maxv);
               poly.glNormal3d(nx(vertices[j]), ny(vertices[j]), nz(vertices[j]));
               poly.glVertex3d(pointmat(0, j), pointmat(1, j), z);
            }
            poly.glEnd();
         }
      }
   }
   updated_bufs.emplace_back(&disp_buf);
}

void VisualizationSceneSolution::PrepareLevelCurves()
{
   dbg();
   if (shading == Shading::Noncomforming)
   {
      PrepareLevelCurves2();
      return;
   }

   static int vt[4] = { 0, 1, 2, 3 };
   Array<int> RG(vt, 4), vertices;
   Vector values;
   DenseMatrix pointmat;

   lcurve_buf.clear();
   gl3::GlBuilder build = lcurve_buf.createBuilder();
   for (int i = 0; i < mesh->GetNE(); i++)
   {
      mesh->GetElementVertices(i, vertices);
      mesh->GetPointMatrix(i, pointmat);
      sol_->GetSubVector(vertices, values);
      if (logscale)
         for (int j = 0; j < vertices.Size(); j++)
         {
            values(j) = _LogVal(values(j));
         }
      RG.SetSize(vertices.Size());
      DrawLevelCurves(build, RG, pointmat, values, vertices.Size(), level);
   }
   updated_bufs.emplace_back(&lcurve_buf);
}

void VisualizationSceneSolution::DrawLevelCurves(
   gl3::GlBuilder& builder, Array<int> &RG, DenseMatrix &pointmat, Vector &values,
   int sides, Array<double> &lvl, int flat)
{
   const int dim = mesh->Dimension();
   if (dim == 1) // Unimplemented.
   {
      return;
   }

   double point[4][4];
   // double zc = 0.5*(z[0]+z[1]);
   double zc = bb.z[1];

   for (int k = 0; k < RG.Size()/sides; k++)
   {
      if (split_quads == 0 || sides == 3)
      {
         for (int j = 0; j < sides; j++)
         {
            int vv = RG[sides*k+j];
            point[j][0] = pointmat(0, vv);
            point[j][1] = pointmat(1, vv);
            point[j][3] = values(vv);
            point[j][2] = (flat) ? zc : point[j][3];
         }
         DrawPolygonLevelLines(builder, point[0], sides, lvl, logscale);
      }
      else if (split_quads == 1)
      {
         // split the quad into 2 triangles
         // (with the 0-2 diagonal)
         int *ind = &RG[sides*k];
         const int vt[2][3] = {{ 0, 1, 2 }, { 2, 3, 0 }};
         for (int it = 0; it < 2; it++)
         {
            for (int j = 0; j < 3; j++)
            {
               point[j][0] = pointmat(0, ind[vt[it][j]]);
               point[j][1] = pointmat(1, ind[vt[it][j]]);
               point[j][3] = values(ind[vt[it][j]]);
               point[j][2] = (flat) ? zc : point[j][3];
            }
            DrawPolygonLevelLines(builder, point[0], 3, lvl, logscale);
         }
      }
      else
      {
         // split the quad into 4 triangles
         // (with the two diagonals)
         int *ind = &RG[sides*k];
         point[2][0] = point[2][1] = point[2][2] = 0.0;
         for (int j = 0; j < 4; j++)
         {
            point[2][0] += pointmat(0, ind[j]);
            point[2][1] += pointmat(1, ind[j]);
            point[2][2] += values(ind[j]);
         }
         point[2][0] *= 0.25;
         point[2][1] *= 0.25;
         point[2][2] *= 0.25;
         point[2][3] = point[2][2];
         if (flat)
         {
            point[2][2] = zc;
         }

         for (int j = 0; j < 4; j++)
         {
            point[0][0] = pointmat(0, ind[j]);
            point[0][1] = pointmat(1, ind[j]);
            point[0][3] = values(ind[j]);
            point[0][2] = (flat) ? zc : point[0][3];
            int l = (j+1)%4;
            point[1][0] = pointmat(0, ind[l]);
            point[1][1] = pointmat(1, ind[l]);
            point[1][3] = values(ind[l]);
            point[1][2] = (flat) ? zc : point[1][3];

            DrawPolygonLevelLines(builder, point[0], 3, lvl, logscale);
         }
      }
   }
}

void VisualizationSceneSolution::PrepareLevelCurves2()
{
   int i, ne = mesh -> GetNE();
   Vector values;
   DenseMatrix pointmat;
   RefinedGeometry *RefG;

   lcurve_buf.clear();
   gl3::GlBuilder build = lcurve_buf.createBuilder();
   for (i = 0; i < ne; i++)
   {
      RefG = GLVisGeometryRefiner.Refine(mesh->GetElementBaseGeometry(i),
                                         TimesToRefine, EdgeRefineFactor);
      GetRefinedValues (i, RefG->RefPts, values, pointmat);
      Array<int> &RG = RefG->RefGeoms;
      int sides = mesh->GetElement(i)->GetNVertices();

      DrawLevelCurves(build, RG, pointmat, values, sides, level);
   }
   updated_bufs.emplace_back(&lcurve_buf);
}

void VisualizationSceneSolution::PrepareLines()
{
   dbg();
   if (shading == Shading::Noncomforming &&
       mesh->Dimension() > 1) // PrepareLines3 does not make sense for 1d meshes.
   {
      // PrepareLines2();
      PrepareLines3();
      return;
   }

   int i, j, ne = mesh -> GetNE();
   DenseMatrix pointmat;
   Array<int> vertices;

   line_buf.clear();
   gl3::GlBuilder lb = line_buf.createBuilder();

   if (mesh_coarse && mesh_coarse->Dimension() > 1)
   {
      auto &ref = mesh->GetRefinementTransforms();
      IsoparametricTransformation trans;
      BiLinear2DFiniteElement fe;
      trans.SetFE(&fe);
      DenseMatrix emb_pointmat;

      for (i = 0; i < ne; i++)
      {
         if (!el_attr_to_show[mesh->GetAttribute(i)-1]) { continue; }

         lb.glBegin(GL_LINES);
         mesh->GetPointMatrix (i, pointmat);
         mesh->GetElementVertices (i, vertices);

         MFEM_ASSERT(pointmat.Size() == 4, "Not a quadrilateral!");

         // we assume that mesh_course is used only for tensor finite elements,
         // like for representation of quadratures, so in 2D it is square
         const int geom = Geometry::Type::SQUARE;
         const int mat = ref.embeddings[i].matrix;
         const DenseMatrix &emb_mat = ref.point_matrices[geom](mat);
         trans.SetPointMat(emb_mat);
         trans.Transform(fe.GetNodes(), emb_pointmat);

         for (j = 0; j < 4; j++)
         {
            int jp1 = (j+1) % 4;
            Vector emb_ip1, emb_ip2;
            emb_pointmat.GetColumnReference(j, emb_ip1);
            emb_pointmat.GetColumnReference(jp1, emb_ip2);

            // check if we are on the parent edge
            if (!((   emb_ip1(0) == 0. && emb_ip2(0) == 0.)
                  || (emb_ip1(0) == 1. && emb_ip2(0) == 1.)
                  || (emb_ip1(1) == 0. && emb_ip2(1) == 0.)
                  || (emb_ip1(1) == 1. && emb_ip2(1) == 1.)))
            { continue; }

            // 1D meshes get rendered flat
            double z1 = GetMinV();
            double z2 = z1;
            if (mesh->Dimension() > 1) // In 1D we just put the mesh below the solution
            {
               z1 = LogVal((*sol_)(vertices[j]));
               z2 = LogVal((*sol_)(vertices[jp1]));
            }

            lb.glVertex3d (pointmat(0, j),
                           pointmat(1, j),
                           z1);
            lb.glVertex3d (pointmat(0, jp1),
                           pointmat(1, jp1),
                           z2);
         }
         lb.glEnd();
      }
   }
   else
   {
      for (i = 0; i < ne; i++)
      {
         if (!el_attr_to_show[mesh->GetAttribute(i)-1]) { continue; }

         lb.glBegin(GL_LINE_LOOP);
         mesh->GetPointMatrix (i, pointmat);
         mesh->GetElementVertices (i, vertices);
         for (j = 0; j < pointmat.Size(); j++)
         {
            // 1D meshes get rendered flat
            double z = GetMinV();
            if (mesh->Dimension() > 1) // In 1D we just put the mesh below the solution
            {
               z = LogVal((*sol_)(vertices[j]));
            }
            lb.glVertex3d(pointmat(0, j), pointmat(1, j), z);
         }
         lb.glEnd();
      }
   }

   updated_bufs.emplace_back(&line_buf);
}

double VisualizationSceneSolution::GetElementLengthScale(int k)
{
   DenseMatrix pointmat;
   Array<int> vertices;

   mesh->GetPointMatrix(k, pointmat);
   mesh->GetElementVertices(k, vertices);

   // Get length scale for x mark
   double xmax = -numeric_limits<double>::infinity();
   double ymax = -numeric_limits<double>::infinity();
   double xmin = numeric_limits<double>::infinity();
   double ymin = numeric_limits<double>::infinity();

   int nv = vertices.Size();
   for (int j = 0; j < nv; j++)
   {
      double x = pointmat(0,j);
      double y = pointmat(1,j);
      if (x > xmax) { xmax = x; }
      if (x < xmin) { xmin = x; }
      if (y > ymax) { ymax = y; }
      if (y < ymin) { ymin = y; }
   }
   double dx = xmax-xmin;
   double dy = ymax-ymin;
   double ds = std::min<double>(dx,dy);

   return ds;
}

void VisualizationSceneSolution::PrepareElementNumbering()
{
   if (shading == Shading::Noncomforming)
   {
      PrepareElementNumbering2();
   }
   else
   {
      PrepareElementNumbering1();
   }
}

void VisualizationSceneSolution::PrepareElementNumbering1()
{
   e_nums_buf.clear();

   DenseMatrix pointmat;
   Array<int> vertices;

   int ne = mesh->GetNE();
   for (int k = 0; k < ne; k++)
   {
      mesh->GetPointMatrix (k, pointmat);
      mesh->GetElementVertices (k, vertices);
      int nv = vertices.Size();

      ShrinkPoints(pointmat, k, 0, 0);

      double xs = 0.0;
      double ys = 0.0;
      double us = 0.0;
      for (int j = 0; j < nv; j++)
      {
         xs += pointmat(0,j);
         ys += pointmat(1,j);
         us += LogVal((*sol_)(vertices[j]));
      }
      xs /= nv;
      ys /= nv;
      us /= nv;

      double ds = GetElementLengthScale(k);
      double dx = 0.05*ds;

      double xx[3] = {xs,ys,us};
      DrawNumberedMarker(e_nums_buf,xx,dx,k);
   }

   updated_bufs.emplace_back(&e_nums_buf);
}

void VisualizationSceneSolution::PrepareElementNumbering2()
{
   IntegrationRule center_ir(1);
   DenseMatrix pointmat;
   Vector values;

   e_nums_buf.clear();

   int ne = mesh->GetNE();
   for (int i = 0; i < ne; i++)
   {
      if (!el_attr_to_show[mesh->GetAttribute(i)-1]) { continue; }

      center_ir.IntPoint(0) =
         Geometries.GetCenter(mesh->GetElementBaseGeometry(i));
      GetRefinedValues (i, center_ir, values, pointmat);

      double xc = pointmat(0,0);
      double yc = pointmat(1,0);
      double uc = values(0);

      double ds = GetElementLengthScale(i);
      double dx = 0.05*ds;

      double xx[3] = {xc,yc,uc};
      DrawNumberedMarker(e_nums_buf,xx,dx,i);
   }

   updated_bufs.emplace_back(&e_nums_buf);
}

void VisualizationSceneSolution::PrepareVertexNumbering()
{
   if (shading == Shading::Noncomforming)
   {
      PrepareVertexNumbering2();
   }
   else
   {
      PrepareVertexNumbering1();
   }
}

void VisualizationSceneSolution::PrepareVertexNumbering1()
{
   v_nums_buf.clear();

   DenseMatrix pointmat;
   Array<int> vertices;

   // Draw the vertices for each element. This is redundant, except when the
   // elements or domains are shrunk.

   const int ne = mesh->GetNE();
   for (int k = 0; k < ne; k++)
   {
      mesh->GetPointMatrix (k, pointmat);
      mesh->GetElementVertices (k, vertices);
      int nv = vertices.Size();

      ShrinkPoints(pointmat, k, 0, 0);

      double ds = GetElementLengthScale(k);
      double xs = 0.05*ds;

      for (int j = 0; j < nv; j++)
      {
         double x = pointmat(0,j);
         double y = pointmat(1,j);
         double u = LogVal((*sol_)(vertices[j]));

         double xx[3] = {x,y,u};
         DrawNumberedMarker(v_nums_buf,xx,xs,vertices[j]);
      }
   }

   updated_bufs.emplace_back(&v_nums_buf);
}

void VisualizationSceneSolution::PrepareVertexNumbering2()
{
   DenseMatrix pointmat;
   Vector values;
   Array<int> vertices;

   v_nums_buf.clear();

   const int ne = mesh->GetNE();
   for (int i = 0; i < ne; i++)
   {
      if (!el_attr_to_show[mesh->GetAttribute(i)-1]) { continue; }

      mesh->GetElementVertices (i, vertices);

      const IntegrationRule &vert_ir =
         *Geometries.GetVertices(mesh->GetElementBaseGeometry(i));

      GetRefinedValues (i, vert_ir, values, pointmat);

      double ds = GetElementLengthScale(i);
      double xs = 0.05*ds;

      for (int j = 0; j < values.Size(); j++)
      {
         double xv = pointmat(0, j);
         double yv = pointmat(1, j);

         double u = values[j];

         double xx[3] = {xv,yv,u};
         DrawNumberedMarker(v_nums_buf,xx,xs,vertices[j]);
      }
   }

   updated_bufs.emplace_back(&v_nums_buf);
}

void VisualizationSceneSolution::PrepareEdgeNumbering()
{
   dbg();
   // 1D meshes do not have edges.
   if (mesh->Dimension() == 1) { return; }

   f_nums_buf.clear();

   Vector vals;
   DenseMatrix p;
   Array<int> vertices, edges, edges_ori;

<<<<<<< HEAD
   const int ne = mesh->GetNE();
   if (shading == Shading::Flat || shading == Shading::Smooth)
   {
      dbg("Flat || Smooth");
      for (int e = 0; e < ne; e++)
=======
   if (shading == Shading::Flat || shading == Shading::Smooth)
   {
      for (int e = 0; e < mesh->GetNE(); e++)
>>>>>>> 61590857
      {
         mesh->GetElementEdges(e, edges, edges_ori);
         const double dx = 0.05 * GetElementLengthScale(e);
         for (int i = 0; i < edges.Size(); i++)
         {
            mesh->GetEdgeVertices(edges[i], vertices);
            p.SetSize(mesh->Dimension(), vertices.Size());
            p.SetCol(0, mesh->GetVertex(vertices[0]));
            p.SetCol(1, mesh->GetVertex(vertices[1]));
            ShrinkPoints(p, e, 0, 0);
            const double m[2] = {0.5 * (p(0,0) + p(0,1)), 0.5 * (p(1,0) + p(1,1))};
<<<<<<< HEAD
            double u = LogVal(0.5 * ((*sol_)(vertices[0]) + (*sol_)(vertices[1])));
            double xx[3] = {m[0], m[1], u};
=======
            const double u = LogVal(0.5 * ((*sol)(vertices[0]) + (*sol)(vertices[1])));
            const double xx[3] = {m[0], m[1], u};
>>>>>>> 61590857
            DrawNumberedMarker(f_nums_buf, xx, dx, edges[i]);
         }
      }
   }
   else if (shading == Shading::Noncomforming)
   {
<<<<<<< HEAD
      dbg("Noncomforming");
      for (int e = 0; e < ne; e++)
      {
         mesh->GetElementEdges(e, edges, edges_ori);
         const auto geom = mesh->GetElementBaseGeometry(e);
         MFEM_VERIFY(geom == Geometry::TRIANGLE || geom == Geometry::SQUARE,
                     "Only TRIANGLE and SQUARE geometries are supported.");
         auto *RefG = GLVisGeometryRefiner.Refine(geom, 2, 2);
=======
      for (int e = 0; e < mesh->GetNE(); e++)
      {
         mesh->GetElementEdges(e, edges, edges_ori);
         const auto dx = 0.05 * GetElementLengthScale(e);
         const auto geom = mesh->GetElementBaseGeometry(e);
         MFEM_VERIFY(geom == Geometry::TRIANGLE || geom == Geometry::SQUARE,
                     "Only TRIANGLE and SQUARE geometries are supported.");
         const auto *RefG = GLVisGeometryRefiner.Refine(geom, 2, 2);
>>>>>>> 61590857
         GetRefinedValues(e, RefG->RefPts, vals, p);
         ShrinkPoints(p, e, 0, 0);
         const int ij3[3] = { 1, 4, 3 }, ie3[3] = { 0, 1, 2 };
         const int ij4[4] = { 1, 3, 5, 7 }, ie4[4] = { 0, 3, 1, 2 };
         const int *ij = geom == Geometry::TRIANGLE ? ij3 : ij4;
         const int *ie = geom == Geometry::TRIANGLE ? ie3 : ie4;
<<<<<<< HEAD
         const double dx = 0.05 * GetElementLengthScale(e);
=======
>>>>>>> 61590857
         for (int i = 0; i < edges.Size(); i++)
         {
            const int j = ij[i];
            const double xx[3] = { p(0,j), p(1,j), vals(j) };
            DrawNumberedMarker(f_nums_buf, xx, dx, edges[ie[i]]);
         }
      }
   }
   else { MFEM_ABORT("Shading not supported"); }
   updated_bufs.emplace_back(&f_nums_buf);
}

void VisualizationSceneSolution::PrepareDofNumbering()
{
   DenseMatrix tr;
   Array<int> dofs;

   d_nums_buf.clear();

   const int ne = mesh->GetNE();
   auto *rsol_fes = rsol->FESpace();
   const auto *rsol_fec = rsol_fes->FEColl();
   FiniteElementSpace rdof_fes(mesh, rsol_fec);

   if (shading == Shading::Noncomforming)
<<<<<<< HEAD
   {
      dbg("Noncomforming");
      Vector vals;
      for (int e = 0; e < ne; e++)
      {
         if (!el_attr_to_show[mesh->GetAttribute(e) - 1]) { continue; }
         const auto dx = 0.05 * GetElementLengthScale(e);
         const IntegrationRule &ir = rsol_fes->GetFE(e)->GetNodes();
         GetRefinedValues(e, ir, vals, tr);
         rdof_fes.GetElementDofs(e, dofs);
         for (int q = 0; q < ir.GetNPoints(); q++)
         {
            const real_t x[3] = {tr(0,q), tr(1,q), vals[q]};
            DrawNumberedMarker(d_nums_buf, x, dx, dofs[q]);
         }
      }
   }
   else if (shading == Shading::Flat || shading == Shading::Smooth)
   {
      dbg("Flat || Smooth");
      FiniteElementSpace flat_fes(mesh, rsol_fec->Clone(1));
      MFEM_VERIFY(sol_->Size() == flat_fes.GetNDofs(),
=======
   {
      Vector vals;
      for (int e = 0; e < ne; e++)
      {
         if (!el_attr_to_show[mesh->GetAttribute(e) - 1]) { continue; }
         const auto dx = 0.05 * GetElementLengthScale(e);
         const IntegrationRule &ir = rsol_fes->GetFE(e)->GetNodes();
         GetRefinedValues(e, ir, vals, tr);
         rdof_fes.GetElementDofs(e, dofs);
         for (int q = 0; q < ir.GetNPoints(); q++)
         {
            const real_t x[3] = {tr(0,q), tr(1,q), vals[q]};
            DrawNumberedMarker(d_nums_buf, x, dx, dofs[q]);
         }
      }
   }
   else if (shading == Shading::Flat || shading == Shading::Smooth)
   {
      FiniteElementSpace flat_fes(mesh, rsol_fec->Clone(1), rsol_fes->GetVDim());
      MFEM_VERIFY(sol->Size() == flat_fes.GetNDofs(),
>>>>>>> 61590857
                  "Flat space does not match the solution size");

      const LORDiscretization lor_discretization(*rsol_fes);
      auto &lor_fes = lor_discretization.GetFESpace();
      const auto &lor_perm = lor_discretization.GetDofPermutation();
      MFEM_VERIFY(rsol_fes->GetNDofs() == lor_fes.GetNDofs(),
                  "LOR space does not match the solution size");

      InterpolationGridTransfer gt(flat_fes, lor_fes);
<<<<<<< HEAD
      GridFunction flat_sol(&flat_fes, sol_->GetData()), lor_sol(&lor_fes);
=======
      GridFunction flat_sol(&flat_fes, sol->GetData()), lor_sol(&lor_fes);
>>>>>>> 61590857
      gt.ForwardOperator().Mult(flat_sol, lor_sol);

      // store 'dx' for the sol mesh elements
      std::map<int, double> dx;
      for (int e = 0; e < ne; e++)
      {
         mesh->GetPointMatrix(e, tr);
         ShrinkPoints(tr, e, 0, 0);
         const auto dx_e = 0.05 * GetElementLengthScale(e);
         rdof_fes.GetElementDofs(e, dofs);
         for (int d = 0; d < dofs.Size(); d++) { dx[dofs[d]] = dx_e; }
      }

      // use the LOR mesh, fes & dofs
      auto *lor_mesh = lor_fes.GetMesh();
      for (int e = 0; e < lor_mesh->GetNE(); e++)
      {
         lor_fes.GetElementDofs(e, dofs);
         lor_mesh->GetPointMatrix(e, tr);
         const auto &ir = lor_fes.GetFE(e)->GetNodes();
         for (int q = 0; q < ir.GetNPoints(); q++)
         {
            const int dof = dofs[lor_perm[q]];
            const real_t x[3] = {tr(0,q), tr(1,q), LogVal(lor_sol(dof))};
            DrawNumberedMarker(d_nums_buf, x, dx.at(dof), dof);
         }
      }
   }
   else { MFEM_ABORT("Shading not supported"); }
   updated_bufs.emplace_back(&d_nums_buf);
}

void VisualizationSceneSolution::PrepareOrderingCurve()
{
   dbg();
   bool color = draworder < 3;
   order_buf.clear();
   order_noarrow_buf.clear();
   PrepareOrderingCurve1(order_buf, true, color);
   PrepareOrderingCurve1(order_noarrow_buf, false, color);
   updated_bufs.emplace_back(&order_buf);
   updated_bufs.emplace_back(&order_noarrow_buf);
}

void VisualizationSceneSolution::PrepareOrderingCurve1(gl3::GlDrawable& buf,
                                                       bool arrows,
                                                       bool color)
{
   DenseMatrix pointmat;
   Array<int> vertices;

   DenseMatrix pointmat1;
   Array<int> vertices1;

   int ne = mesh->GetNE();
   for (int k = 0; k < ne-1; k++)
   {
      mesh->GetPointMatrix (k, pointmat);
      mesh->GetElementVertices (k, vertices);
      mesh->GetPointMatrix (k+1, pointmat1);
      mesh->GetElementVertices (k+1, vertices1);
      int nv = vertices.Size();
      int nv1 = vertices1.Size();

      ShrinkPoints(pointmat, k, 0, 0);
      ShrinkPoints(pointmat1, k+1, 0, 0);

      double xs = 0.0;
      double ys = 0.0;
      double us = 0.0;
      for (int j = 0; j < nv; j++)
      {
         xs += pointmat(0,j);
         ys += pointmat(1,j);
         us += maxv + double(k)/ne*(maxv-minv);
      }
      xs /= nv;
      ys /= nv;
      us /= nv;

      double xs1 = 0.0;
      double ys1 = 0.0;
      double us1 = 0.0;
      for (int j = 0; j < nv1; j++)
      {
         xs1 += pointmat1(0,j);
         ys1 += pointmat1(1,j);
         us1 += maxv + double(k+1)/ne*(maxv-minv);
      }
      xs1 /= nv1;
      ys1 /= nv1;
      us1 /= nv1;

      double dx = xs1-xs;
      double dy = ys1-ys;
      double du = us1-us;
      double ds = sqrt(dx*dx+dy*dy+du*du);

      double cval = HUGE_VAL;
      if (color)
      {
         cval = minv+double(k)/ne*(maxv-minv);
      }

      if (arrows)
      {
         Arrow3(buf,
                xs,ys,us,
                dx,dy,du,
                ds,0.05,cval);
      }
      else
      {
         Arrow3(buf,
                xs,ys,us,
                dx,dy,du,
                ds,0.0,cval);
      }
   }
}

void VisualizationSceneSolution::PrepareNumbering(bool invalidate)
{
   dbg("drawnums:{}", (int)drawnums);
   if (invalidate)
   {
      // invalidate all numberings
      e_nums_buf_ready = false;
      v_nums_buf_ready = false;
      f_nums_buf_ready = false;
      d_nums_buf_ready = false;
   }
   else
   {
      static const char *numbering[(int)Numbering::MAX] =
      { "None", "Elements", "Edges", "Vertices", "DOFs" };
      std::cout << "Numbering : " << numbering[(int)drawnums] << std::endl;
   }

   if (drawnums == Numbering::ELEMENTS && !e_nums_buf_ready)
   {
      PrepareElementNumbering();
      e_nums_buf_ready = true;
   }
   if (drawnums == Numbering::EDGES && !f_nums_buf_ready)
   {
      PrepareEdgeNumbering();
      f_nums_buf_ready = true;
   }
   if (drawnums == Numbering::VERTICES && !v_nums_buf_ready)
   {
      PrepareVertexNumbering();
      v_nums_buf_ready = true;
   }
   if (drawnums == Numbering::DOFS && !d_nums_buf_ready)
   {
      PrepareDofNumbering();
      d_nums_buf_ready = true;
   }
}

void VisualizationSceneSolution::PrepareLines2()
{
   int i, j, k, ne = mesh -> GetNE();
   Vector values;
   DenseMatrix pointmat;
   RefinedGeometry *RefG;

   line_buf.clear();
   gl3::GlBuilder lb = line_buf.createBuilder();

   for (i = 0; i < ne; i++)
   {
      if (!el_attr_to_show[mesh->GetAttribute(i)-1]) { continue; }

      RefG = GLVisGeometryRefiner.Refine(mesh->GetElementBaseGeometry(i),
                                         TimesToRefine, EdgeRefineFactor);
      GetRefinedValues (i, RefG->RefPts, values, pointmat);
      Array<int> &RG = RefG->RefGeoms;
      int sides = mesh->GetElement(i)->GetNVertices();

      for (k = 0; k < RG.Size()/sides; k++)
      {
         lb.glBegin(GL_LINE_LOOP);

         for (j = 0; j < sides; j++)
            lb.glVertex3d(pointmat(0, RG[sides*k+j]),
                          pointmat(1, RG[sides*k+j]),
                          values(RG[sides*k+j]));
         lb.glEnd();
      }
   }

   updated_bufs.emplace_back(&line_buf);
}

void VisualizationSceneSolution::PrepareLines3()
{
   int i, k, ne = mesh -> GetNE();
   Vector values;
   DenseMatrix pointmat;
   RefinedGeometry *RefG;

   line_buf.clear();
   gl3::GlBuilder lb = line_buf.createBuilder();
   for (i = 0; i < ne; i++)
   {
      if (!el_attr_to_show[mesh->GetAttribute(i)-1]) { continue; }
      RefG = GLVisGeometryRefiner.Refine(mesh->GetElementBaseGeometry(i),
                                         TimesToRefine, EdgeRefineFactor);
      GetRefinedValues (i, RefG->RefPts, values, pointmat);
      Array<int> &RE = RefG->RefEdges;

      lb.glBegin (GL_LINES);
      if (mesh_coarse && mesh_coarse->Dimension() > 1)
      {
         auto &ref = mesh->GetRefinementTransforms();
         // we assume that mesh_course is used only for tensor finite elements,
         // like for representation of quadratures, so in 2D it is square
         const int geom = Geometry::Type::SQUARE;
         const int mat = ref.embeddings[i].matrix;
         const DenseMatrix &emb_mat = ref.point_matrices[geom](mat);
         IsoparametricTransformation trans;
         BiLinear2DFiniteElement fe;
         trans.SetFE(&fe);
         trans.SetPointMat(emb_mat);
         for (k = 0; k < RE.Size()/2; k++)
         {
            Vector emb_ip1, emb_ip2;
            trans.Transform(RefG->RefPts[RE[2*k]], emb_ip1);
            trans.Transform(RefG->RefPts[RE[2*k+1]], emb_ip2);

            // check if we are on the parent edge
            if (!((   emb_ip1(0) == 0. && emb_ip2(0) == 0.)
                  || (emb_ip1(0) == 1. && emb_ip2(0) == 1.)
                  || (emb_ip1(1) == 0. && emb_ip2(1) == 0.)
                  || (emb_ip1(1) == 1. && emb_ip2(1) == 1.)))
            { continue; }

            lb.glVertex3d (pointmat(0, RE[2*k]),
                           pointmat(1, RE[2*k]),
                           values(RE[2*k]));
            lb.glVertex3d (pointmat(0, RE[2*k+1]),
                           pointmat(1, RE[2*k+1]),
                           values(RE[2*k+1]));
         }
      }
      else
      {
         for (k = 0; k < RE.Size()/2; k++)
         {
            lb.glVertex3d (pointmat(0, RE[2*k]),
                           pointmat(1, RE[2*k]),
                           values(RE[2*k]));
            lb.glVertex3d (pointmat(0, RE[2*k+1]),
                           pointmat(1, RE[2*k+1]),
                           values(RE[2*k+1]));
         }
      }
      lb.glEnd();
   }

   updated_bufs.emplace_back(&line_buf);
}

void VisualizationSceneSolution::UpdateValueRange(bool prepare)
{
   bool had_logscale = logscale;
   logscale = logscale && LogscaleRange();
   SetLogA();
   SetLevelLines(minv, maxv, nl);
   // preserve the current box z-size
   zscale *= (bb.z[1]-bb.z[0])/(maxv-minv);
   bb.z[0] = minv;
   bb.z[1] = maxv;
   PrepareAxes();
   if (prepare)
   {
      UpdateLevelLines();
      EventUpdateColors();
      if (had_logscale)
      {
         PrepareLines();
         PrepareBoundary();
         PrepareCP();
      }
   }
}

void VisualizationSceneSolution::PrepareBoundary()
{
   dbg();
   const int dim = mesh->Dimension();
   if (dim == 1) // Unimplemented.
   {
      return;
   }

   int i, j, ne = mesh->GetNBE();
   Array<int> vertices;
   DenseMatrix pointmat;

   bdr_buf.clear();
   gl3::GlBuilder bl = bdr_buf.createBuilder();
   if (shading != Shading::Noncomforming)
   {
      bl.glBegin(GL_LINES);
      for (i = 0; i < ne; i++)
      {
         if (!bdr_el_attr_to_show[mesh->GetBdrAttribute(i)-1]) { continue; }
         mesh->GetBdrElementVertices(i, vertices);
         mesh->GetBdrPointMatrix(i, pointmat);
         for (j = 0; j < pointmat.Size(); j++)
            bl.glVertex3d(pointmat(0, j), pointmat(1, j),
                          LogVal((*sol_)(vertices[j])));
      }
      bl.glEnd();
   }
   else // shading == 2
   {
      int en;
      FaceElementTransformations *T;
      RefinedGeometry *RefG =
         GLVisGeometryRefiner.Refine(Geometry::SEGMENT, TimesToRefine,
                                     EdgeRefineFactor);
      IntegrationRule &ir = RefG->RefPts;
      IntegrationRule eir(ir.GetNPoints());
      Vector vals;
      double shr = shrink;
      shrink = 1.0;

      for (i = 0; i < ne; i++)
      {
         if (!bdr_el_attr_to_show[mesh->GetBdrAttribute(i)-1]) { continue; }
         en = mesh->GetBdrElementFaceIndex(i);
         T = mesh->GetFaceElementTransformations(en, 4);
         T->Loc1.Transform(ir, eir);
         GetRefinedValues(T->Elem1No, eir, vals, pointmat);
         bl.glBegin(GL_LINE_STRIP);
         if (drawbdr == 2)
         {
            const double val = mesh->GetBdrAttribute(i);
            MySetColor(bl, val, minv, maxv);
            for (j = 0; j < vals.Size(); j++)
            {
               bl.glVertex3d(pointmat(0, j), pointmat(1, j), val);
            }
         }
         else
         {
            for (j = 0; j < vals.Size(); j++)
            {
               bl.glVertex3d(pointmat(0, j), pointmat(1, j), vals(j));
            }
         }
         bl.glEnd();

         if (T->Elem2No >= 0)
         {
            T = mesh->GetFaceElementTransformations(en, 8);
            T->Loc2.Transform(ir, eir);
            GetRefinedValues(T->Elem2No, eir, vals, pointmat);
            bl.glBegin(GL_LINE_STRIP);
            for (j = 0; j < vals.Size(); j++)
            {
               bl.glVertex3d(pointmat(0, j), pointmat(1, j), vals(j));
            }
            bl.glEnd();
         }
      }
      shrink = shr;
   }

   updated_bufs.emplace_back(&bdr_buf);
}

void VisualizationSceneSolution::PrepareCP()
{
   dbg();
   Vector values;
   DenseMatrix pointmat;
   Array<int> ind;

   if (draw_cp == 0)
   {
      return;
   }

   cp_buf.clear();
   gl3::GlBuilder bld = cp_buf.createBuilder();
   bld.glBegin(GL_LINES);

   if (shading != Shading::Noncomforming)
   {
      Array<int> vertices;

      for (int i = 0; i < mesh->GetNE(); i++)
      {
         mesh->GetPointMatrix(i, pointmat);
         int n = 0;
         for (int j = 0; j < pointmat.Width(); j++)
         {
            const double s =
               CuttingPlane->Transform(pointmat(0, j),
                                       pointmat(1, j), 0.0);
            if (s >= 0.0)
            {
               n++;
            }
         }
         if (n == 0 || n == pointmat.Width())
         {
            continue;
         }

         mesh->GetElementVertices(i, vertices);
         values.SetSize(vertices.Size());
         ind.SetSize(vertices.Size());
         for (int j = 0; j < values.Size(); j++)
         {
            values(j) = LogVal((*sol_)(vertices[j]));
            ind[j] = j;
         }

         DrawCPLine(bld, pointmat, values, ind);
      }
   }
   else
   {
      RefinedGeometry *RefG;

      for (int i = 0; i < mesh->GetNE(); i++)
      {
         RefG = GLVisGeometryRefiner.Refine(mesh->GetElementBaseGeometry(i),
                                            TimesToRefine, EdgeRefineFactor);
         GetRefinedValues (i, RefG->RefPts, values, pointmat);
         Array<int> &RG = RefG->RefGeoms;
         int sides = mesh->GetElement(i)->GetNVertices();

         ind.SetSize(sides);
         for (int k = 0; k < RG.Size()/sides; k++)
         {
            for (int j = 0; j < sides; j++)
            {
               ind[j] = RG[k*sides+j];
            }

            int n = 0;
            for (int j = 0; j < sides; j++)
            {
               const double s =
                  CuttingPlane->Transform(pointmat(0, ind[j]),
                                          pointmat(1, ind[j]), 0.0);
               if (s >= 0.0)
               {
                  n++;
               }
            }
            if (n == 0 || n == sides)
            {
               continue;
            }

            DrawCPLine(bld, pointmat, values, ind);
         }
      }
   }

   bld.glEnd();
   updated_bufs.emplace_back(&cp_buf);
}

void VisualizationSceneSolution::DrawCPLine(
   gl3::GlBuilder& bld, DenseMatrix &pointmat, Vector &values, Array<int> &ind)
{
   int n, js, nv = ind.Size();
   double s, xs, ys;

   js = nv-1;
   xs = pointmat(0, ind[js]);
   ys = pointmat(1, ind[js]);
   s = CuttingPlane->Transform(xs, ys, 0.0);
   n = 0;
   for (int j = 0; j < nv; j++)
   {
      const double xt = pointmat(0, ind[j]);
      const double yt = pointmat(1, ind[j]);
      const double t = CuttingPlane->Transform(xt, yt, 0.0);
      if ((s >= 0.0 && t < 0.0) || (s < 0.0 && t >= 0.0))
      {
         double a = fabs(s) / (fabs(s) + fabs(t));

         bld.glVertex3d((1.-a) * xs + a * xt,
                        (1.-a) * ys + a * yt,
                        (1.-a) * values(ind[js]) + a * values(ind[j]));
         n++;
      }
      s = t;
      js = j;
      xs = xt;
      ys = yt;
   }
   if (n != 2 && n != 4)
   {
      cerr << "n = " << n << endl;
      mfem_error("VisualizationSceneSolution::DrawCPLine");
   }
}

gl3::SceneInfo VisualizationSceneSolution::GetSceneObjs()
{
   if (colorbar)
   {
      // update color bar before we get the base class scene
      PrepareColorBar(minv, maxv, (drawmesh == 2) ? &level : nullptr );
   }
   gl3::SceneInfo scene = VisualizationSceneScalarData::GetSceneObjs();
   gl3::RenderParams params = GetMeshDrawParams();
   params.use_clip_plane = draw_cp;
   double* cp_eqn = CuttingPlane->Equation();
   params.clip_plane_eqn = {cp_eqn[0], cp_eqn[1], cp_eqn[2], cp_eqn[3]};
   params.contains_translucent = matAlpha < 1.0 ||
                                 palette.GetPalette()->IsTranslucent();
   if (drawelems)
   {
      // draw elements
      scene.queue.emplace_back(params, &disp_buf);
   }
   // draw orderings -- color modes
   params.contains_translucent = false;
   if (draworder == 1)
   {
      scene.queue.emplace_back(params, &order_noarrow_buf);
   }
   else if (draworder == 2)
   {
      scene.queue.emplace_back(params, &order_buf);
   }
   params.contains_translucent = matAlpha < 1.0 ||
                                 palette.GetPalette()->IsTranslucent();
   params.mesh_material = VisualizationScene::BLK_MAT;
   // everything below will be drawn in "black"
   params.static_color = GetLineColor();
   if (draw_cp)
   {
      // draw cutting plane
      params.use_clip_plane = false;
      scene.queue.emplace_back(params, &cp_buf);
      params.use_clip_plane = true;
   }
   // disable lighting for objects below
   params.num_pt_lights = 0;

   // draw boundary in 2D
   if (drawbdr)
   {
      scene.queue.emplace_back(params, &bdr_buf);
   }

   // draw lines
   if (drawmesh == 1)
   {
      scene.queue.emplace_back(params, &line_buf);
   }
   else if (drawmesh == 2)
   {
      scene.queue.emplace_back(params, &lcurve_buf);
   }

   // draw numberings
   if (drawnums == Numbering::ELEMENTS)
   {
      scene.queue.emplace_back(params, &e_nums_buf);
   }
   else if (drawnums == Numbering::EDGES)
   {
      scene.queue.emplace_back(params, &f_nums_buf);
   }
   else if (drawnums == Numbering::VERTICES)
   {
      scene.queue.emplace_back(params, &v_nums_buf);
   }
   else if (drawnums == Numbering::DOFS)
   {
      scene.queue.emplace_back(params, &d_nums_buf);
   }
   else
   {
      MFEM_VERIFY(drawnums == Numbering::NONE,
                  "Unsupported drawnums value: " << (int)drawnums);
   }

   // draw orderings -- "black" modes
   if (draworder == 3)
   {
      scene.queue.emplace_back(params, &order_noarrow_buf);
   }
   else if (draworder == 4)
   {
      scene.queue.emplace_back(params, &order_buf);
   }
   ProcessUpdatedBufs(scene);

   return scene;
}

void VisualizationSceneSolution::glTF_ExportBoundary(
   glTF_Builder &bld,
   glTF_Builder::buffer_id buffer,
   glTF_Builder::material_id black_mat)
{
   auto bdr_node = AddModelNode(bld, "Boundary");
   auto bdr_mesh = bld.addMesh("Boundary Mesh");
   bld.addNodeMesh(bdr_node, bdr_mesh);

   int nlines = AddLines(
                   bld,
                   bdr_mesh,
                   buffer,
                   black_mat,
                   bdr_buf);
   if (nlines == 0)
   {
      cout << "glTF export: no boundary found to export!" << endl;
   }
}

void VisualizationSceneSolution::glTF_Export()
{
   string name = "GLVis_scene_000";

   glTF_Builder bld(name);

   auto palette_mat = AddPaletteMaterial(bld);
   auto black_mat = AddBlackMaterial(bld);
   auto buf = bld.addBuffer("buffer");
   if (drawelems) { glTF_ExportElements(bld, buf, palette_mat, disp_buf); }
   if (drawmesh)
   {
      glTF_ExportMesh(bld, buf, black_mat,
                      (drawmesh == 1) ? line_buf : lcurve_buf);
   }
   if (drawbdr) { glTF_ExportBoundary(bld, buf, black_mat); }
   if (drawaxes) { glTF_ExportBox(bld, buf, black_mat); }
   bld.writeFile();

   cout << "Exported glTF -> " << name << ".gltf" << endl;
}<|MERGE_RESOLUTION|>--- conflicted
+++ resolved
@@ -9,17 +9,6 @@
 // terms of the BSD-3 license. We welcome feedback and contributions, see file
 // CONTRIBUTING.md for details.
 
-<<<<<<< HEAD
-#include <cstdlib>
-#include <iostream>
-#include <string>
-#include <limits>
-#include <cmath>
-#include <vector>
-#include <map>
-
-=======
->>>>>>> 61590857
 #include "vssolution.hpp"
 #include "palettes.hpp"
 #include "gltf.hpp"
@@ -442,15 +431,10 @@
        s.Size(), fmt::ptr(mc), fmt::ptr(normals), fmt::ptr(rsol));
    mesh = &m;
    mesh_coarse = mc;
-<<<<<<< HEAD
-
-   // sol_ = &s;
-   sol_  = new Vector(mesh -> GetNV());
+
+   sol  = new Vector(mesh -> GetNV());
    dbg("rsol:{}", fmt::ptr(rsol));
 
-=======
-   sol = new Vector(m.GetNV());
->>>>>>> 61590857
    v_normals = normals;
 
    Init();
@@ -545,11 +529,7 @@
 
 VisualizationSceneSolution::~VisualizationSceneSolution()
 {
-<<<<<<< HEAD
-   delete sol_;
-=======
    delete sol;
->>>>>>> 61590857
 }
 
 void VisualizationSceneSolution::ToggleDrawElems()
@@ -615,14 +595,9 @@
 
 void VisualizationSceneSolution::SetGridFunction(GridFunction & u)
 {
-<<<<<<< HEAD
    dbg("✅✅✅✅ SetGridFunction: u:{}", u.Size());
    rsol = &u;
-   u.GetNodalValues(*sol_);
-=======
-   rsol = &u;
    u.GetNodalValues(*sol);
->>>>>>> 61590857
 }
 
 void VisualizationSceneSolution::NewMeshAndSolution(
@@ -633,15 +608,11 @@
    Mesh *old_m = mesh;
    mesh = new_m;
    mesh_coarse = new_mc;
-<<<<<<< HEAD
-   rsol = new_u;
-=======
    MFEM_VERIFY(new_sol->Size() == mesh->GetNV(),
                "New solution vector size does not match the mesh node count.");
    delete sol;
    sol  = new Vector(mesh->GetNV());
    SetGridFunction(*new_u);
->>>>>>> 61590857
 
 #if 0
    sol_ = new_sol;
@@ -2081,17 +2052,9 @@
    DenseMatrix p;
    Array<int> vertices, edges, edges_ori;
 
-<<<<<<< HEAD
-   const int ne = mesh->GetNE();
    if (shading == Shading::Flat || shading == Shading::Smooth)
    {
-      dbg("Flat || Smooth");
-      for (int e = 0; e < ne; e++)
-=======
-   if (shading == Shading::Flat || shading == Shading::Smooth)
-   {
       for (int e = 0; e < mesh->GetNE(); e++)
->>>>>>> 61590857
       {
          mesh->GetElementEdges(e, edges, edges_ori);
          const double dx = 0.05 * GetElementLengthScale(e);
@@ -2103,29 +2066,14 @@
             p.SetCol(1, mesh->GetVertex(vertices[1]));
             ShrinkPoints(p, e, 0, 0);
             const double m[2] = {0.5 * (p(0,0) + p(0,1)), 0.5 * (p(1,0) + p(1,1))};
-<<<<<<< HEAD
-            double u = LogVal(0.5 * ((*sol_)(vertices[0]) + (*sol_)(vertices[1])));
-            double xx[3] = {m[0], m[1], u};
-=======
             const double u = LogVal(0.5 * ((*sol)(vertices[0]) + (*sol)(vertices[1])));
             const double xx[3] = {m[0], m[1], u};
->>>>>>> 61590857
             DrawNumberedMarker(f_nums_buf, xx, dx, edges[i]);
          }
       }
    }
    else if (shading == Shading::Noncomforming)
    {
-<<<<<<< HEAD
-      dbg("Noncomforming");
-      for (int e = 0; e < ne; e++)
-      {
-         mesh->GetElementEdges(e, edges, edges_ori);
-         const auto geom = mesh->GetElementBaseGeometry(e);
-         MFEM_VERIFY(geom == Geometry::TRIANGLE || geom == Geometry::SQUARE,
-                     "Only TRIANGLE and SQUARE geometries are supported.");
-         auto *RefG = GLVisGeometryRefiner.Refine(geom, 2, 2);
-=======
       for (int e = 0; e < mesh->GetNE(); e++)
       {
          mesh->GetElementEdges(e, edges, edges_ori);
@@ -2134,17 +2082,12 @@
          MFEM_VERIFY(geom == Geometry::TRIANGLE || geom == Geometry::SQUARE,
                      "Only TRIANGLE and SQUARE geometries are supported.");
          const auto *RefG = GLVisGeometryRefiner.Refine(geom, 2, 2);
->>>>>>> 61590857
          GetRefinedValues(e, RefG->RefPts, vals, p);
          ShrinkPoints(p, e, 0, 0);
          const int ij3[3] = { 1, 4, 3 }, ie3[3] = { 0, 1, 2 };
          const int ij4[4] = { 1, 3, 5, 7 }, ie4[4] = { 0, 3, 1, 2 };
          const int *ij = geom == Geometry::TRIANGLE ? ij3 : ij4;
          const int *ie = geom == Geometry::TRIANGLE ? ie3 : ie4;
-<<<<<<< HEAD
-         const double dx = 0.05 * GetElementLengthScale(e);
-=======
->>>>>>> 61590857
          for (int i = 0; i < edges.Size(); i++)
          {
             const int j = ij[i];
@@ -2170,9 +2113,7 @@
    FiniteElementSpace rdof_fes(mesh, rsol_fec);
 
    if (shading == Shading::Noncomforming)
-<<<<<<< HEAD
-   {
-      dbg("Noncomforming");
+   {
       Vector vals;
       for (int e = 0; e < ne; e++)
       {
@@ -2190,31 +2131,8 @@
    }
    else if (shading == Shading::Flat || shading == Shading::Smooth)
    {
-      dbg("Flat || Smooth");
-      FiniteElementSpace flat_fes(mesh, rsol_fec->Clone(1));
-      MFEM_VERIFY(sol_->Size() == flat_fes.GetNDofs(),
-=======
-   {
-      Vector vals;
-      for (int e = 0; e < ne; e++)
-      {
-         if (!el_attr_to_show[mesh->GetAttribute(e) - 1]) { continue; }
-         const auto dx = 0.05 * GetElementLengthScale(e);
-         const IntegrationRule &ir = rsol_fes->GetFE(e)->GetNodes();
-         GetRefinedValues(e, ir, vals, tr);
-         rdof_fes.GetElementDofs(e, dofs);
-         for (int q = 0; q < ir.GetNPoints(); q++)
-         {
-            const real_t x[3] = {tr(0,q), tr(1,q), vals[q]};
-            DrawNumberedMarker(d_nums_buf, x, dx, dofs[q]);
-         }
-      }
-   }
-   else if (shading == Shading::Flat || shading == Shading::Smooth)
-   {
       FiniteElementSpace flat_fes(mesh, rsol_fec->Clone(1), rsol_fes->GetVDim());
       MFEM_VERIFY(sol->Size() == flat_fes.GetNDofs(),
->>>>>>> 61590857
                   "Flat space does not match the solution size");
 
       const LORDiscretization lor_discretization(*rsol_fes);
@@ -2224,11 +2142,7 @@
                   "LOR space does not match the solution size");
 
       InterpolationGridTransfer gt(flat_fes, lor_fes);
-<<<<<<< HEAD
-      GridFunction flat_sol(&flat_fes, sol_->GetData()), lor_sol(&lor_fes);
-=======
       GridFunction flat_sol(&flat_fes, sol->GetData()), lor_sol(&lor_fes);
->>>>>>> 61590857
       gt.ForwardOperator().Mult(flat_sol, lor_sol);
 
       // store 'dx' for the sol mesh elements
