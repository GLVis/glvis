--- conflicted
+++ resolved
@@ -73,9 +73,6 @@
       SetPosition
    };
 
-<<<<<<< HEAD
-   void queueWindowEvent(SdlCtrlCommand cmd, bool sync = false);
-=======
    // Wakes up the main thread, if sleeping.
    void SendEvent()
    {
@@ -87,8 +84,7 @@
       }
    }
 
-   void queueWindowEvent(SdlCtrlCommand cmd);
->>>>>>> 288b4d82
+   void queueWindowEvent(SdlCtrlCommand cmd, bool sync = false);
 
    template<typename T>
    Uint32 getWindowID(const T& eventStruct)
