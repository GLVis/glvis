// Copyright (c) 2010-2025, Lawrence Livermore National Security, LLC. Produced
// at the Lawrence Livermore National Laboratory. All Rights reserved. See files
// LICENSE and NOTICE for details. LLNL-CODE-443271.
//
// This file is part of the GLVis visualization tool and library. For more
// information and source code availability see https://glvis.org.
//
// GLVis is free software; you can redistribute it and/or modify it under the
// terms of the BSD-3 license. We welcome feedback and contributions, see file
// CONTRIBUTING.md for details.

#ifndef GLVIS_SDL_MAIN_HPP
#define GLVIS_SDL_MAIN_HPP

#include <condition_variable>
#include <memory>
#include <mutex>
#include <set>
#include <string>
#include <vector>
#include <unordered_map>

#include "sdl.hpp"
#include "sdl_helper.hpp"

class SdlMainThread
{
private:
   using Handle = SdlWindow::Handle;
public:
   SdlMainThread();
   ~SdlMainThread();

   // If called, all SDL window operations are run immediately; this is for
   // running in a single-threaded mode.
   void SetSingleThread() { sdl_multithread = false; }

   bool SdlInitialized() const { return sdl_init; }

   // Handles all SDL operations that are expected to be handled on the main
   // SDL thread (i.e. events and window creation)
   void MainLoop(bool server_mode);

   // Dequeues all incoming events from SDL, and queues them up to their
   // matching windows. Intended to be called only in single-threaded mode.
   void DispatchSDLEvents();

   // Executed from a window worker thread. Returns a handle to a new window
   // and associated OpenGL context.
   Handle GetHandle(SdlWindow* wnd, const std::string& title,
                    int x, int y, int w, int h, bool legacyGlOnly);

   // Executed from a window worker thread. Deletes a handle to a window and
   // the corresponding OpenGL context.
   void DeleteHandle(Handle to_delete);

   // Issues a command on the main thread to set the window title.
   void SetWindowTitle(const Handle& handle, std::string title);

   // Issues a command on the main thread to set the window size.
   void SetWindowSize(const Handle& handle, int w, int h);

   // Issues a command on the main thread to set the window position.
   void SetWindowPosition(const Handle& handle, int x, int y);

   SdlNativePlatform* GetPlatform() const { return platform.get(); }

private:
   struct CreateWindowCmd;
   struct SdlCtrlCommand;

   enum class SdlCmdType
   {
      None,
      Create,
      Delete,
      SetTitle,
      SetSize,
      SetPosition
   };

   // Wakes up the main thread, if sleeping.
   void SendEvent()
   {
      std::unique_lock<std::mutex> platform_lk{event_mtx};
      event_cv.wait(platform_lk, [this]() { return try_create_platform; });
      if (platform)
      {
         platform->SendEvent();
      }
   }

   void queueWindowEvent(SdlCtrlCommand cmd, bool sync = false);

   template<typename T>
   Uint32 getWindowID(const T& eventStruct)
   {
      return eventStruct.windowID;
   }

   void setWindowIcon(SDL_Window* hwnd);

   void handleWindowCmdImpl(SdlCtrlCommand& cmd);

   // Setup the correct OpenGL context flags in SDL for when we actually open the
   // window.
   void probeGLContextSupport(bool legacyGlOnly);

   void getDpi(const Handle& handle, int& wdpi, int& hdpi);

   void createWindowImpl(CreateWindowCmd& cmd);

   void handleBackgroundWindowEvent(SDL_WindowEvent e);

   bool sdl_init {false};
   bool sdl_multithread {true};

   bool server_mode {false};

   // A flag indicating whether the main loop will *begin* terminating
   bool terminating {false};
   std::unique_ptr<SDL_Window, decltype(&SDL_DestroyWindow)> bg_wnd{nullptr, SDL_DestroyWindow};

   // -------------------------------------------------------------------------
   // Objects for handling passing of window control commands to the main event
   // loop.

<<<<<<< HEAD
   mutex window_cmd_mtx;
=======
   std::mutex window_cmd_mtx;
>>>>>>> ad19b989
   std::vector<SdlCtrlCommand> window_cmds;

   int num_windows {-1}; // -1: waiting for window to be created

   // -------------------------------------------------------------------------
   // Objects for handling dispatching events from the main event loop to
   // worker threads.

   std::unordered_map<int, SdlWindow*> hwnd_to_window;
<<<<<<< HEAD
   std::unordered_map<int, vector<SDL_Event>> wnd_events;
=======
   std::unordered_map<int, std::vector<SDL_Event>> wnd_events;
>>>>>>> ad19b989
   std::set<SDL_FingerID> fingers;
   bool disable_mouse {false};

   std::mutex gl_ctx_mtx;

   std::mutex event_mtx;
<<<<<<< HEAD
   condition_variable event_cv;
=======
   std::condition_variable event_cv;
>>>>>>> ad19b989
   bool try_create_platform{false};
   std::unique_ptr<SdlNativePlatform> platform;

   int title_height_offset {0};
};

#endif // GLVIS_SDL_MAIN_HPP<|MERGE_RESOLUTION|>--- conflicted
+++ resolved
@@ -125,11 +125,7 @@
    // Objects for handling passing of window control commands to the main event
    // loop.
 
-<<<<<<< HEAD
-   mutex window_cmd_mtx;
-=======
    std::mutex window_cmd_mtx;
->>>>>>> ad19b989
    std::vector<SdlCtrlCommand> window_cmds;
 
    int num_windows {-1}; // -1: waiting for window to be created
@@ -139,22 +135,14 @@
    // worker threads.
 
    std::unordered_map<int, SdlWindow*> hwnd_to_window;
-<<<<<<< HEAD
-   std::unordered_map<int, vector<SDL_Event>> wnd_events;
-=======
    std::unordered_map<int, std::vector<SDL_Event>> wnd_events;
->>>>>>> ad19b989
    std::set<SDL_FingerID> fingers;
    bool disable_mouse {false};
 
    std::mutex gl_ctx_mtx;
 
    std::mutex event_mtx;
-<<<<<<< HEAD
-   condition_variable event_cv;
-=======
    std::condition_variable event_cv;
->>>>>>> ad19b989
    bool try_create_platform{false};
    std::unique_ptr<SdlNativePlatform> platform;
 
