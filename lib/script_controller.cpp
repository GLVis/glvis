// Copyright (c) 2010-2025, Lawrence Livermore National Security, LLC. Produced
// at the Lawrence Livermore National Laboratory. All Rights reserved. See files
// LICENSE and NOTICE for details. LLNL-CODE-443271.
//
// This file is part of the GLVis visualization tool and library. For more
// information and source code availability see https://glvis.org.
//
// GLVis is free software; you can redistribute it and/or modify it under the
// terms of the BSD-3 license. We welcome feedback and contributions, see file
// CONTRIBUTING.md for details.

#include "script_controller.hpp"
#include "file_reader.hpp"
#include "coll_reader.hpp"
#include "stream_reader.hpp"
#include "visual.hpp"

#include <array>
#include <algorithm>

using namespace std;
using namespace mfem;

enum class Command
{
   Mesh,
   Solution,
   ParSolution,
   Quadrature,
   ParQuadrature,
   DataCollMesh,
   DataCollField,
   DataCollQuad,
   DataCollCycle,
   DataCollProto,
   Screenshot,
   Viewcenter,
   Perspective,
   Light,
   View,
   Zoom,
   Shading,
   Subdivisions,
   Valuerange,
   Autoscale,
   Levellines,
   AxisNumberFormat,
   ColorbarNumberFormat,
   Window,
   Keys,
   Palette,
   PaletteRepeat,
   ToggleAttributes,
   Rotmat,
   Camera,
   Scale,
   Translate,
   PlotCaption,
   Headless,
   //----------
   Max
};

class ScriptCommands
{
   struct CmdItem
   {
      const char *keyword;
      const char *params;
      const char *desc;

      bool operator==(const string &key) const { return key == keyword; }
   };
   array<CmdItem,(size_t)Command::Max> commands;

public:
   ScriptCommands();

   decltype(commands)::const_iterator begin() const { return commands.begin(); }
   decltype(commands)::const_iterator end() const { return commands.end(); }
   CmdItem& operator[](Command cmd) { return commands[(size_t)cmd]; }
   const CmdItem& operator[](Command cmd) const { return commands[(size_t)cmd]; }
};
static const ScriptCommands commands;

ScriptCommands::ScriptCommands()
{
   (*this)[Command::Mesh]                 = {"mesh", "<file>", "Visualize the mesh."};
   (*this)[Command::Solution]             = {"solution", "<mesh> <solution>", "Visualize the solution."};
   (*this)[Command::ParSolution]          = {"psolution", "<np> <mesh prefix> <keep attributes> <solution prefix>", "Visualize the distributed solution."};
   (*this)[Command::Quadrature]           = {"quadrature", "<mesh> <quadrature>", "Visualize the quadrature."};
   (*this)[Command::ParQuadrature]        = {"pquadrature", "<np> <mesh prefix> <keep attributes> <quadrature prefix>", "Visualize the distributed quadrature."};
   (*this)[Command::DataCollMesh]         = {"data_coll_mesh", "<type> <data coll>", "Visualize the mesh from data collection."};
   (*this)[Command::DataCollField]        = {"data_coll_field", "<type> <data coll> <field>", "Visualize the field from data collection."};
   (*this)[Command::DataCollQuad]         = {"data_coll_quad", "<type> <data coll> <quad>", "Visualize the Q-field from data collection."};
   (*this)[Command::DataCollCycle]        = {"data_coll_cycle", "<cycle>", "Preset the cycle of the data collection."};
   (*this)[Command::DataCollProto]        = {"data_coll_protocol", "<protocol>", "Preset the protocol of the data collection."};
   (*this)[Command::Screenshot]           = {"screenshot", "<file>", "Take a screenshot, saving it to the file."};
   (*this)[Command::Viewcenter]           = {"viewcenter", "<x> <y>", "Change the viewcenter."};
   (*this)[Command::Perspective]          = {"perspective", "<on/off>", "Turn on or off perspective projection."};
   (*this)[Command::Light]                = {"light", "<on/off>", "Turn on or off light."};
   (*this)[Command::View]                 = {"view", "<theta> <phi>", "Change the solid angle of view."};
   (*this)[Command::Zoom]                 = {"zoom", "<zoom>", "Change the zoom factor."};
   (*this)[Command::Shading]              = {"shading", "<flat/smooth/cool>", "Change the shading algorithm."};
   (*this)[Command::Subdivisions]         = {"subdivisions", "<times> <dummy>", "Change the refinement level."};
   (*this)[Command::Valuerange]           = {"valuerange", "<min> <max>", "Change the value range."};
   (*this)[Command::Autoscale]            = {"autoscale", "<off/on/value/mesh>", "Change the autoscale algorithm."};
   (*this)[Command::Levellines]           = {"levellines", "<min> <max> <num>", "Set the level lines."};
   (*this)[Command::AxisNumberFormat]     = {"axis_numberformat", "'<format>'", "Set the axis number format."};
   (*this)[Command::ColorbarNumberFormat] = {"colorbar_numberformat", "'<format>'", "Set the colorbar number format."};
   (*this)[Command::Window]               = {"window", "<x> <y> <w> <h>", "Set the position and size of the window."};
   (*this)[Command::Keys]                 = {"keys", "<keys>", "Send the control key sequence."};
   (*this)[Command::Palette]              = {"palette", "<index>", "Set the palette index."};
   (*this)[Command::PaletteRepeat]        = {"palette_repeat", "<times>", "Set the repetition of the palette."};
   (*this)[Command::ToggleAttributes]     = {"toggle_attributes", "<1/0> [[<1/0>] ...];", "Toggle visibility of the attributes."};
   (*this)[Command::Rotmat]               = {"rotmat", "<[0,0]> <[1,0]> ... <[3,3]>", "Set the rotation matrix."};
   (*this)[Command::Camera]               = {"camera", "<cam[0]> ... <cam[2]> <dir[0]> ... <dir[2]> <up[0]> ... <up[2]>", "Set the camera position, direction and upward vector."};
   (*this)[Command::Scale]                = {"scale", "<scale>", "Set the scaling factor."};
   (*this)[Command::Translate]            = {"translate", "<x> <y> <z>", "Set the translation coordinates."};
   (*this)[Command::PlotCaption]          = {"plot_caption", "'<caption>'", "Set the plot caption."};
   (*this)[Command::Headless]             = {"headless", "", "Change the session to headless."};
}

int ScriptController::ScriptReadSolution(istream &scr, DataState &state)
{
   int err_read;
   string mword,sword;

   cout << "Script: solution: " << flush;
   // read the mesh
   scr >> ws >> mword; // mesh filename (can't contain spaces)
   cout << "mesh: " << mword << "; " << flush;
   named_ifgzstream imesh(mword.c_str());
   if (!imesh)
   {
      cout << "Can not open mesh file: " << mword << endl;
      return 1;
   }
   state.SetMesh(new Mesh(imesh, 1, 0, state.fix_elem_orient));

   // read the solution (GridFunction)
   scr >> ws >> sword;
   cout << "solution: " << sword << endl;

   FileReader reader(state);
   err_read = reader.ReadSerial(FileReader::FileType::GRID_FUNC, mword.c_str(),
                                sword.c_str());

   return err_read;
}

int ScriptController::ScriptReadQuadrature(istream &scr, DataState &state)
{
   int err_read;
   string mword,sword;

   cout << "Script: quadrature: " << flush;
   // read the mesh
   scr >> ws >> mword; // mesh filename (can't contain spaces)
   cout << "mesh: " << mword << "; " << flush;
   named_ifgzstream imesh(mword.c_str());
   if (!imesh)
   {
      cout << "Can not open mesh file: " << mword << endl;
      return 1;
   }
   state.SetMesh(new Mesh(imesh, 1, 0, state.fix_elem_orient));

   // read the quadrature (QuadratureFunction)
   scr >> ws >> sword;
   cout << "quadrature: " << sword << endl;

   FileReader reader(state);
   err_read = reader.ReadSerial(FileReader::FileType::QUAD_FUNC, mword.c_str(),
                                sword.c_str());

   return err_read;
}

int ScriptController::ScriptReadParSolution(istream &scr, DataState &state)
{
   int np, scr_keep_attr, err_read;
   string mesh_prefix, sol_prefix;

   cout << "Script: psolution: " << flush;
   // read number of processors
   scr >> np;
   cout << "# processors: " << np << "; " << flush;
   // read the mesh prefix
   scr >> ws >> mesh_prefix; // mesh prefix (can't contain spaces)
   cout << "mesh prefix: " << mesh_prefix << "; " << flush;
   scr >> ws >> scr_keep_attr;
   if (scr_keep_attr)
   {
      cout << "(real attributes); " << flush;
   }
   else
   {
      cout << "(processor attributes); " << flush;
   }
   state.keep_attr = scr_keep_attr;

   // read the solution prefix
   scr >> ws >> sol_prefix;
   cout << "solution prefix: " << sol_prefix << endl;

   FileReader reader(state);
   err_read = reader.ReadParallel(np, FileReader::FileType::GRID_FUNC,
                                  mesh_prefix.c_str(), sol_prefix.c_str());
   return err_read;
}

int ScriptController::ScriptReadParQuadrature(istream &scr, DataState &state)
{
   int np, scr_keep_attr, err_read;
   string mesh_prefix, quad_prefix;

   cout << "Script: pquadrature: " << flush;
   // read number of processors
   scr >> np;
   cout << "# processors: " << np << "; " << flush;
   // read the mesh prefix
   scr >> ws >> mesh_prefix; // mesh prefix (can't contain spaces)
   cout << "mesh prefix: " << mesh_prefix << "; " << flush;
   scr >> ws >> scr_keep_attr;
   if (scr_keep_attr)
   {
      cout << "(real attributes); " << flush;
   }
   else
   {
      cout << "(processor attributes); " << flush;
   }
   state.keep_attr = scr_keep_attr;

   // read the quadrature prefix
   scr >> ws >> quad_prefix;
   cout << "quadrature prefix: " << quad_prefix << endl;

   FileReader reader(state);
   err_read = reader.ReadParallel(np, FileReader::FileType::QUAD_FUNC,
                                  mesh_prefix.c_str(), quad_prefix.c_str());
   return err_read;
}

int ScriptController::ScriptReadDisplMesh(istream &scr, DataState &state)
{
   DataState meshstate;
   string word;

   cout << "Script: mesh: " << flush;
   scr >> ws >> word;
   {
      named_ifgzstream imesh(word.c_str());
      if (!imesh)
      {
         cout << "Can not open mesh file: " << word << endl;
         return 1;
      }
      cout << word << endl;
      meshstate.SetMesh(new Mesh(imesh, 1, 0, state.fix_elem_orient));
   }
   meshstate.ExtrudeMeshAndSolution();
   Mesh* const m = meshstate.mesh.get();
   if (init_nodes == NULL)
   {
      init_nodes.reset(new Vector);
      meshstate.mesh->GetNodes(*init_nodes);
      state.SetMesh(NULL);
      state.SetGridFunction(NULL);
   }
   else
   {
      FiniteElementCollection  *vfec = NULL;
      FiniteElementSpace *vfes;
      vfes = (FiniteElementSpace *)m->GetNodalFESpace();
      if (vfes == NULL)
      {
         vfec = new LinearFECollection;
         vfes = new FiniteElementSpace(m, vfec, m->SpaceDimension());
      }

      meshstate.SetGridFunction(new GridFunction(vfes));
      GridFunction * const g = meshstate.grid_f.get();
      if (vfec)
      {
         g->MakeOwner(vfec);
      }
      m->GetNodes(*g);
      if (g->Size() == init_nodes->Size())
      {
         subtract(*init_nodes, *g, *g);
      }
      else
      {
         cout << "Script: incompatible meshes!" << endl;
         *g = 0.0;
      }

      state = std::move(meshstate);
   }

   return 0;
}

int ScriptController::ScriptReadDataColl(istream &scr, DataState &state,
                                         bool mesh_only, bool quad)
{
   int err_read;
   int type;
   string cword, fword;

   cout << "Script: data_collection: " << flush;
   // read the collection
   scr >> ws >> type; // collection type
   cout << "type: " << type << "; " << flush;
   scr >> ws >> cword; // collection filename (can't contain spaces)
   cout << "collection: " << cword << "; " << flush;

   if (!mesh_only)
   {
      // read the field
      scr >> ws >> fword;
      cout << "field: " << fword << endl;
   }

   DataCollectionReader reader(state);
   if (dc_protocol != string_default)
   {
      reader.SetProtocol(dc_protocol.c_str());
   }

   if (mesh_only)
      err_read = reader.ReadSerial((DataCollectionReader::CollType)type,
                                   cword.c_str(), dc_cycle);
   else
      err_read = reader.ReadSerial((DataCollectionReader::CollType)type,
                                   cword.c_str(), dc_cycle, fword.c_str(), quad);

   return err_read;
}

void ScriptController::PrintCommands()
{
   cout << "Available commands are:" << endl;

   for (const auto &ci : commands)
   {
      cout << "\t" << ci.keyword << " " << ci.params << " - " << ci.desc << endl;
   }
}

bool ScriptController::ExecuteScriptCommand()
{
   if (!script)
   {
      cout << "No script stream defined! (Bug?)" << endl;
      return false;
   }

   istream &scr = *script;
   string word;
   int done_one_command = 0;
   while (!done_one_command)
   {
      scr >> ws;
      if (!scr.good())
      {
         cout << "End of script." << endl;
         scr_level = 0;
         if (win.headless)
         {
            GetAppWindow()->signalQuit();
         }
         return false;
      }
      if (scr.peek() == '#')
      {
         getline(scr, word);
         continue;
      }
      scr >> word;
      if (word == "{")
      {
         scr_level++;
         continue;
      }
      else if (word == "}")
      {
         scr_level--;
         if (scr_level < 0)
         {
            scr_level = 0;
         }
         continue;
      }

      auto it = find(commands.begin(), commands.end(), word);
      if (it == commands.end())
      {
         cout << "Unknown command in script: " << word << endl;
         PrintCommands();
         return false;
      }

      const Command cmd = (Command)(it - commands.begin());
      switch (cmd)
      {
         case Command::Mesh:
         case Command::Solution:
         case Command::ParSolution:
         case Command::Quadrature:
         case Command::ParQuadrature:
         case Command::DataCollMesh:
         case Command::DataCollField:
         case Command::DataCollQuad:
         {
            DataState new_state;

            switch (cmd)
            {
               case Command::Solution:
                  if (ScriptReadSolution(scr, new_state))
                  {
                     done_one_command = 1;
                     continue;
                  }
                  break;
               case Command::Quadrature:
                  if (ScriptReadQuadrature(scr, new_state))
                  {
                     done_one_command = 1;
                     continue;
                  }
                  break;
               case Command::Mesh:
                  if (ScriptReadDisplMesh(scr, new_state))
                  {
                     done_one_command = 1;
                     continue;
                  }
                  if (new_state.mesh == NULL)
                  {
                     cout << "Script: unexpected 'mesh' command!" << endl;
                     done_one_command = 1;
                     continue;
                  }
                  break;
               case Command::ParSolution:
                  if (ScriptReadParSolution(scr, new_state))
                  {
                     done_one_command = 1;
                     continue;
                  }
                  break;
               case Command::ParQuadrature:
                  if (ScriptReadParQuadrature(scr, new_state))
                  {
                     done_one_command = 1;
                     continue;
                  }
                  break;
               case Command::DataCollMesh:
                  if (ScriptReadDataColl(scr, new_state))
                  {
                     done_one_command = 1;
                     continue;
                  }
                  break;
               case Command::DataCollField:
                  if (ScriptReadDataColl(scr, new_state, false))
                  {
                     done_one_command = 1;
                     continue;
                  }
                  break;
               case Command::DataCollQuad:
                  if (ScriptReadDataColl(scr, new_state, false, true))
                  {
                     done_one_command = 1;
                     continue;
                  }
                  break;
               default:
                  break;
            }

            if (win.SetNewMeshAndSolution(std::move(new_state)))
            {
               MyExpose();
            }
            else
            {
               cout << "Different type of mesh / solution." << endl;
            }
         }
         break;
         case Command::DataCollCycle:
            scr >> dc_cycle;
            break;
         case Command::DataCollProto:
            scr >> dc_protocol;
            break;
         case Command::Screenshot:
         {
            scr >> ws >> word;

            cout << "Script: screenshot: -> " << word << endl;
            // Allow GlWindow to handle the expose and screenshot action, in case
            // any actions need to be taken before MyExpose().
            GetAppWindow()->screenshot(word, true);

            if (scr_min_val > win.vs->GetMinV())
            {
               scr_min_val = win.vs->GetMinV();
            }
            if (scr_max_val < win.vs->GetMaxV())
            {
               scr_max_val = win.vs->GetMaxV();
            }
         }
         break;
         case Command::Viewcenter:
         {
            scr >> win.vs->ViewCenterX >> win.vs->ViewCenterY;
            cout << "Script: viewcenter: "
                 << win.vs->ViewCenterX << ' ' << win.vs->ViewCenterY << endl;
            MyExpose();
         }
         break;
         case Command::Perspective:
         {
            scr >> ws >> word;
            cout << "Script: perspective: " << word;
            if (word == "off")
            {
               win.vs->OrthogonalProjection = 1;
            }
            else if (word == "on")
            {
               win.vs->OrthogonalProjection = 0;
            }
            else
            {
               cout << '?';
            }
            cout << endl;
            MyExpose();
         }
         break;
         case Command::Light:
         {
            scr >> ws >> word;
            cout << "Script: light: " << word;
            if (word == "off")
            {
               win.vs->SetLight(false);
            }
            else if (word == "on")
            {
               win.vs->SetLight(true);
            }
            else
            {
               cout << '?';
            }
            cout << endl;
            MyExpose();
         }
         break;
         case Command::View:
         {
            double theta, phi;
            scr >> theta >> phi;
            cout << "Script: view: " << theta << ' ' << phi << endl;
            win.vs->SetView(theta, phi);
            MyExpose();
         }
         break;
         case Command::Zoom:
         {
            double factor;
            scr >> factor;
            cout << "Script: zoom: " << factor << endl;
            win.vs->Zoom(factor);
            MyExpose();
         }
         break;
         case Command::Shading:
         {
            scr >> ws >> word;
            cout << "Script: shading: " << flush;
            VisualizationSceneScalarData::Shading s =
               VisualizationSceneScalarData::Shading::Invalid;
            if (word == "flat")
            {
               s = VisualizationSceneScalarData::Shading::Flat;
            }
            else if (word == "smooth")
            {
               s = VisualizationSceneScalarData::Shading::Smooth;
            }
            else if (word == "cool")
            {
               s = VisualizationSceneScalarData::Shading::Noncomforming;
            }
            if (s != VisualizationSceneScalarData::Shading::Invalid)
            {
               win.vs->SetShading(s, false);
               cout << word << endl;
               MyExpose();
            }
            else
            {
               cout << word << " ?" << endl;
            }
         }
         break;
         case Command::Subdivisions:
         {
            int t, b;
            scr >> t >> b;
            cout << "Script: subdivisions: " << flush;
            win.vs->SetRefineFactors(t, b);
            cout << t << ' ' << b << endl;
            MyExpose();
         }
         break;
         case Command::Valuerange:
         {
            double min, max;
            scr >> min >> max;
            cout << "Script: valuerange: " << flush;
            win.vs->SetValueRange(min, max);
            cout << min << ' ' << max << endl;
            MyExpose();
         }
         break;
         case Command::Autoscale:
         {
            scr >> ws >> word;
            cout << "Script: autoscale: " << word;
            if (word == "off")
            {
               win.vs->SetAutoscale(0);
            }
            else if (word == "on")
            {
               win.vs->SetAutoscale(1);
            }
            else if (word == "value")
            {
               win.vs->SetAutoscale(2);
            }
            else if (word == "mesh")
            {
               win.vs->SetAutoscale(3);
            }
            else
            {
               cout << '?';
            }
            cout << endl;
         }
         break;
         case Command::Levellines:
         {
            double min, max;
            int num;
            scr >> min >> max >> num;
            cout << "Script: levellines: " << flush;
            win.vs->SetLevelLines(min, max, num);
            win.vs->UpdateLevelLines();
            cout << min << ' ' << max << ' ' << num << endl;
            MyExpose();
         }
         break;
         case Command::AxisNumberFormat:
         {
            char delim;
            string axis_formatting;
            scr >> ws >> delim;
            getline(scr, axis_formatting, delim);
            cout << "Script: axis_numberformat: " << flush;
            win.vs->SetAxisNumberFormat(axis_formatting);
            cout << axis_formatting << endl;
            MyExpose();
         }
         break;
         case Command::ColorbarNumberFormat:
         {
            char delim;
            string colorbar_formatting;
            scr >> ws >> delim;
            getline(scr, colorbar_formatting, delim);
            cout << "Script: colorbar_numberformat: " << flush;
            win.vs->SetColorbarNumberFormat(colorbar_formatting);
            cout << colorbar_formatting << endl;
            MyExpose();
         }
         break;
         case Command::Window:
         {
            scr >> win.window_x >> win.window_y >> win.window_w >> win.window_h;
            cout << "Script: window: " << win.window_x << ' ' << win.window_y
                 << ' ' << win.window_w << ' ' << win.window_h << endl;
            MoveResizeWindow(win.window_x, win.window_y, win.window_w, win.window_h);
            MyExpose();
         }
         break;
         case Command::Keys:
         {
            scr >> win.data_state.keys;
            cout << "Script: keys: '" << win.data_state.keys << "'" << endl;
            // SendKeySequence(keys.c_str());
            CallKeySequence(win.data_state.keys.c_str());
            MyExpose();
         }
         break;
         case Command::Palette:
         {
            int pal;
            scr >> pal;
            cout << "Script: palette: " << pal << endl;
            win.vs->palette.SetIndex(pal-1);
            MyExpose();
         }
         case Command::PaletteRepeat:
         {
            int rpt_times;
            scr >> rpt_times;
            cout << "Script: palette_repeat: " << rpt_times << endl;
            win.vs->palette.SetRepeatTimes(rpt_times);
            win.vs->palette.GenerateTextures();
            MyExpose();
         }
         break;
         case Command::ToggleAttributes:
         {
            Array<int> attr_list;
            cout << "Script: toggle_attributes:";
            for (scr >> ws; scr.peek() != ';'; scr >> ws)
            {
               attr_list.Append(0);
               scr >> attr_list.Last();
               if (attr_list.Size() <= 256)
               {
                  cout << ' ' << attr_list.Last();
               }
               else if (attr_list.Size() == 257)
               {
                  cout << " ... " << flush;
               }
            }
            scr.get(); // read the end symbol: ';'
            cout << endl;
            win.vs->ToggleAttributes(attr_list);
            MyExpose();
         }
         break;
         case Command::Rotmat:
         {
            cout << "Script: rotmat:";
            for (int i = 0; i < 16; i++)
            {
               scr >> win.vs->rotmat[i/4][i%4];
               cout << ' ' << win.vs->rotmat[i/4][i%4];
            }
            cout << endl;
            MyExpose();
         }
         break;
         case Command::Camera:
         {
            double cam[9];
            cout << "Script: camera:";
            for (int i = 0; i < 9; i++)
            {
               scr >> cam[i];
               cout << ' ' << cam[i];
            }
            cout << endl;
            win.vs->cam.Set(cam);
            MyExpose();
         }
         break;
         case Command::Scale:
         {
            double scale;
            cout << "Script: scale:";
            scr >> scale;
            cout << ' ' << scale;
            cout << endl;
            win.vs->Scale(scale);
            MyExpose();
         }
         break;
         case Command::Translate:
         {
            double x, y, z;
            cout << "Script: translate:";
            scr >> x >> y >> z;
            cout << ' ' << x << ' ' << y << ' ' << z;
            cout << endl;
            win.vs->Translate(x, y, z);
            MyExpose();
         }
         break;
         case Command::PlotCaption:
         {
            char delim;
            scr >> ws >> delim;
            getline(scr, win.plot_caption, delim);
            win.vs->PrepareCaption(); // turn on or off the caption
            MyExpose();
         }
         break;
         case Command::Headless:
            cout << "The session cannot become headless after initialization" << endl;
            break;
         case Command::Max: //dummy
            break;
      }

      done_one_command = 1;
   }
   return true;
}

thread_local ScriptController *ScriptController::script_ctrl = NULL;

void ScriptController::ScriptIdleFunc()
{
   script_ctrl->ExecuteScriptCommand();
   if (script_ctrl->scr_level == 0 && !script_ctrl->win.headless)
   {
      ScriptControl();
   }
}

void ScriptController::ScriptControl()
{
   if (script_ctrl->scr_running)
   {
      script_ctrl->scr_running = 0;
      RemoveIdleFunc(ScriptIdleFunc);
   }
   else
   {
      script_ctrl->scr_running = 1;
      AddIdleFunc(ScriptIdleFunc);
   }
}

void ScriptController::PlayScript(Window win, istream &scr)
{
   string word;
   bool done = false;

   ScriptController script(std::move(win));

   script.scr_min_val = numeric_limits<double>::infinity();
   script.scr_max_val = -script.scr_min_val;

   // read initializing commands
   while (!done)
   {
      scr >> ws;
      if (!scr.good())
      {
         cout << "Error in script" << endl;
         return;
      }
      if (scr.peek() == '#')
      {
         getline(scr, word);
         continue;
      }
      scr >> word;

      auto it = find(commands.begin(), commands.end(), word);
      if (it == commands.end())
      {
         cout << "Unknown command in script: " << word << endl;
         PrintCommands();
         return;
      }

      const Command cmd = (Command)(it - commands.begin());
      switch (cmd)
      {
         case Command::Window:
            scr >> script.win.window_x >> script.win.window_y >> script.win.window_w >>
                script.win.window_h;
            break;
         case Command::Headless:
            script.win.headless = true;
            break;
         case Command::DataCollCycle:
            scr >> script.dc_cycle;
            break;
         case Command::DataCollProto:
            scr >> script.dc_protocol;
            break;
         case Command::Solution:
            if (ScriptReadSolution(scr, script.win.data_state))
            {
               return;
            }
            done = true; // start the visualization
            break;
         case Command::Quadrature:
            if (ScriptReadQuadrature(scr, script.win.data_state))
            {
               return;
            }
            done = true; // start the visualization
            break;
         case Command::ParSolution:
            if (ScriptReadParSolution(scr, script.win.data_state))
            {
               return;
            }
            done = true; // start the visualization
            break;
         case Command::ParQuadrature:
            if (ScriptReadParQuadrature(scr, script.win.data_state))
            {
               return;
            }
            done = true; // start the visualization
            break;
         case Command::Mesh:
            if (script.ScriptReadDisplMesh(scr, script.win.data_state))
            {
               return;
            }
            done = script.win.data_state.mesh != nullptr;
            break;
         case Command::DataCollMesh:
            if (script.ScriptReadDataColl(scr, script.win.data_state))
            {
               return;
            }
            done = true; // start the visualization
            break;
         case Command::DataCollField:
            if (script.ScriptReadDataColl(scr, script.win.data_state, false))
            {
               return;
            }
            done = true; // start the visualization
            break;
         case Command::DataCollQuad:
            if (script.ScriptReadDataColl(scr, script.win.data_state, false, true))
            {
               return;
            }
            done = true; // start the visualization
            break;
         default:
            cout << "Command not supported at this level: " << word << endl;
            break;
      }
   }

   script.scr_level = script.scr_running = 0;
   script.script = &scr;
   script.win.data_state.keys.clear();

   // backup the headless flag as the window is moved
   const bool headless = script.win.headless;

   if (!headless)
   {
      // Make sure the singleton object returned by GetMainThread() is
      // initialized from the main thread.
      GetMainThread();
   }


   std::thread worker_thread
   {
      [&](ScriptController local_script)
      {
         script_ctrl = &local_script;
         if (local_script.win.GLVisInitVis({}))
         {
<<<<<<< HEAD
            if (!local_script.win.headless)
            {
               GetAppWindow()->setOnKeyDown(SDLK_SPACE, ScriptControl);
            }
            else
            {
               // execute all commands, updating the scene every time
               ScriptControl();
            }
=======
            local_script.win.wnd->setOnKeyDown(SDLK_SPACE, ScriptControl);
>>>>>>> 3b910451
            local_script.win.GLVisStartVis();
         }
      },
      std::move(script)
   };

   if (!headless)
   {
      SDLMainLoop();
   }
   worker_thread.join();
}<|MERGE_RESOLUTION|>--- conflicted
+++ resolved
@@ -986,19 +986,15 @@
          script_ctrl = &local_script;
          if (local_script.win.GLVisInitVis({}))
          {
-<<<<<<< HEAD
             if (!local_script.win.headless)
             {
-               GetAppWindow()->setOnKeyDown(SDLK_SPACE, ScriptControl);
+               local_script.win.wnd->setOnKeyDown(SDLK_SPACE, ScriptControl);
             }
             else
             {
                // execute all commands, updating the scene every time
                ScriptControl();
             }
-=======
-            local_script.win.wnd->setOnKeyDown(SDLK_SPACE, ScriptControl);
->>>>>>> 3b910451
             local_script.win.GLVisStartVis();
          }
       },
