--- conflicted
+++ resolved
@@ -27,12 +27,7 @@
 void SetGLVisCommand(GLVisCommand *cmd);
 
 /// Initializes the visualization and some keys.
-<<<<<<< HEAD
-int InitVisualization(const char name[], int x, int y, int w, int h,
-                      bool headless = false);
-=======
-SdlWindow* InitVisualization(const char name[], int x, int y, int w, int h);
->>>>>>> 3b910451
+SdlWindow* InitVisualization(const char name[], int x, int y, int w, int h, bool headless = false);
 
 void SetVisualizationScene(VisualizationScene * scene,
                            int view = 3, const char *keys = NULL);
