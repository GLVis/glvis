--- conflicted
+++ resolved
@@ -52,15 +52,11 @@
 }
 
 int ShaderProgram::glsl_version = -1;
-<<<<<<< HEAD
-bool ShaderProgram::glsl_es = false;
-=======
 #ifndef __EMSCRIPTEN__
 const bool ShaderProgram::glsl_is_es = false;
 #else
 const bool ShaderProgram::glsl_is_es = true;
 #endif
->>>>>>> 2fb949fc
 
 void ShaderProgram::GetGLSLVersion()
 {
@@ -144,25 +140,11 @@
          formatted = std::regex_replace(formatted, std::regex("varying"), "in");
          for (int i = 0; i < num_outputs; i++)
          {
-            std::string indexString = "gl_FragData\\[";
-            indexString += std::to_string(i) + "\\]";
+            std::string indexString = "gl_FragData[";
+            indexString += std::to_string(i) + "]";
             std::string outputString = "out vec4 fragColor_";
             outputString += std::to_string(i) + ";\n";
-<<<<<<< HEAD
-            if (glsl_version > 130)
-            {
-               formatted = std::regex_replace(formatted, std::regex(indexString),
-                                              "fragColor_" + std::to_string(i));
-            }
-            if (glsl_version > 130 && glsl_version < 330)
-            {
-               // append output variable specifications without layout specifiers
-               formatted = outputString + formatted;
-            }
-            else if (glsl_version >= 330 || (glsl_version == 300 && glsl_es))
-=======
             if (glsl_version >= 300)
->>>>>>> 2fb949fc
             {
                // GLSL/OpenGL 3.30+ or WebGL 2 (GLSL 3.00 ES):
                // Prefer in-shader output index setting.
