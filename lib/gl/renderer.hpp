--- conflicted
+++ resolved
@@ -104,82 +104,6 @@
 
    std::array<float, 4> static_color;
 
-<<<<<<< HEAD
-   // RAII scope guard for OpenGL handles.
-   template<void(*GLFinalizer)(GLuint)>
-   class Handle
-   {
-      GLuint hnd;
-   public:
-      Handle() : hnd{0} {}
-      Handle(GLuint h) : hnd{h} {}
-      ~Handle() { if (hnd) { GLFinalizer(hnd); } }
-      Handle(Handle&& other)
-         : hnd{other.hnd} { other.hnd = 0; }
-      Handle& operator = (Handle&& other) noexcept
-      {
-         if (this != &other)
-         {
-            hnd = other.hnd;
-            other.hnd = 0;
-         }
-         return *this;
-      }
-      operator GLuint() const { return hnd; }
-   };
-
-   static void boCleanup(GLuint vbo_hnd)
-   {
-      glDeleteBuffers(1, &vbo_hnd);
-   }
-
-   static void dspListCleanup(GLuint dlist)
-   {
-      glDeleteLists(dlist, 1);
-   }
-
-   static void prgmCleanup(GLuint prgm)
-   {
-      glDeleteProgram(prgm);
-   }
-
-   static void shdrCleanup(GLuint shdr)
-   {
-       glDeleteShader(shdr);
-   }
-
-   static void vaoCleanup(GLuint vao)
-   {
-      glDeleteVertexArrays(1, &vao);
-   }
-
-   static void texCleanup(GLuint tex)
-   {
-      glDeleteTextures(1, &tex);
-   }
-
-   static void fboCleanup(GLuint fbo)
-   {
-      glDeleteFramebuffers(1, &fbo);
-   }
-
-   static void rboCleanup(GLuint rbo)
-   {
-      glDeleteRenderbuffers(1, &rbo);
-   }
-public:
-
-   using BufObjHandle = Handle<boCleanup>;
-   using DispListHandle = Handle<dspListCleanup>;
-   using VtxArrayHandle = Handle<vaoCleanup>;
-   using ShaderPrgmHandle = Handle<prgmCleanup>;
-   using ShaderHandle = Handle<shdrCleanup>;
-   using TextureHandle = Handle<texCleanup>;
-   using FBOHandle = Handle<fboCleanup>;
-   using RenderBufHandle = Handle<rboCleanup>;
-
-=======
->>>>>>> 06ad910f
 protected:
    TextureHandle passthrough_texture;
 
