// Copyright (c) 2010, Lawrence Livermore National Security, LLC. Produced at
// the Lawrence Livermore National Laboratory. LLNL-CODE-443271. All Rights
// reserved. See file COPYRIGHT for details.
//
// This file is part of the GLVis visualization tool and library. For more
// information and source code availability see http://glvis.org.
//
// GLVis is free software; you can redistribute it and/or modify it under the
// terms of the GNU Lesser General Public License (as published by the Free
// Software Foundation) version 2.1 dated February 1999.

#ifndef GLVIS_VSSOLUTION_3D
#define GLVIS_VSSOLUTION_3D

#include "mfem.hpp"
#include "gl/types.hpp"
#include <map>
using namespace mfem;

class VisualizationSceneSolution3d : public VisualizationSceneScalarData
{
protected:

<<<<<<< HEAD
   int drawmesh, drawelems, shading;
   int cplane;
=======
   int drawmesh, drawelems, shading, draworder;
   int displlist, linelist;
   int order_list, order_list_noarrow;
   int cplane, cplanelist, cplanelineslist, lsurflist;
>>>>>>> 6b53130e
   int cp_drawmesh, cp_drawelems, drawlsurf;
   // Algorithm used to draw the cutting plane when shading is 2 and cplane is 1
   // 0 - slower, more accurate algorithm for curved meshes (default)
   // 1 - faster algorithm suitable for meshes with planar faces
   int cp_algo;

   gl3::GlDrawable disp_buf;
   gl3::GlDrawable line_buf;
   gl3::GlDrawable cplane_buf;
   gl3::GlDrawable cplines_buf;
   gl3::GlDrawable lsurf_buf;
   gl3::GlDrawable other_buf;

   double *node_pos;

   int nlevels;
   Array<double> levels;

   GridFunction *GridF;

   void Init();

   void GetFaceNormals(const int FaceNo, const int side,
                       const IntegrationRule &ir, DenseMatrix &normals);

   void DrawRefinedSurf (int n, double *points, int elem, int func,
                         int part = -1);
   void DrawRefinedSurf (int n, DenseMatrix &pointmat,
                         Vector &values, Array<int> &RefGeoms);
   void DrawRefinedSurfLevelLines (int n, DenseMatrix &pointmat,
                                   Vector &values, Array<int> &RefGeoms);
   void DrawRefinedSurfEdges (int n, DenseMatrix &pointmat,
                              Vector &values, Array<int> &RefEdges,
                              int part = -1);
   void LiftRefinedSurf (int n, DenseMatrix &pointmat,
                         Vector &values, int *RG);
   void DrawTetLevelSurf(gl3::GlDrawable& target, const DenseMatrix &verts,
                         const Vector &vals,
                         const int *ind, const Array<double> &levels,
                         const DenseMatrix *grad = NULL);

   static int GetWedgeFaceSplits(const Array<bool> &quad_diag,
                                 const Array<int> &faces,
                                 const Array<int> &ofaces);
   void DrawRefinedWedgeLevelSurf(
      gl3::GlDrawable& target,
      const DenseMatrix &verts, const Vector &vals, const int *RG, const int np,
      const int face_splits, const DenseMatrix *grad = NULL);

   static int GetHexFaceSplits(const Array<bool> &quad_diag,
                               const Array<int> &faces,
                               const Array<int> &ofaces);
   void DrawRefinedHexLevelSurf(
      gl3::GlDrawable& target,
      const DenseMatrix &verts, const Vector &vals, const int *RG, const int nh,
      const int face_splits, const DenseMatrix *grad = NULL);

   int GetAutoRefineFactor();

   bool CheckPositions(Array<int> &vertices) const
   {
      int n = 0;
      for (int j = 0; j < vertices.Size(); j++)
      {
         if (node_pos[vertices[j]] >= 0.0) { n++; }
      }
      return (n < vertices.Size());
   }

public:
   int TimesToRefine;
   double FaceShiftScale;

   Array<int> bdr_attr_to_show;

   VisualizationSceneSolution3d();
   VisualizationSceneSolution3d(Mesh & m, Vector & s);

   void SetGridFunction (GridFunction *gf) { GridF = gf; }

   void NewMeshAndSolution(Mesh *new_m, Vector *new_sol,
                           GridFunction *new_u = NULL);

   virtual ~VisualizationSceneSolution3d();

   virtual void FindNewBox(bool prepare);
   virtual void FindNewValueRange(bool prepare);

   virtual void PrepareRuler()
   { VisualizationSceneScalarData::PrepareRuler(false); }
   virtual void PrepareFlat();
   virtual void PrepareLines();
   virtual void Prepare();
<<<<<<< HEAD

   virtual gl3::SceneInfo GetSceneObjs();
=======
   virtual void PrepareOrderingCurve();
   virtual void PrepareOrderingCurve1(int list, bool arrows, bool color);
   virtual void Draw();
>>>>>>> 6b53130e

   void ToggleDrawElems()
   { drawelems = !drawelems; Prepare(); }

   void ToggleDrawMesh();

   // 0 - none, 1 - no arrows (color), 2 - with arrows (color),
   //           3 - no arrows (black), 4 - with arrows (black)
   void ToggleDrawOrdering() { draworder = (draworder+1)%5; }

   void ToggleShading();
   int GetShading() { return shading; };
   virtual void SetShading(int, bool);
   virtual void SetRefineFactors(int, int);
   virtual void AutoRefine();
   virtual void ToggleAttributes(Array<int> &attr_list);

   void FindNodePos();

   void CuttingPlaneFunc (int type);
   // func: 0 - draw surface, 1 - draw level lines
   void CutRefinedElement(gl3::GlDrawable& target,
                          const DenseMatrix &verts, const Vector &vert_dist,
                          const Vector &vals, const Geometry::Type geom,
                          const int *elems, int num_elems, int func);
   void CutRefinedFace(gl3::GlDrawable& target,
                       const DenseMatrix &verts, const Vector &vert_dist,
                       const Vector &vals, const Geometry::Type geom,
                       const int *faces, int num_faces);
   void CPPrepare();
   void CPMoved();
   void PrepareFlat2();
   void PrepareLines2();
   virtual void PrepareCuttingPlane();
   void PrepareCuttingPlane2();
   void PrepareCuttingPlaneLines();
   void PrepareCuttingPlaneLines2();
   void PrepareLevelSurf();
   void ToggleCuttingPlane();
   void ToggleCPDrawElems();
   void ToggleCPDrawMesh();
   void ToggleCPAlgorithm();
   void MoveLevelSurf(int);
   void NumberOfLevelSurf(int);
   virtual void EventUpdateColors();
   virtual void UpdateLevelLines()
   { PrepareLines(); PrepareCuttingPlaneLines(); }
   virtual void UpdateValueRange(bool prepare);

   virtual void SetDrawMesh(int i)
   {
      if (drawmesh != i % 3)
      {
         drawmesh = i % 3;
         PrepareLines();
      }
   }
   virtual int GetDrawMesh() { return drawmesh; }
};

int Normalize(DenseMatrix &normals);

int Compute3DUnitNormal(const double p1[], const double p2[],
                        const double p3[], double nor[]);

int Compute3DUnitNormal (const double p1[], const double p2[],
                         const double p3[], const double p4[], double nor[]);

#endif<|MERGE_RESOLUTION|>--- conflicted
+++ resolved
@@ -21,15 +21,10 @@
 {
 protected:
 
-<<<<<<< HEAD
-   int drawmesh, drawelems, shading;
-   int cplane;
-=======
    int drawmesh, drawelems, shading, draworder;
    int displlist, linelist;
    int order_list, order_list_noarrow;
-   int cplane, cplanelist, cplanelineslist, lsurflist;
->>>>>>> 6b53130e
+   int cplane;
    int cp_drawmesh, cp_drawelems, drawlsurf;
    // Algorithm used to draw the cutting plane when shading is 2 and cplane is 1
    // 0 - slower, more accurate algorithm for curved meshes (default)
@@ -123,14 +118,9 @@
    virtual void PrepareFlat();
    virtual void PrepareLines();
    virtual void Prepare();
-<<<<<<< HEAD
-
-   virtual gl3::SceneInfo GetSceneObjs();
-=======
    virtual void PrepareOrderingCurve();
    virtual void PrepareOrderingCurve1(int list, bool arrows, bool color);
-   virtual void Draw();
->>>>>>> 6b53130e
+   virtual gl3::SceneInfo GetSceneObjs();
 
    void ToggleDrawElems()
    { drawelems = !drawelems; Prepare(); }
