--- conflicted
+++ resolved
@@ -111,11 +111,7 @@
    if (err == GLEW_ERROR_NO_GLX_DISPLAY)
    {
       cerr << "GLEW: No GLX display found. If you are using Wayland this can "
-<<<<<<< HEAD
-           "be ignored." << endl;
-=======
            << "be ignored." << endl;
->>>>>>> fdb06124
       err = GLEW_OK;
    }
 #endif
