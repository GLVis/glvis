--- conflicted
+++ resolved
@@ -236,16 +236,11 @@
 
    mainWindow->CallKeySequence(stream_state.keys.c_str());
 
-<<<<<<< HEAD
+   if (minv || maxv)
+   {
+      vs->SetValueRange(minv, maxv);
+   }
    mainWindow->SendExposeEvent();
-=======
-   if (minv || maxv)
-   {
-      vs->SetValueRange(minv, maxv);
-   }
-
-   SendExposeEvent();
->>>>>>> 5f0dca76
    return true;
 }
 
