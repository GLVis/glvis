// Copyright (c) 2010-2024, Lawrence Livermore National Security, LLC. Produced
// at the Lawrence Livermore National Laboratory. All Rights reserved. See files
// LICENSE and NOTICE for details. LLNL-CODE-443271.
//
// This file is part of the GLVis visualization tool and library. For more
// information and source code availability see https://glvis.org.
//
// GLVis is free software; you can redistribute it and/or modify it under the
// terms of the BSD-3 license. We welcome feedback and contributions, see file
// CONTRIBUTING.md for details.

#include "visual.hpp"
#include "palettes.hpp"

using namespace std;

extern const char *strings_off_on[]; // defined in vsdata.cpp


GLVisCommand::GLVisCommand(
   VisualizationSceneScalarData **_vs, StreamState& state, bool *_keep_attr)
   : curr_state(state)
{
   vs        = _vs;
   keep_attr = _keep_attr;
   // should be set in this thread by a call to InitVisualization()
   thread_wnd = GetAppWindow();

   num_waiting = 0;
   terminating = false;
   command = NO_COMMAND;

   autopause = 0;
}

int GLVisCommand::lock()
{
   int my_id;
   unique_lock<mutex> scope_lock(glvis_mutex);
   if (terminating)
   {
      return -1;
   }
   my_id = num_waiting++;
   while (my_id > 0)
   {
      glvis_cond.wait(scope_lock);
      if (terminating)
      {
         num_waiting--;
         return -1;
      }
      my_id--;
   }
   return 0;
}

int GLVisCommand::signal()
{
   command_ready = true;

   if (thread_wnd)
   {
      thread_wnd->signalLoop();
   }

   return 0;
}

void GLVisCommand::unlock()
{
   command_ready = false;

   lock_guard<mutex> scope_lock(glvis_mutex);
   num_waiting--;
   if (num_waiting > 0)
   {
      glvis_cond.notify_all();
   }
}

int GLVisCommand::NewMeshAndSolution(StreamState &&ss)
{
   if (lock() < 0)
   {
      return -1;
   }
   command = NEW_MESH_AND_SOLUTION;
   new_state = std::move(ss);
   if (signal() < 0)
   {
      return -2;
   }
   return 0;
}

int GLVisCommand::Screenshot(const char *filename)
{
   if (lock() < 0)
   {
      return -1;
   }
   command = SCREENSHOT;
   screenshot_filename = filename;
   if (signal() < 0)
   {
      return -2;
   }
   return 0;
}

int GLVisCommand::KeyCommands(const char *keys)
{
   if (lock() < 0)
   {
      return -1;
   }
   command = KEY_COMMANDS;
   key_commands = keys;
   if (signal() < 0)
   {
      return -2;
   }
   return 0;
}

int GLVisCommand::WindowSize(int w, int h)
{
   if (lock() < 0)
   {
      return -1;
   }
   command = WINDOW_SIZE;
   window_w = w;
   window_h = h;
   if (signal() < 0)
   {
      return -2;
   }
   return 0;
}

int GLVisCommand::WindowGeometry(int x, int y, int w, int h)
{
   if (lock() < 0)
   {
      return -1;
   }
   command = WINDOW_GEOMETRY;
   window_x = x;
   window_y = y;
   window_w = w;
   window_h = h;
   if (signal() < 0)
   {
      return -2;
   }
   return 0;
}

int GLVisCommand::WindowTitle(const char *title)
{
   if (lock() < 0)
   {
      return -1;
   }
   command = WINDOW_TITLE;
   window_title = title;
   if (signal() < 0)
   {
      return -2;
   }
   return 0;
}

int GLVisCommand::PlotCaption(const char *caption)
{
   if (lock() < 0)
   {
      return -1;
   }
   command = PLOT_CAPTION;
   plot_caption = caption;
   if (signal() < 0)
   {
      return -2;
   }
   return 0;
}

int GLVisCommand::AxisLabels(const char *a_x, const char *a_y, const char *a_z)
{
   if (lock() < 0)
   {
      return -1;
   }
   command = AXIS_LABELS;
   axis_label_x = a_x;
   axis_label_y = a_y;
   axis_label_z = a_z;
   if (signal() < 0)
   {
      return -2;
   }
   return 0;
}

int GLVisCommand::AxisNumberFormat(string formatting)
{
   if (lock() < 0)
   {
      return -1;
   }
   command = AXIS_NUMBERFORMAT;
   axis_formatting = formatting;
   if (signal() < 0)
   {
      return -2;
   }
   return 0;
}

int GLVisCommand::ColorbarNumberFormat(string formatting)
{
   if (lock() < 0)
   {
      return -1;
   }
   command = COLORBAR_NUMBERFORMAT;
   colorbar_formatting = formatting;
   if (signal() < 0)
   {
      return -2;
   }
   return 0;
}

int GLVisCommand::Pause()
{
   if (lock() < 0)
   {
      return -1;
   }
   command = PAUSE;
   if (signal() < 0)
   {
      return -2;
   }
   return 0;
}

int GLVisCommand::ViewAngles(double theta, double phi)
{
   if (lock() < 0)
   {
      return -1;
   }
   command = VIEW_ANGLES;
   view_ang_theta = theta;
   view_ang_phi   = phi;
   if (signal() < 0)
   {
      return -2;
   }
   return 0;
}

int GLVisCommand::Zoom(double factor)
{
   if (lock() < 0)
   {
      return -1;
   }
   command = ZOOM;
   zoom_factor = factor;
   if (signal() < 0)
   {
      return -2;
   }
   return 0;
}

int GLVisCommand::Subdivisions(int tot, int bdr)
{
   if (lock() < 0)
   {
      return -1;
   }
   command = SUBDIVISIONS;
   subdiv_tot = tot;
   subdiv_bdr = bdr;
   if (signal() < 0)
   {
      return -2;
   }
   return 0;
}

int GLVisCommand::ValueRange(double minv, double maxv)
{
   if (lock() < 0)
   {
      return -1;
   }
   command = VALUE_RANGE;
   val_min = minv;
   val_max = maxv;
   if (signal() < 0)
   {
      return -2;
   }
   return 0;
}

int GLVisCommand::Levellines(double minv, double maxv, int number)
{
   if (lock() < 0)
   {
      return -1;
   }
   command = LEVELLINES;
   lvl_min = minv;
   lvl_max = maxv;
   lvl_num = number;
   if (signal() < 0)
   {
      return -2;
   }
   return 0;
}

int GLVisCommand::SetShading(const char *shd)
{
   if (lock() < 0)
   {
      return -1;
   }
   command = SHADING;
   shading = shd;
   if (signal() < 0)
   {
      return -2;
   }
   return 0;
}

int GLVisCommand::ViewCenter(double x, double y)
{
   if (lock() < 0)
   {
      return -1;
   }
   command = VIEW_CENTER;
   view_center_x = x;
   view_center_y = y;
   if (signal() < 0)
   {
      return -2;
   }
   return 0;
}

int GLVisCommand::Autoscale(const char *mode)
{
   if (lock() < 0)
   {
      return -1;
   }
   command = AUTOSCALE;
   autoscale_mode = mode;
   if (signal() < 0)
   {
      return -2;
   }
   return 0;
}

int GLVisCommand::Palette(int pal)
{
   if (lock() < 0)
   {
      return -1;
   }
   command = PALETTE;
   palette = pal;
   if (signal() < 0)
   {
      return -2;
   }
   return 0;
}

int GLVisCommand::PaletteRepeat(int n)
{
   if (lock() < 0)
   {
      return -1;
   }
   command = PALETTE_REPEAT;
   palette_repeat = n;
   if (signal() < 0)
   {
      return -2;
   }
   return 0;
}

int GLVisCommand::Camera(const double cam[])
{
   if (lock() < 0)
   {
      return -1;
   }
   command = CAMERA;
   for (int i = 0; i < 9; i++)
   {
      camera[i] = cam[i];
   }
   if (signal() < 0)
   {
      return -2;
   }
   return 0;
}

int GLVisCommand::Autopause(const char *mode)
{
   if (lock() < 0)
   {
      return -1;
   }
   command = AUTOPAUSE;
   autopause_mode = mode;
   if (signal() < 0)
   {
      return -2;
   }
   return 0;
}

int GLVisCommand::Execute()
{
   if (!command_ready)
   {
      return 1;
   }

   switch (command)
   {
      case NO_COMMAND:
         break;

      case NEW_MESH_AND_SOLUTION:
      {
         double mesh_range = -1.0;
         if (!new_state.grid_f)
         {
            if (!new_state.quad_f)
            {
               new_state.save_coloring = false;
               new_state.SetMeshSolution();
               mesh_range = new_state.grid_f->Max() + 1.0;
            }
            else
            {
               auto qs = curr_state.GetQuadSolution();
               if (qs != StreamState::QuadSolution::NONE)
               {
                  new_state.SetQuadSolution(qs);
               }
               else
               {
                  new_state.SetQuadSolution();
               }
               new_state.Extrude1DMeshAndSolution();
            }
         }
         if (curr_state.SetNewMeshAndSolution(std::move(new_state), *vs))
         {
            if (mesh_range > 0.0)
            {
               (*vs)->SetValueRange(-mesh_range, mesh_range);
            }
            MyExpose();
         }
         else
         {
            cout << "Stream: field type does not match!" << endl;
         }
         if (autopause)
         {
            cout << "Autopause ..." << endl;
            ThreadsStop();
         }
         break;
      }

      case SCREENSHOT:
      {
         cout << "Command: screenshot -> " << screenshot_filename << endl;
         // Allow SdlWindow to handle the expose and screenshot action, in case
         // any actions need to be taken before MyExpose().
         GetAppWindow()->screenshot(screenshot_filename, true);
         break;
      }

      case KEY_COMMANDS:
      {
         cout << "Command: keys: '" << key_commands << "'" << endl;
         // SendKeySequence(key_commands.c_str());
         CallKeySequence(key_commands.c_str());
         MyExpose();
         break;
      }

      case WINDOW_SIZE:
      {
         cout << "Command: window_size: " << window_w << " x " << window_h << endl;
         ResizeWindow(window_w, window_h);
         break;
      }

      case WINDOW_GEOMETRY:
      {
         cout << "Command: window_geometry: "
              << "@(" << window_x << "," << window_y << ") "
              << window_w << " x " << window_h << endl;
         MoveResizeWindow(window_x, window_y, window_w, window_h);
         break;
      }

      case WINDOW_TITLE:
      {
         cout << "Command: window_title: " << window_title << endl;
         SetWindowTitle(window_title.c_str());
         break;
      }

      case PLOT_CAPTION:
      {
         cout << "Command: plot_caption: " << plot_caption << endl;
         ::plot_caption = plot_caption;
         (*vs)->PrepareCaption(); // turn on or off the caption
         MyExpose();
         break;
      }

      case AXIS_LABELS:
      {
         cout << "Command: axis_labels: '" << axis_label_x << "' '"
              << axis_label_y << "' '" << axis_label_z << "'" << endl;
         (*vs)->SetAxisLabels(axis_label_x.c_str(), axis_label_y.c_str(),
                              axis_label_z.c_str());
         MyExpose();
         break;
      }

      case AXIS_NUMBERFORMAT:
      {
         cout << "Command: axis_numberformat: '"
              << axis_formatting << "'" << endl;
         (*vs)->SetAxisNumberFormat(axis_formatting);
         MyExpose();
         break;
      }

      case COLORBAR_NUMBERFORMAT:
      {
         cout << "Command: colorbar_numberformat: '"
              << colorbar_formatting << "'" << endl;
         (*vs)->SetColorbarNumberFormat(colorbar_formatting);
         MyExpose();
         break;
      }

      case PAUSE:
      {
         cout << "Command: pause: ";
         ToggleThreads();
         break;
      }

      case VIEW_ANGLES:
      {
         cout << "Command: view: " << view_ang_theta << ' ' << view_ang_phi
              << endl;
         (*vs)->SetView(view_ang_theta, view_ang_phi);
         MyExpose();
         break;
      }

      case ZOOM:
      {
         cout << "Command: zoom: " << zoom_factor << endl;
         (*vs)->Zoom(zoom_factor);
         MyExpose();
         break;
      }

      case SUBDIVISIONS:
      {
         cout << "Command: subdivisions: " << flush;
         (*vs)->SetRefineFactors(subdiv_tot, subdiv_bdr);
         cout << subdiv_tot << ' ' << subdiv_bdr << endl;
         MyExpose();
         break;
      }

      case VALUE_RANGE:
      {
         cout << "Command: valuerange: " << flush;
         (*vs)->SetValueRange(val_min, val_max);
         cout << val_min << ' ' << val_max << endl;
         MyExpose();
         break;
      }

      case LEVELLINES:
      {
         cout << "Command: levellines: " << flush;
         (*vs)->SetLevelLines(lvl_min, lvl_max, lvl_num);
         (*vs)->UpdateLevelLines();
         cout << lvl_min << ' ' << lvl_max << ' ' << lvl_num << endl;
         MyExpose();
         break;
      }

      case SHADING:
      {
         cout << "Command: shading: " << flush;
         VisualizationSceneScalarData::Shading s =
            VisualizationSceneScalarData::Shading::Invalid;
         if (shading == "flat")
         {
            s = VisualizationSceneScalarData::Shading::Flat;
         }
         else if (shading == "smooth")
         {
            s = VisualizationSceneScalarData::Shading::Smooth;
         }
         else if (shading == "cool")
         {
            s = VisualizationSceneScalarData::Shading::Noncomforming;
         }
         if (s != VisualizationSceneScalarData::Shading::Invalid)
         {
            (*vs)->SetShading(s, false);
            cout << shading << endl;
            MyExpose();
         }
         else
         {
            cout << shading << " ?" << endl;
         }
         break;
      }

      case VIEW_CENTER:
      {
         cout << "Command: viewcenter: "
              << view_center_x << ' ' << view_center_y << endl;
         (*vs)->ViewCenterX = view_center_x;
         (*vs)->ViewCenterY = view_center_y;
         MyExpose();
         break;
      }

      case AUTOSCALE:
      {
         cout << "Command: autoscale: " << autoscale_mode;
         if (autoscale_mode == "off")
         {
            (*vs)->SetAutoscale(0);
         }
         else if (autoscale_mode == "on")
         {
            (*vs)->SetAutoscale(1);
         }
         else if (autoscale_mode == "value")
         {
            (*vs)->SetAutoscale(2);
         }
         else if (autoscale_mode == "mesh")
         {
            (*vs)->SetAutoscale(3);
         }
         else
         {
            cout << '?';
         }
         cout << endl;
         break;
      }

      case PALETTE:
      {
         cout << "Command: palette: " << palette << endl;
         (*vs)->palette.SetIndex(palette-1);
         if (!GetUseTexture())
         {
            (*vs)->EventUpdateColors();
         }
         MyExpose();
         break;
      }

      case PALETTE_REPEAT:
      {
         cout << "Command: palette_repeat: " << palette_repeat << endl;
         (*vs)->palette.SetRepeatTimes(palette_repeat);
         (*vs)->palette.Init();

         if (!GetUseTexture())
         {
            (*vs)->EventUpdateColors();
         }
         MyExpose();
         break;
      }

      case CAMERA:
      {
         cout << "Command: camera: ";
         for (int i = 0; i < 9; i++)
         {
            cout << ' ' << camera[i];
         }
         cout << endl;
         (*vs)->cam.Set(camera);
         MyExpose();
         break;
      }

      case AUTOPAUSE:
      {
         if (autopause_mode == "off" || autopause_mode == "0")
         {
            autopause = 0;
         }
         else
         {
            autopause = 1;
         }
         cout << "Command: autopause: " << strings_off_on[autopause] << endl;
         if (autopause)
         {
            ThreadsStop();
         }
         else
         {
            ThreadsRun();   // probably not needed
         }
         break;
      }

   }

   command = NO_COMMAND;
   unlock();
   return 0;
}

void GLVisCommand::Terminate()
{
   {
      lock_guard<mutex> scope_lock(glvis_mutex);
      terminating = true;
   }
   {
      lock_guard<mutex> scope_lock(glvis_mutex);
      if (num_waiting > 0)
      {
         glvis_cond.notify_all();
      }
   }
}

void GLVisCommand::ToggleAutopause()
{
   autopause = autopause ? 0 : 1;
   cout << "Autopause: " << strings_off_on[autopause] << endl;
   if (autopause)
   {
      ThreadsStop();
   }
   else
   {
      ThreadsRun();
   }
}

GLVisCommand::~GLVisCommand()
{
   if (num_waiting > 0)
   {
      cout << "\nGLVisCommand::~GLVisCommand() : num_waiting = "
           << num_waiting << '\n' << endl;
   }
}

communication_thread::communication_thread(StreamCollection _is,
                                           GLVisCommand* cmd)
   : is(std::move(_is)), glvis_command(cmd)
{
   new_m = NULL;
   new_g = NULL;

   if (is.size() > 0)
   {
      tid = std::thread(&communication_thread::execute, this);
   }
}

communication_thread::~communication_thread()
{
   if (is.size() > 0)
   {
      terminate_thread = true;
      tid.join();
   }
}

void communication_thread::execute()
{
   while (1)
   {
      *is[0] >> ws;
      // thread cancellation point
      if (terminate_thread) { break; }

      *is[0] >> ident;
      if (!(*is[0]))
      {
         break;
      }

      if (ident == "mesh" || ident == "solution" ||
          ident == "parallel")
      {
         bool fix_elem_orient = glvis_command->FixElementOrientations();
         StreamState tmp;
         if (ident == "mesh")
         {
            tmp.SetMesh(new Mesh(*is[0], 1, 0, fix_elem_orient));
            if (!(*is[0]))
            {
               break;
            }
            tmp.SetGridFunction(NULL);
         }
         else if (ident == "solution")
         {
            tmp.SetMesh(new Mesh(*is[0], 1, 0, fix_elem_orient));
            if (!(*is[0]))
            {
               break;
            }
            tmp.SetGridFunction(new GridFunction(tmp.mesh.get(), *is[0]));
            if (!(*is[0]))
            {
               break;
            }
         }
         else if (ident == "parallel")
         {
            Array<Mesh *> mesh_array;
            Array<GridFunction *> gf_array;
            int proc, nproc, np = 0;
            bool keep_attr = glvis_command->KeepAttrib();
            do
            {
               istream &isock = *is[np];
               isock >> nproc >> proc >> ws;
#ifdef GLVIS_DEBUG
               cout << "connection[" << np << "]: parallel " << nproc << ' '
                    << proc << endl;
#endif
               isock >> ident >> ws; // "solution"
               mesh_array.SetSize(nproc);
               gf_array.SetSize(nproc);
               mesh_array[proc] = new Mesh(isock, 1, 0, fix_elem_orient);
               if (!keep_attr)
               {
                  // set element and boundary attributes to proc+1
                  for (int i = 0; i < mesh_array[proc]->GetNE(); i++)
                  {
                     mesh_array[proc]->GetElement(i)->SetAttribute(proc+1);
                  }
                  for (int i = 0; i < mesh_array[proc]->GetNBE(); i++)
                  {
                     mesh_array[proc]->GetBdrElement(i)->SetAttribute(proc+1);
                  }
               }
               gf_array[proc] = new GridFunction(mesh_array[proc], isock);
               np++;
               if (np == nproc)
               {
                  break;
               }
               *is[np] >> ident >> ws; // "parallel"
            }
            while (1);
            tmp.SetMesh(new Mesh(mesh_array, nproc));
            tmp.SetGridFunction(new GridFunction(tmp.mesh.get(), gf_array, nproc));

            for (int p = 0; p < nproc; p++)
            {
               delete gf_array[nproc-1-p];
               delete mesh_array[nproc-1-p];
            }
            gf_array.DeleteAll();
            mesh_array.DeleteAll();
         }

         // cout << "Stream: new solution" << endl;

         tmp.Extrude1DMeshAndSolution();

         if (glvis_command->NewMeshAndSolution(std::move(tmp)))
         {
            goto comm_terminate;
         }
      }
      else if (ident == "quadrature" || ident == "pquadrature")
      {
         bool fix_elem_orient = glvis_command->FixElementOrientations();
         StreamState tmp;
         if (ident == "quadrature")
         {
            tmp.SetMesh(new Mesh(*is[0], 1, 0, fix_elem_orient));
            if (!(*is[0]))
            {
               break;
            }
            tmp.SetQuadFunction(new QuadratureFunction(tmp.mesh.get(), *is[0]));
            if (!(*is[0]))
            {
               break;
            }
         }
         else if (ident == "pquadrature")
         {
            Array<Mesh *> mesh_array;
            Array<QuadratureFunction *> qf_array;
            int proc, nproc, np = 0;
            bool keep_attr = glvis_command->KeepAttrib();
            do
            {
               istream &isock = *is[np];
               isock >> nproc >> proc >> ws;
#ifdef GLVIS_DEBUG
               cout << "connection[" << np << "]: pquadrature " << nproc << ' '
                    << proc << endl;
#endif
               isock >> ident >> ws; // "quadrature"
               mesh_array.SetSize(nproc);
               qf_array.SetSize(nproc);
               mesh_array[proc] = new Mesh(isock, 1, 0, fix_elem_orient);
               if (!keep_attr)
               {
                  // set element and boundary attributes to proc+1
                  for (int i = 0; i < mesh_array[proc]->GetNE(); i++)
                  {
                     mesh_array[proc]->GetElement(i)->SetAttribute(proc+1);
                  }
                  for (int i = 0; i < mesh_array[proc]->GetNBE(); i++)
                  {
                     mesh_array[proc]->GetBdrElement(i)->SetAttribute(proc+1);
                  }
               }
               qf_array[proc] = new QuadratureFunction(mesh_array[proc], isock);
               np++;
               if (np == nproc)
               {
                  break;
               }
               *is[np] >> ident >> ws; // "pquadrature"
            }
            while (1);
            tmp.SetMesh(new Mesh(mesh_array, nproc));
            tmp.CollectQuadratures(qf_array, nproc);

            for (int p = 0; p < nproc; p++)
            {
               delete qf_array[nproc-1-p];
               delete mesh_array[nproc-1-p];
            }
            qf_array.DeleteAll();
            mesh_array.DeleteAll();
         }

         // cout << "Stream: new solution" << endl;

         tmp.Extrude1DMeshAndSolution();

         if (glvis_command->NewMeshAndSolution(std::move(tmp)))
         {
            goto comm_terminate;
         }
      }
      else if (ident == "screenshot")
      {
         string filename;

         *is[0] >> ws >> filename;

         // all processors sent the screenshot command
         for (size_t i = 1; i < is.size(); i++)
         {
            *is[i] >> ws >> ident; // 'screenshot'
            *is[i] >> ws >> ident; // filename
         }

         if (glvis_command->Screenshot(filename.c_str()))
         {
            goto comm_terminate;
         }
      }
      else if (ident == "keys")
      {
         string keys;

         *is[0] >> ws >> keys;

         // all processors sent the command
         for (size_t i = 1; i < is.size(); i++)
         {
            *is[i] >> ws >> ident; // 'keys'
            *is[i] >> ws >> ident; // keys
         }

         if (glvis_command->KeyCommands(keys.c_str()))
         {
            goto comm_terminate;
         }
      }
      else if (ident == "window_size")
      {
         int w, h, t;

         *is[0] >> w >> h;

         // all processors sent the command
         for (size_t i = 1; i < is.size(); i++)
         {
            *is[i] >> ws >> ident; // 'window_size'
            *is[i] >> t >> t;
         }

         if (glvis_command->WindowSize(w, h))
         {
            goto comm_terminate;
         }
      }
      else if (ident == "window_geometry")
      {
         int x, y, w, h, t;

         *is[0] >> x >> y >> w >> h;

         // all processors sent the command
         for (size_t i = 1; i < is.size(); i++)
         {
            *is[i] >> ws >> ident; // 'window_geometry'
            *is[i] >> t >> t >> t >> t;
         }

         if (glvis_command->WindowGeometry(x, y, w, h))
         {
            goto comm_terminate;
         }
      }
      else if (ident == "window_title")
      {
         char c;
         string title;

         // read the opening char
         *is[0] >> ws >> c;
         // use the opening char as termination as well
         getline(*is[0], title, c);

         // all processors sent the command
         for (size_t i = 1; i < is.size(); i++)
         {
            *is[i] >> ws >> ident; // 'window_title'
            *is[i] >> ws >> c;
            getline(*is[i], ident, c);
         }

         if (glvis_command->WindowTitle(title.c_str()))
         {
            goto comm_terminate;
         }
      }
      else if (ident == "plot_caption")
      {
         char c;
         string caption;

         // read the opening char
         *is[0] >> ws >> c;
         // use the opening char as termination as well
         getline(*is[0], caption, c);

         // all processors sent the command
         for (size_t i = 1; i < is.size(); i++)
         {
            *is[i] >> ws >> ident; // 'plot_caption'
            *is[i] >> ws >> c;
            getline(*is[i], ident, c);
         }

         if (glvis_command->PlotCaption(caption.c_str()))
         {
            goto comm_terminate;
         }
      }
      else if (ident == "axis_labels")
      {
         char c;
         string label_x, label_y, label_z;

         // read the opening char
         *is[0] >> ws >> c;
         // use the opening char as termination as well
         getline(*is[0], label_x, c);
         *is[0] >> ws >> c;
         getline(*is[0], label_y, c);
         *is[0] >> ws >> c;
         getline(*is[0], label_z, c);

         // all processors sent the command
         for (size_t i = 1; i < is.size(); i++)
         {
            *is[i] >> ws >> ident; // 'axis_label'
            *is[i] >> ws >> c;
            getline(*is[i], ident, c);
            *is[i] >> ws >> c;
            getline(*is[i], ident, c);
            *is[i] >> ws >> c;
            getline(*is[i], ident, c);
         }

         if (glvis_command->AxisLabels(label_x.c_str(),
                                       label_y.c_str(),
                                       label_z.c_str()))
         {
            goto comm_terminate;
         }
      }
      else if (ident == "pause")
      {
         // all processors sent the command
         for (size_t i = 1; i < is.size(); i++)
         {
            *is[i] >> ws >> ident; // 'pause'
         }

         if (glvis_command->Pause())
         {
            goto comm_terminate;
         }
      }
      else if (ident == "view")
      {
         double theta, phi, a;

         *is[0] >> theta >> phi;

         // all processors sent the command
         for (size_t i = 1; i < is.size(); i++)
         {
            *is[i] >> ws >> ident; // 'view'
            *is[i] >> a >> a;
         }

         if (glvis_command->ViewAngles(theta, phi))
         {
            goto comm_terminate;
         }
      }
      else if (ident == "zoom")
      {
         double factor, a;

         *is[0] >> factor;

         // all processors sent the command
         for (size_t i = 1; i < is.size(); i++)
         {
            *is[i] >> ws >> ident; // 'zoom'
            *is[i] >> a;
         }

         if (glvis_command->Zoom(factor))
         {
            goto comm_terminate;
         }
      }
      else if (ident == "subdivisions")
      {
         int tot, bdr, a;

         *is[0] >> tot >> bdr;

         // all processors sent the command
         for (size_t i = 1; i < is.size(); i++)
         {
            *is[i] >> ws >> ident; // 'subdivisions'
            *is[i] >> a >> a;
         }

         if (glvis_command->Subdivisions(tot, bdr))
         {
            goto comm_terminate;
         }
      }
      else if (ident == "valuerange")
      {
         double minv, maxv, a;

         *is[0] >> minv >> maxv;

         // all processors sent the command
         for (size_t i = 1; i < is.size(); i++)
         {
            *is[i] >> ws >> ident; // 'valuerange'
            *is[i] >> a >> a;
         }

         if (glvis_command->ValueRange(minv, maxv))
         {
            goto comm_terminate;
         }
      }
      else if (ident == "levellines")
      {
         double minv, maxv, a;
         int num, b;

         *is[0] >> minv >> maxv >> num;

         // all processors sent the command
         for (size_t i = 1; i < is.size(); i++)
         {
            *is[i] >> ws >> ident; // 'levellines'
            *is[i] >> a >> a >> b;
         }

         if (glvis_command->Levellines(minv, maxv, num))
         {
            goto comm_terminate;
         }
      }
      else if (ident == "axis_numberformat")
      {
         char c;
         string formatting;

<<<<<<< HEAD
         *is[0] >> ws >> c; // read the opening char
         getline(*is[0], formatting,
                 c); // read formatting string & use c for termination
=======
         // read the opening char
         *is[0] >> ws >> c;
         // read formatting string & use c for termination
         getline(*is[0], formatting, c);
>>>>>>> 53353c16

         // all processors sent the command
         for (size_t i = 1; i < is.size(); i++)
         {
            *is[i] >> ws >> ident; // 'axis_numberformat'
            *is[i] >> ws >> c;
            getline(*is[i], ident, c);
         }

         if (glvis_command->AxisNumberFormat(formatting))
         {
            goto comm_terminate;
         }
      }
      else if (ident == "colorbar_numberformat")
      {
         char c;
         string formatting;

<<<<<<< HEAD
         *is[0] >> ws >> c; // read the opening char
         getline(*is[0], formatting,
                 c); // read formatting string & use c for termination
=======
         // read the opening char
         *is[0] >> ws >> c;
         // read formatting string & use c for termination
         getline(*is[0], formatting, c);
>>>>>>> 53353c16

         // all processors sent the command
         for (size_t i = 1; i < is.size(); i++)
         {
            *is[i] >> ws >> ident; // 'colorbar_numberformat'
            *is[i] >> ws >> c;
            getline(*is[i], ident, c);
         }

         if (glvis_command->ColorbarNumberFormat(formatting))
         {
            goto comm_terminate;
         }
      }
      else if (ident == "shading")
      {
         string shd;

         *is[0] >> ws >> shd;

         // all processors sent the command
         for (size_t i = 1; i < is.size(); i++)
         {
            *is[i] >> ws >> ident; // 'shading'
            *is[i] >> ws >> ident;
         }

         if (glvis_command->SetShading(shd.c_str()))
         {
            goto comm_terminate;
         }
      }
      else if (ident == "viewcenter")
      {
         double x, y, a;

         *is[0] >> x >> y;

         // all processors sent the command
         for (size_t i = 1; i < is.size(); i++)
         {
            *is[i] >> ws >> ident; // 'viewcenter'
            *is[i] >> a >> a;
         }

         if (glvis_command->ViewCenter(x, y))
         {
            goto comm_terminate;
         }
      }
      else if (ident == "autoscale")
      {
         string mode;

         *is[0] >> ws >> mode;

         // all processors sent the command
         for (size_t i = 1; i < is.size(); i++)
         {
            *is[i] >> ws >> ident; // 'autoscale'
            *is[i] >> ws >> ident;
         }

         if (glvis_command->Autoscale(mode.c_str()))
         {
            goto comm_terminate;
         }
      }
      else if (ident == "palette")
      {
         int pal, a;

         *is[0] >> pal;

         // all processors sent the command
         for (size_t i = 1; i < is.size(); i++)
         {
            *is[i] >> ws >> ident; // 'palette'
            *is[i] >> a;
         }

         if (glvis_command->Palette(pal))
         {
            goto comm_terminate;
         }
      }
      else if (ident == "palette_repeat")
      {
         int n, a;

         *is[0] >> n;

         // all processors sent the command
         for (size_t i = 1; i < is.size(); i++)
         {
            *is[i] >> ws >> ident; // 'palette_repeat'
            *is[i] >> a;
         }

         if (glvis_command->PaletteRepeat(n))
         {
            goto comm_terminate;
         }
      }
      else if (ident == "camera")
      {
         double cam[9], a;

         for (int i = 0; i < 9; i++)
         {
            *is[0] >> cam[i];
         }

         // all processors sent the command
         for (size_t i = 1; i < is.size(); i++)
         {
            *is[i] >> ws >> ident; // 'camera'
            for (int j = 0; j < 9; j++)
            {
               *is[i] >> a;
            }
         }

         if (glvis_command->Camera(cam))
         {
            goto comm_terminate;
         }
      }
      else if (ident == "autopause")
      {
         string mode;

         *is[0] >> ws >> mode;

         // all processors sent the command
         for (size_t i = 1; i < is.size(); i++)
         {
            *is[i] >> ws >> ident; // 'autopause'
            *is[i] >> ws >> ident;
         }

         if (glvis_command->Autopause(mode.c_str()))
         {
            goto comm_terminate;
         }
      }
      else
      {
         cout << "Stream: unknown command: " << ident << endl;
      }
   }

   cout << "Stream: end of input." << endl;

comm_terminate:
   for (size_t i = 0; i < is.size(); i++)
   {
      socketstream *isock = dynamic_cast<socketstream *>(is[i].get());
      if (isock)
      {
         isock->close();
      }
   }
}<|MERGE_RESOLUTION|>--- conflicted
+++ resolved
@@ -1258,16 +1258,10 @@
          char c;
          string formatting;
 
-<<<<<<< HEAD
-         *is[0] >> ws >> c; // read the opening char
-         getline(*is[0], formatting,
-                 c); // read formatting string & use c for termination
-=======
          // read the opening char
          *is[0] >> ws >> c;
          // read formatting string & use c for termination
          getline(*is[0], formatting, c);
->>>>>>> 53353c16
 
          // all processors sent the command
          for (size_t i = 1; i < is.size(); i++)
@@ -1287,16 +1281,10 @@
          char c;
          string formatting;
 
-<<<<<<< HEAD
-         *is[0] >> ws >> c; // read the opening char
-         getline(*is[0], formatting,
-                 c); // read formatting string & use c for termination
-=======
          // read the opening char
          *is[0] >> ws >> c;
          // read formatting string & use c for termination
          getline(*is[0], formatting, c);
->>>>>>> 53353c16
 
          // all processors sent the command
          for (size_t i = 1; i < is.size(); i++)
