--- conflicted
+++ resolved
@@ -647,19 +647,9 @@
       dbg("ResetMeshAndSolution");
       ResetMeshAndSolution(new_state, vs);
 
-<<<<<<< HEAD
-      dbg("move: grid_f, mesh, quad_f, mesh_quad");
-      internal.grid_f = std::move(new_state.internal.grid_f);
-      internal.mesh = std::move(new_state.internal.mesh);
-      internal.quad_f = std::move(new_state.internal.quad_f);
-      internal.mesh_quad = std::move(new_state.internal.mesh_quad);
-      // sol1 = std::move(new_state.sol1); // 🔥🔥🔥
-      dbg("\x1b[32mtrue");
-=======
       // do not move 'sol' vector as it is updated directly
       internal = std::move(new_state.internal);
 
->>>>>>> 3f80e0ff
       return true;
    }
    else
@@ -676,18 +666,11 @@
    {
       if (ss.grid_f->VectorDim() == 1)
       {
-<<<<<<< HEAD
-         auto *vss = dynamic_cast<VisualizationSceneSolution *>(vs);
-         ss.grid_f->GetNodalValues(ss.sol);
-         dbg("[2D] grid_f->VectorDim() == 1, ss.sol1:{}", ss.sol.Size());
-         vss->NewMeshAndSolution(ss.mesh.get(), ss.mesh_quad.get(), &ss.sol,
-=======
          VisualizationSceneSolution *vss =
             dynamic_cast<VisualizationSceneSolution *>(vs);
          // use the local vector as pointer is invalid after the move
          ss.grid_f->GetNodalValues(sol);
          vss->NewMeshAndSolution(ss.mesh.get(), ss.mesh_quad.get(), &sol,
->>>>>>> 3f80e0ff
                                  ss.grid_f.get());
       }
       else
@@ -700,18 +683,11 @@
    {
       if (ss.grid_f->VectorDim() == 1)
       {
-<<<<<<< HEAD
-         dbg("[3D] grid_f->VectorDim() == 1");
-         auto *vss = dynamic_cast<VisualizationSceneSolution3d *>(vs);
-         ss.grid_f->GetNodalValues(ss.sol);
-         vss->NewMeshAndSolution(ss.mesh.get(), ss.mesh_quad.get(), &ss.sol,
-=======
          VisualizationSceneSolution3d *vss =
             dynamic_cast<VisualizationSceneSolution3d *>(vs);
          // use the local vector as pointer is invalid after the move
          ss.grid_f->GetNodalValues(sol);
          vss->NewMeshAndSolution(ss.mesh.get(), ss.mesh_quad.get(), &sol,
->>>>>>> 3f80e0ff
                                  ss.grid_f.get());
       }
       else
