--- conflicted
+++ resolved
@@ -792,13 +792,8 @@
       wnd->setOnKeyDown('i', KeyiPressed);
       wnd->setOnKeyDown('I', KeyIPressed);
 
-<<<<<<< HEAD
       wnd->setOnKeyDown('o', KeyoPressed);
       wnd->setOnKeyDown('O', KeyOPressed);
-=======
-      auxModKeyFunc (AUX_o, KeyoPressed);
-      auxKeyFunc (AUX_O, KeyOPressed);
->>>>>>> 6b53130e
 
       wnd->setOnKeyDown('w', KeywPressed);
       wnd->setOnKeyDown('W', KeyWPressed);
@@ -829,17 +824,6 @@
       wnd->setOnKeyDown(SDLK_F11, KeyF11Pressed);
       wnd->setOnKeyDown(SDLK_F12, KeyF12Pressed);
    }
-<<<<<<< HEAD
-=======
-   displlist  = glGenLists (1);
-   linelist   = glGenLists (1);
-   cplanelist = glGenLists (1);
-   cplanelineslist = glGenLists (1);
-   lsurflist = glGenLists (1);
-   order_list = glGenLists (1);
-   order_list_noarrow = glGenLists (1);
-
->>>>>>> 6b53130e
    Prepare();
    PrepareLines();
    CPPrepare();
@@ -849,16 +833,6 @@
 
 VisualizationSceneSolution3d::~VisualizationSceneSolution3d()
 {
-<<<<<<< HEAD
-=======
-   glDeleteLists (displlist, 1);
-   glDeleteLists (linelist, 1);
-   glDeleteLists (cplanelist, 1);
-   glDeleteLists (cplanelineslist, 1);
-   glDeleteLists (lsurflist, 1);
-   glDeleteLists (order_list, 1);
-   glDeleteLists (order_list_noarrow, 1);
->>>>>>> 6b53130e
    delete [] node_pos;
 }
 
@@ -3595,58 +3569,11 @@
 {
    if (colorbar)
    {
-<<<<<<< HEAD
       Array<double>* cb_level = nullptr,
                    * cb_levels = nullptr;
       if (drawlsurf) { cb_levels = &levels; }
       if (drawmesh == 2 || cp_drawmesh >= 2) { cb_level = &level; }
       PrepareColorBar(minv, maxv, cb_level, cb_levels);
-=======
-      if (drawmesh == 2 || cp_drawmesh >= 2)
-      {
-         if (drawlsurf)
-         {
-            DrawColorBar(minv,maxv,&level,&levels);
-         }
-         else
-         {
-            DrawColorBar(minv,maxv,&level);
-         }
-      }
-      else
-      {
-         if (drawlsurf)
-         {
-            DrawColorBar(minv,maxv,NULL,&levels);
-         }
-         else
-         {
-            DrawColorBar(minv,maxv);
-         }
-      }
-   }
-
-   // define and enable the clipping plane
-   if (cplane)
-   {
-      //  double *eqn
-      //  eqn = CuttingPlane->Equation();
-      //  double tr_eqn[4];
-      //  tr_eqn[0] = eqn[0];
-      //  tr_eqn[1] = eqn[1];
-      //  tr_eqn[2] = eqn[2];
-      //  tr_eqn[3] = eqn[3];
-      //  tr_eqn[3] = eqn[3] + 1e-2;
-      //  glClipPlane(GL_CLIP_PLANE0,tr_eqn);
-      glClipPlane(GL_CLIP_PLANE0, CuttingPlane->Equation());
-      glEnable(GL_CLIP_PLANE0);
-   }
-
-   Set_Material(); // color section
-   if (light)
-   {
-      glEnable(GL_LIGHTING);
->>>>>>> 6b53130e
    }
    gl3::SceneInfo scene = VisualizationSceneScalarData::GetSceneObjs();
    gl3::RenderParams params = GetMeshDrawParams();
@@ -3658,7 +3585,6 @@
    if (drawlsurf) {
       scene.queue.emplace_back(params, &lsurf_buf);
    }
-<<<<<<< HEAD
    if (drawelems) {
       scene.queue.emplace_back(params, &disp_buf);
    }
@@ -3667,82 +3593,6 @@
       params.use_clip_plane = false;
       scene.queue.emplace_back(params, &cplane_buf);
       params.use_clip_plane = true;
-=======
-
-   if (GetUseTexture())
-   {
-      glEnable (GL_TEXTURE_1D);
-      glColor4d(1, 1, 1, 1); // default color
-   }
-
-   if (drawlsurf)
-   {
-      glCallList (lsurflist);
-      // Set_Black_Material();
-      // glPolygonMode (GL_FRONT_AND_BACK, GL_LINE);
-      // glCallList (lsurflist);
-   }
-
-   // draw elements
-   if (drawelems)
-   {
-      glCallList(displlist);
-   }
-
-   // draw ordering -- color modes
-   if (draworder == 1)
-   {
-      glCallList(order_list_noarrow);
-   }
-   else if (draworder == 2)
-   {
-      glCallList(order_list);
-   }
-
-   if (cplane && cp_drawelems)
-   {
-      glDisable(GL_CLIP_PLANE0);
-      glCallList(cplanelist);
-      glEnable(GL_CLIP_PLANE0);
-   }
-
-   if (GetUseTexture())
-   {
-      glDisable(GL_TEXTURE_1D);
-   }
-
-   if (MatAlpha < 1.0)
-   {
-      Remove_Transparency();
-   }
-
-   if (light)
-   {
-      glDisable(GL_LIGHTING);
-   }
-   Set_Black_Material(); // everything below will be drawn in "black"
-
-   // ruler may have mixture of polygons and lines
-   if (cplane)
-   {
-      glDisable(GL_CLIP_PLANE0);
-      DrawRuler();
-      if (cp_drawmesh)
-      {
-         glCallList(cplanelineslist);
-      }
-      glEnable(GL_CLIP_PLANE0);
-   }
-   else
-   {
-      DrawRuler();
-   }
-
-   // draw lines
-   if (drawmesh)
-   {
-      glCallList(linelist);
->>>>>>> 6b53130e
    }
    params.contains_translucent = false;
    params.mesh_material = VisualizationScene::BLK_MAT;
@@ -3750,28 +3600,9 @@
    if (drawmesh) {
       scene.queue.emplace_back(params, &line_buf);
    }
-<<<<<<< HEAD
    if (cp_drawmesh) {
       params.use_clip_plane = false;
       scene.queue.emplace_back(params, &cplines_buf);
-=======
-
-   // draw ordering -- "black" modes
-   if (draworder == 3)
-   {
-      glCallList(order_list_noarrow);
-   }
-   else if (draworder == 4)
-   {
-      glCallList(order_list);
-   }
-
-   // draw axes
-   if (drawaxes)
-   {
-      glCallList(axeslist);
-      DrawCoordinateCross();
->>>>>>> 6b53130e
    }
    return scene;
 }