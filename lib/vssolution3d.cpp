--- conflicted
+++ resolved
@@ -1653,7 +1653,6 @@
 
 void VisualizationSceneSolution3d::PrepareFlat2()
 {
-<<<<<<< HEAD
    const int dim = mesh->Dimension();
 
    if(dim == 1)
@@ -1664,9 +1663,6 @@
    }
 
    int i, k, fn, fo, di, have_normals;
-=======
-   int fn, fo, di, have_normals;
->>>>>>> 0b8d5547
    double bbox_diam, vmin, vmax;
    disp_buf.clear();
 
