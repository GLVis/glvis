// Copyright (c) 2010, Lawrence Livermore National Security, LLC. Produced at
// the Lawrence Livermore National Laboratory. LLNL-CODE-443271. All Rights
// reserved. See file COPYRIGHT for details.
//
// This file is part of the GLVis visualization tool and library. For more
// information and source code availability see http://glvis.org.
//
// GLVis is free software; you can redistribute it and/or modify it under the
// terms of the GNU Lesser General Public License (as published by the Free
// Software Foundation) version 2.1 dated February 1999.

#include <cstdlib>
#include <iostream>
#include <cmath>
#include <limits>

#include "mfem.hpp"
using namespace mfem;
#include "visual.hpp"
#include "palettes.hpp"
using namespace std;


VisualizationSceneSolution3d *vssol3d;
extern GeometryRefiner GLVisGeometryRefiner;

// Definitions of some more keys

static void Solution3dKeyHPressed()
{
   cout << endl
        << "+------------------------------------+" << endl
        << "| Keys                               |" << endl
        << "+------------------------------------+" << endl
        << "| a -  Displays/Hides the axes       |" << endl
        << "| A -  Turns antialiasing on/off     |" << endl
        << "| c -  Toggle colorbar and caption   |" << endl
        << "| C -  Change the main plot caption  |" << endl
        << "| e -  Displays/Hides the elements   |" << endl
        << "| E -  Toggle the elements in the CP |" << endl
        << "| f -  Smooth/Flat/discont. shading  |" << endl
        << "| g -  Toggle background             |" << endl
        << "| h -  Displays help menu            |" << endl
        << "| i -  Toggle cutting plane          |" << endl
        << "| I -  Toggle cutting plane algorithm|" << endl
        << "| j -  Turn on/off perspective       |" << endl
        << "| k/K  Adjust the transparency level |" << endl
        << "| ,/<  Adjust color transparency     |" << endl
        << "| l -  Turns on/off the light        |" << endl
        << "| L -  Toggle logarithmic scale      |" << endl
        << "| m -  Displays/Hides the mesh       |" << endl
        << "| M -  Toggle the mesh in the CP     |" << endl
        << "| o/O  (De)refine elem, disc shading |" << endl
        << "| p/P  Cycle through color palettes  |" << endl
        << "| q -  Quits                         |" << endl
        << "| r -  Reset the plot to 3D view     |" << endl
        << "| R -  Reset the plot to 2D view     |" << endl
        << "| s -  Turn on/off unit cube scaling |" << endl
        << "| S -  Take snapshot/Record a movie  |" << endl
        << "| t -  Cycle materials and lights    |" << endl
        << "| \\ -  Set light source position     |" << endl
        << "| u/U  Move the level surface        |" << endl
        << "| v/V  Add/Delete a level surface    |" << endl
        << "| w/W  Move bdr elements up/down     |" << endl
        << "| x/X  Rotate clipping plane (phi)   |" << endl
        << "| y/Y  Rotate clipping plane (theta) |" << endl
        << "| z/Z  Translate clipping plane      |" << endl
        << "| Ctrl+p - Print to a PDF file       |" << endl
        << "+------------------------------------+" << endl
        << "| Function keys                      |" << endl
        << "+------------------------------------+" << endl
        << "| F1 - X window info and keystrokes  |" << endl
        << "| F2 - Update colors, etc.           |" << endl
        << "| F3/F4 - Shrink/Zoom bdr elements   |" << endl
        << "| F5 - Set level lines               |" << endl
        << "| F6 - Palette options               |" << endl
        << "| F7 - Manually set min/max value    |" << endl
        << "| F8 - List of subdomains to show    |" << endl
        << "| F9/F10 - Walk through subdomains   |" << endl
        << "| F11/F12 - Shrink/Zoom subdomains   |" << endl
        << "+------------------------------------+" << endl
        << "| Keypad                             |" << endl
        << "+------------------------------------+" << endl
        << "| 1-9  Small rotation, reset with 5  |" << endl
        << "| *,/  Scale up/down                 |" << endl
        << "| +/-  Change z-scaling              |" << endl
        << "| . -  Start/stop spinning           |" << endl
        << "| 0/Enter - Spinning speed and dir.  |" << endl
        << "+------------------------------------+" << endl
        << "| Mouse                              |" << endl
        << "+------------------------------------+" << endl
        << "| left   btn    - Rotation           |" << endl
        << "| middle btn    - Translation        |" << endl
        << "| right  btn    - Scaling            |" << endl
        << "| left  + Alt   - Tilt               |" << endl
        << "| left  + Shift - Spinning           |" << endl
        << "| right + Shift - Change light pos.  |" << endl
        << "| left  + Ctrl  - Spherical rotation |" << endl
        << "| middle+ Ctrl  - Object translation |" << endl
        << "| right + Ctrl  - Object scaling     |" << endl
        << "| left  + Ctrl + Shift - z-Spinning  |" << endl
        << "+------------------------------------+" << endl;
}

static void KeyiPressed()
{
   vssol3d -> ToggleCuttingPlane();
   SendExposeEvent();
}

static void KeyIPressed()
{
   vssol3d -> ToggleCPAlgorithm();
   SendExposeEvent();
}

void VisualizationSceneSolution3d::CPPrepare()
{
   PrepareCuttingPlane();
   PrepareCuttingPlaneLines();
}

void VisualizationSceneSolution3d::CPMoved()
{
   CPPrepare();
   if (cplane == 2)
   {
      Prepare();
      PrepareLines();
   }
}

static void KeyxPressed()
{
   vssol3d -> CuttingPlane -> IncreasePhi();
   vssol3d -> FindNodePos();
   vssol3d -> CPMoved();
   SendExposeEvent();
}

static void KeyXPressed()
{
   vssol3d -> CuttingPlane -> DecreasePhi();
   vssol3d -> FindNodePos();
   vssol3d -> CPMoved();
   SendExposeEvent();
}

static void KeyyPressed()
{
   vssol3d -> CuttingPlane -> IncreaseTheta();
   vssol3d -> FindNodePos();
   vssol3d -> CPMoved();
   SendExposeEvent();
}

static void KeyYPressed()
{
   vssol3d -> CuttingPlane -> DecreaseTheta();
   vssol3d -> FindNodePos();
   vssol3d -> CPMoved();
   SendExposeEvent();
}

static void KeyzPressed()
{
   vssol3d -> CuttingPlane -> IncreaseDistance();
   vssol3d -> FindNodePos();
   vssol3d -> CPMoved();
   SendExposeEvent();
}

static void KeyZPressed()
{
   vssol3d -> CuttingPlane -> DecreaseDistance();
   vssol3d -> FindNodePos();
   vssol3d -> CPMoved();
   SendExposeEvent();
}

static void KeymPressed()
{
   vssol3d -> ToggleDrawMesh();
   SendExposeEvent();
}

static void KeyePressed()
{
   vssol3d -> ToggleDrawElems();
   SendExposeEvent();
}

static void KeyMPressed()
{
   vssol3d -> ToggleCPDrawMesh();
   SendExposeEvent();
}

static void KeyEPressed()
{
   vssol3d -> ToggleCPDrawElems();
   SendExposeEvent();
}

static void KeyFPressed()
{
   vssol3d -> ToggleShading();
   SendExposeEvent();
}

static void KeyoPressed()
{
   if (vssol3d -> TimesToRefine < 32)
   {
      cout << "Subdivision factor = " << ++vssol3d->TimesToRefine << endl;
      if (vssol3d -> GetShading() == 2)
      {
         vssol3d->DoAutoscale(false);
         vssol3d -> Prepare();
         vssol3d -> PrepareLines();
         vssol3d -> CPPrepare();
         vssol3d -> PrepareLevelSurf();
         SendExposeEvent();
      }
   }
}

static void KeyOPressed()
{
   if (vssol3d -> TimesToRefine > 1)
   {
      cout << "Subdivision factor = " << --vssol3d->TimesToRefine << endl;
      if (vssol3d -> GetShading() == 2)
      {
         vssol3d->DoAutoscale(false);
         vssol3d -> Prepare();
         vssol3d -> PrepareLines();
         vssol3d -> CPPrepare();
         vssol3d -> PrepareLevelSurf();
         SendExposeEvent();
      }
   }
}

static void KeywPressed()
{
   if (vssol3d -> GetShading() == 2)
   {
      if ( fabs(vssol3d -> FaceShiftScale += 0.01) < 0.001 )
      {
         vssol3d -> FaceShiftScale = 0.0;
      }
      cout << "New Shift Scale: " << vssol3d -> FaceShiftScale
           << endl;
      vssol3d -> Prepare();
      vssol3d -> PrepareLines();
      vssol3d -> CPPrepare();
      SendExposeEvent();
   }
}

static void KeyWPressed()
{
   if (vssol3d -> GetShading() == 2)
   {
      if ( fabs(vssol3d -> FaceShiftScale -= 0.01) < 0.001 )
      {
         vssol3d -> FaceShiftScale = 0.0;
      }
      cout << "New Shift Scale: " << vssol3d -> FaceShiftScale
           << endl;
      vssol3d -> Prepare();
      vssol3d -> PrepareLines();
      vssol3d -> CPPrepare();
      SendExposeEvent();
   }
}

static void KeyuPressed()
{
   vssol3d -> MoveLevelSurf(+1);
   SendExposeEvent();
}

static void KeyUPressed()
{
   vssol3d -> MoveLevelSurf(-1);
   SendExposeEvent();
}

static void KeyvPressed()
{
   vssol3d -> NumberOfLevelSurf(+1);
   SendExposeEvent();
}

static void KeyVPressed()
{
   vssol3d -> NumberOfLevelSurf(-1);
   SendExposeEvent();
}

static int magic_key_pressed = 0;
void ToggleMagicKey()
{
   magic_key_pressed = 1-magic_key_pressed;
}

static void KeyF3Pressed()
{
   if (vssol3d->GetShading() == 2)
   {
      if (vssol3d->GetMesh()->Dimension() == 3 && vssol3d->bdrc.Width() == 0)
      {
         vssol3d->ComputeBdrAttrCenter();
      }
      if (vssol3d->GetMesh()->Dimension() == 2 && vssol3d->matc.Width() == 0)
      {
         vssol3d->ComputeElemAttrCenter();
      }
      vssol3d->shrink *= 0.9;
      if (magic_key_pressed)
      {
         vssol3d -> Scale(1.11111111111111111111111);
      }
      vssol3d->Prepare();
      vssol3d->PrepareLines();
      SendExposeEvent();
   }
}

static void KeyF4Pressed()
{
   if (vssol3d->GetShading() == 2)
   {
      if (vssol3d->GetMesh()->Dimension() == 3 && vssol3d->bdrc.Width() == 0)
      {
         vssol3d->ComputeBdrAttrCenter();
      }
      if (vssol3d->GetMesh()->Dimension() == 2 && vssol3d->matc.Width() == 0)
      {
         vssol3d->ComputeElemAttrCenter();
      }
      vssol3d->shrink *= 1.11111111111111111111111;
      if (magic_key_pressed)
      {
         vssol3d -> Scale(0.9);
      }
      vssol3d->Prepare();
      vssol3d->PrepareLines();
      SendExposeEvent();
   }
}

static void KeyF11Pressed()
{
   if (vssol3d->GetShading() == 2)
   {
      if (vssol3d->matc.Width() == 0)
      {
         vssol3d->ComputeElemAttrCenter();
      }
      vssol3d->shrinkmat *= 0.9;
      if (magic_key_pressed)
      {
         vssol3d -> Scale(1.11111111111111111111111);
      }
      vssol3d->Prepare();
      vssol3d->PrepareLines();
      SendExposeEvent();
   }
}

static void KeyF12Pressed()
{
   if (vssol3d->GetShading() == 2)
   {
      if (vssol3d->matc.Width() == 0)
      {
         vssol3d->ComputeElemAttrCenter();
      }
      vssol3d->shrinkmat *= 1.11111111111111111111111;
      if (magic_key_pressed)
      {
         vssol3d -> Scale(0.9);
      }
      vssol3d->Prepare();
      vssol3d->PrepareLines();
      SendExposeEvent();
   }
}

static void KeyF8Pressed()
{
   Mesh &mesh = *vssol3d->GetMesh();
   int dim = mesh.Dimension();
   const Array<int> &all_attr = ((dim == 3) ? mesh.bdr_attributes :
                                 mesh.attributes);
   Array<int> &attr_marker = vssol3d->bdr_attr_to_show;
   int attr;
   Array<int> attr_list(&attr, 1);

   cout << ((dim == 3) ? "Bdr a" : "A") << "ttributes ON: ";
   for (int i = 0; i < all_attr.Size(); i++)
      if (attr_marker[all_attr[i]-1])
      {
         cout << " " << all_attr[i];
      }
   cout << endl;

   cout << ((dim == 3) ? "Bdr a" : "A") << "ttribute to toggle : " << flush;
   cin >> attr;
   vssol3d->ToggleAttributes(attr_list);
   SendExposeEvent();
}

static void KeyF9Pressed()
{
   Mesh &mesh = *vssol3d->GetMesh();
   int dim = mesh.Dimension();
   const Array<int> &attr_list = ((dim == 3) ? mesh.bdr_attributes :
                                  mesh.attributes);
   Array<int> &attr_marker = vssol3d->bdr_attr_to_show;
   int attr, n, j, i;

   if (attr_list.Size() == 0)
   {
      return;
   }
   for (i = j = n = 0; i < attr_list.Size(); i++)
      if (attr_marker[attr_list[i]-1])
      {
         j = i, n++;
      }
   if (n == 1)
   {
      j = (j + 1) % (attr_list.Size() + 1);
   }
   else
   {
      j = 0;
   }
   if (j == attr_list.Size())
   {
      attr_marker = 1;
      cout << "Showing all " << ((dim == 3) ? "bdr " : "") << "attributes "
           << endl;
   }
   else
   {
      attr = attr_list[j];
      attr_marker = 0;
      attr_marker[attr-1] = 1;
      cout << "Showing " << ((dim == 3) ? "bdr " : "") << "attribute "
           << attr << endl;
   }
   vssol3d -> PrepareLines();
   vssol3d -> Prepare();
   SendExposeEvent();
}

static void KeyF10Pressed()
{
   Mesh &mesh = *vssol3d->GetMesh();
   int dim = mesh.Dimension();
   const Array<int> &attr_list = ((dim == 3) ? mesh.bdr_attributes :
                                  mesh.attributes);
   Array<int> &attr_marker = vssol3d->bdr_attr_to_show;
   int attr, n, j, i;

   if (attr_list.Size() == 0)
   {
      return;
   }
   n = 0;
   for (i = j = n = 0; i < attr_list.Size(); i++)
      if (attr_marker[attr_list[i]-1])
      {
         j = i, n++;
      }
   if (n == 1)
   {
      j = (j + attr_list.Size()) % (attr_list.Size() + 1);
   }
   else
   {
      j = attr_list.Size() - 1;
   }
   if (j == attr_list.Size())
   {
      attr_marker = 1;
      cout << "Showing all " << ((dim == 3) ? "bdr " : "") << "attributes "
           << endl;
   }
   else
   {
      attr = attr_list[j];
      attr_marker = 0;
      attr_marker[attr-1] = 1;
      cout << "Showing " << ((dim == 3) ? "bdr " : "") << "attribute "
           << attr << endl;
   }
   vssol3d -> PrepareLines();
   vssol3d -> Prepare();
   SendExposeEvent();
}

// 'v' must define three vectors that add up to the zero vector
// that is v[0], v[1], and v[2] are the sides of a triangle
int UnitCrossProd(double v[][3], double nor[])
{
   // normalize the three vectors
   for (int i = 0; i < 3; i++)
      if (Normalize(v[i]))
      {
         return 1;
      }

   // find the pair that forms an angle closest to pi/2, i.e. having
   // the longest cross product:
   double cp[3][3], max_a = 0.;
   int k = 0;
   for (int i = 0; i < 3; i++)
   {
      CrossProd(v[(i+1)%3], v[(i+2)%3], cp[i]);
      double a = sqrt(InnerProd(cp[i], cp[i]));
      if (max_a < a)
      {
         max_a = a, k = i;
      }
   }
   if (max_a == 0.)
   {
      return 1;
   }
   for (int i = 0; i < 3; i++)
   {
      nor[i] = cp[k][i] / max_a;
   }

   return 0;
}

int Compute3DUnitNormal(const double p1[], const double p2[],
                        const double p3[], double nor[])
{
   double v[3][3];

   for (int i = 0; i < 3; i++)
   {
      v[0][i] = p2[i] - p1[i];
      v[1][i] = p3[i] - p2[i];
      v[2][i] = p1[i] - p3[i];
   }

   return UnitCrossProd(v, nor);
}

int Compute3DUnitNormal (const double p1[], const double p2[],
                         const double p3[], const double p4[], double nor[])
{
   double v[3][3];

   for (int i = 0; i < 3; i++)
   {
      // cross product of the two diagonals:
      /*
        v[0][i] = p3[i] - p1[i];
        v[1][i] = p4[i] - p2[i];
        v[2][i] = (p1[i] + p2[i]) - (p3[i] + p4[i]);
      */

      // cross product of the two vectors connecting the midpoints of the
      // two pairs of opposing sides; this gives the normal vector in the
      // midpoint of the quad:
      v[0][i] = 0.5 * ((p2[i] + p3[i]) - (p1[i] + p4[i]));
      v[1][i] = 0.5 * ((p4[i] + p3[i]) - (p1[i] + p2[i]));
      v[2][i] = p1[i] - p3[i];
   }

   return UnitCrossProd(v, nor);
}

VisualizationSceneSolution3d::VisualizationSceneSolution3d()
{}

VisualizationSceneSolution3d::VisualizationSceneSolution3d(Mesh &m, Vector &s)
{
   mesh = &m;
   sol = &s;
   GridF = NULL;

   Init();

   wnd->setOnKeyDown('h', Solution3dKeyHPressed);
   wnd->setOnKeyDown('H', Solution3dKeyHPressed);
}


void VisualizationSceneSolution3d::Init()
{
   vssol3d = this;

   cplane = 0;
   cp_drawmesh = 0; cp_drawelems = 1;
   drawlsurf = 0;
   cp_algo = 0;

   drawelems = shading = 1;
   drawmesh = 0;
   scaling = 0;

   shrink = 1.0;
   shrinkmat = 1.0;
   bdrc.SetSize(3,0);
   matc.SetSize(3,0);

   TimesToRefine = 1;
   FaceShiftScale = 0.0;

   if (mesh->Dimension() == 3)
   {
      if (!mesh->bdr_attributes.Size())
      {
         MFEM_WARNING("Missing boundary attributes!");
      }
      bdr_attr_to_show.SetSize(mesh->bdr_attributes.Size() > 0 ?
                               mesh->bdr_attributes.Max() : 0);
   }
   else
   {
      if (!mesh->attributes.Size())
      {
         MFEM_WARNING("Missing element attributes!");
      }
      bdr_attr_to_show.SetSize(mesh->attributes.Size() > 0 ?
                               mesh->attributes.Max() : 0);
   }
   bdr_attr_to_show = 1;

   VisualizationSceneScalarData::Init(); // calls FindNewBox

   FindNewValueRange(false);

   node_pos = new double[mesh->GetNV()];

   paletteSet(12); // use the 'vivid' palette in 3D
   SetUseTexture(1);

   double eps = 1e-6; // move the cutting plane a bit to avoid artifacts
   CuttingPlane = new Plane(-1.0,0.0,0.0,(0.5-eps)*x[0]+(0.5+eps)*x[1]);

   nlevels = 1;

   FindNodePos();

   // static int init = 0;
   // if (!init)
   {
      // init = 1;

      wnd->setOnKeyDown('m', KeymPressed);
      wnd->setOnKeyDown('M', KeyMPressed);

      wnd->setOnKeyDown('e', KeyePressed);
      wnd->setOnKeyDown('E', KeyEPressed);

      wnd->setOnKeyDown('f', KeyFPressed);
      // wnd->setOnKeyDown('F', KeyFPressed);

<<<<<<< HEAD
      wnd->setOnKeyDown('i', KeyiPressed);
      wnd->setOnKeyDown('I', KeyIPressed);
=======
      auxKeyFunc (AUX_i, KeyiPressed);
      auxKeyFunc (AUX_I, KeyIPressed);
>>>>>>> 1a4bfd86

      wnd->setOnKeyDown('o', KeyoPressed);
      wnd->setOnKeyDown('O', KeyOPressed);

      wnd->setOnKeyDown('w', KeywPressed);
      wnd->setOnKeyDown('W', KeyWPressed);

      wnd->setOnKeyDown('x', KeyxPressed);
      wnd->setOnKeyDown('X', KeyXPressed);

      wnd->setOnKeyDown('y', KeyyPressed);
      wnd->setOnKeyDown('Y', KeyYPressed);

      wnd->setOnKeyDown('z', KeyzPressed);
      wnd->setOnKeyDown('Z', KeyZPressed);

      wnd->setOnKeyDown('u', KeyuPressed);
      wnd->setOnKeyDown('U', KeyUPressed);

      wnd->setOnKeyDown('v', KeyvPressed);
      wnd->setOnKeyDown('V', KeyVPressed);

      wnd->setOnKeyDown(SDLK_F3, KeyF3Pressed);
      wnd->setOnKeyDown(SDLK_F4, KeyF4Pressed);
      wnd->setOnKeyDown(SDLK_NUMLOCKCLEAR, ToggleMagicKey);

      wnd->setOnKeyDown(SDLK_F8, KeyF8Pressed);
      wnd->setOnKeyDown(SDLK_F9, KeyF9Pressed);
      wnd->setOnKeyDown(SDLK_F10, KeyF10Pressed);

      wnd->setOnKeyDown(SDLK_F11, KeyF11Pressed);
      wnd->setOnKeyDown(SDLK_F12, KeyF12Pressed);
   }
   Prepare();
   PrepareLines();
   CPPrepare();
   PrepareLevelSurf();
}

VisualizationSceneSolution3d::~VisualizationSceneSolution3d()
{
   delete [] node_pos;
}

void VisualizationSceneSolution3d::NewMeshAndSolution(
   Mesh *new_m, Vector *new_sol, GridFunction *new_u)
{
   if (mesh->GetNV() != new_m->GetNV())
   {
      delete [] node_pos;
      node_pos = new double[new_m->GetNV()];
   }
   // If the number of surface elements changes, recompute the refinement factor
   if (mesh->Dimension() != new_m->Dimension() ||
       (mesh->Dimension() == 2 && mesh->GetNE() != new_m->GetNE()) ||
       (mesh->Dimension() == 3 && mesh->GetNBE() != new_m->GetNBE()))
   {
      mesh = new_m;
      int ref = GetAutoRefineFactor();
      if (TimesToRefine != ref)
      {
         TimesToRefine = ref;
         cout << "Subdivision factor = " << TimesToRefine << endl;
      }
   }
   mesh = new_m;
   sol = new_sol;
   GridF = new_u;
   FindNodePos();

   DoAutoscale(false);

   Prepare();
   PrepareLines();
   CPPrepare();
   PrepareLevelSurf();
}

void VisualizationSceneSolution3d::SetShading(int s, bool print)
{
   if (shading == s || s < 0)
   {
      return;
   }

   if (s > 2 || (GridF == NULL && s > 1))
   {
      return;
   }
   int os = shading;
   shading = s;
   if (GridF != NULL && (s == 2 || os == 2))
   {
      DoAutoscale(false);
      PrepareLines();
      CPPrepare();
   }
   Prepare();
   PrepareLevelSurf();

   static const char *shading_type[3] =
   {"flat", "smooth", "non-conforming (with subdivision)"};
   if (print)
   {
      cout << "Shading type : " << shading_type[shading] << endl;
   }
}

void VisualizationSceneSolution3d::ToggleShading()
{
   if (GridF)
   {
      SetShading((shading+1)%3, true);
   }
   else
   {
      SetShading(1-shading, true);
   }
}

void VisualizationSceneSolution3d::SetRefineFactors(int f, int ignored)
{
   if (TimesToRefine == f || f < 1)
   {
      return;
   }

   TimesToRefine = f;

   if (shading == 2)
   {
      DoAutoscale(false);
      Prepare();
      PrepareLines();
      CPPrepare();
   }
}

int VisualizationSceneSolution3d::GetAutoRefineFactor()
{
   int ne = mesh->GetNBE(), ref = 1;
   if (mesh->Dimension() == 2)
   {
      ne = mesh->GetNE();
   }

   while (ref < auto_ref_max && ne*(ref+1)*(ref+1) <= auto_ref_max_surf_elem)
   {
      ref++;
   }

   return ref;
}

void VisualizationSceneSolution3d::AutoRefine()
{
   int ref = GetAutoRefineFactor();

   cout << "Subdivision factor = " << ref << endl;

   SetRefineFactors(ref, 1);
}

void VisualizationSceneSolution3d::ToggleAttributes(Array<int> &attr_list)
{
   int dim = mesh->Dimension();
   Array<int> &attr_marker = bdr_attr_to_show;

   for (int i = 0; i < attr_list.Size(); i++)
   {
      int attr = attr_list[i];
      if (attr < 1)
      {
         cout << "Hiding all" << ((dim == 3) ? " bdr" : "") << " attributes."
              << endl;
         attr_marker = 0;
      }
      else if (attr > attr_marker.Size())
      {
         cout << "Showing all" << ((dim == 3) ? " bdr" : "") << " attributes."
              << endl;
         attr_marker = 1;
      }
      else
      {
         attr_marker[attr-1] = !attr_marker[attr-1];
      }
   }
   PrepareLines();
   Prepare();
}

void VisualizationSceneSolution3d::FindNewBox(bool prepare)
{
   int nv = mesh -> GetNV();

   double *coord = mesh->GetVertex(0);

   x[0] = x[1] = coord[0];
   y[0] = y[1] = coord[1];
   z[0] = z[1] = coord[2];

   for (int i = 1; i < nv; i++)
   {
      coord = mesh->GetVertex(i);
      if (coord[0] < x[0]) { x[0] = coord[0]; }
      if (coord[1] < y[0]) { y[0] = coord[1]; }
      if (coord[2] < z[0]) { z[0] = coord[2]; }
      if (coord[0] > x[1]) { x[1] = coord[0]; }
      if (coord[1] > y[1]) { y[1] = coord[1]; }
      if (coord[2] > z[1]) { z[1] = coord[2]; }
   }

   if (shading == 2)
   {
      int dim = mesh->Dimension();
      int ne = (dim == 3) ? mesh->GetNBE() : mesh->GetNE();
      int fn, fo;
      DenseMatrix pointmat;
      RefinedGeometry *RefG;
      IntegrationRule eir;
      FaceElementTransformations *Tr;
      ElementTransformation *T;

      for (int i = 0; i < ne; i++)
      {
         if (dim == 3)
         {
            mesh->GetBdrElementFace(i, &fn, &fo);
            RefG = GLVisGeometryRefiner.Refine(mesh->GetFaceBaseGeometry(fn),
                                               TimesToRefine);
            Tr = mesh->GetFaceElementTransformations(fn, 5);
            eir.SetSize(RefG->RefPts.GetNPoints());
            Tr->Loc1.Transform(RefG->RefPts, eir);
            Tr->Elem1->Transform(eir, pointmat);
         }
         else
         {
            T = mesh->GetElementTransformation(i);
            RefG = GLVisGeometryRefiner.Refine(mesh->GetElementBaseGeometry(i),
                                               TimesToRefine);
            T->Transform(RefG->RefPts, pointmat);
         }
         for (int j = 0; j < pointmat.Width(); j++)
         {
            if (pointmat(0,j) < x[0]) { x[0] = pointmat(0,j); }
            if (pointmat(1,j) < y[0]) { y[0] = pointmat(1,j); }
            if (pointmat(2,j) < z[0]) { z[0] = pointmat(2,j); }
            if (pointmat(0,j) > x[1]) { x[1] = pointmat(0,j); }
            if (pointmat(1,j) > y[1]) { y[1] = pointmat(1,j); }
            if (pointmat(2,j) > z[1]) { z[1] = pointmat(2,j); }
         }
      }
   }

   UpdateBoundingBox();
}

void VisualizationSceneSolution3d::FindNewValueRange(bool prepare)
{
   if (shading < 2)
   {
      minv = sol->Min();
      maxv = sol->Max();
   }
   else
   {
      minv = GridF->Min();
      maxv = GridF->Max();
   }
   FixValueRange();
   UpdateValueRange(prepare);
}

void VisualizationSceneSolution3d::EventUpdateColors()
{
   Prepare();
   PrepareCuttingPlane();
   PrepareLevelSurf();
   if (shading == 2 && drawmesh != 0 && FaceShiftScale != 0.0)
   {
      PrepareLines();
   }
}

void VisualizationSceneSolution3d::UpdateValueRange(bool prepare)
{
   logscale = logscale && LogscaleRange();
   MySetColorLogscale = logscale;
   SetLogA();
   SetLevelLines(minv, maxv, nl);
   if (prepare)
   {
      UpdateLevelLines();
      EventUpdateColors();
   }
}

void VisualizationSceneSolution3d::FindNodePos()
{
   int i, nnodes = mesh -> GetNV();

   for (i = 0; i < nnodes; i++)
   {
      node_pos[i] = CuttingPlane -> Transform (mesh -> GetVertex (i));
   }
}

void VisualizationSceneSolution3d::ToggleDrawMesh()
{
   drawmesh = (drawmesh+1)%3;
   PrepareLines();
}

void VisualizationSceneSolution3d::ToggleCuttingPlane()
{
   if (cplane == 2 && cp_drawmesh == 3)
   {
      cp_drawmesh = 2;
   }

   cplane = (cplane+1)%3;
#ifdef GLVIS_DEBUG
   cout << "cplane = " << cplane << endl;
#endif
   CPPrepare();
   if (cplane == 0 || cplane == 2)
   {
      Prepare();
      PrepareLines();
   }
}

void VisualizationSceneSolution3d::ToggleCPDrawElems()
{
   cp_drawelems = 1-cp_drawelems;
   PrepareCuttingPlane();
}

void VisualizationSceneSolution3d::ToggleCPDrawMesh()
{
   if (cplane == 1)
   {
      cp_drawmesh = (cp_drawmesh+1)%3;
   }
   else if (cplane == 2)
   {
      cp_drawmesh = (cp_drawmesh+1)%4;
   }
   PrepareCuttingPlaneLines();
}

void VisualizationSceneSolution3d::ToggleCPAlgorithm()
{
   cp_algo = (cp_algo+1)%2;
   if (shading == 2 && cplane == 1)
   {
      CPPrepare();
   }
}

void VisualizationSceneSolution3d::MoveLevelSurf(int move)
{
   drawlsurf += move;
   if (drawlsurf < 0)
   {
      drawlsurf = 0;
   }
   if (drawlsurf > 49)
   {
      drawlsurf = 49;
   }
   PrepareLevelSurf();
}

void VisualizationSceneSolution3d::NumberOfLevelSurf(int c)
{
   nlevels += c;
   if (nlevels < 1)
   {
      nlevels = 1;
   }
   PrepareLevelSurf();
}

int Normalize(DenseMatrix &normals)
{
   int err = 0;
   for (int i = 0; i < normals.Width(); i++)
   {
      err += Normalize(&normals(0, i));
   }
   return err;
}

void VisualizationSceneSolution3d::GetFaceNormals(
   const int FaceNo, const int side, const IntegrationRule &ir,
   DenseMatrix &normals)
{
   // match the way GridFunction::GetFaceValues works
   double aJInv[9], alnor[3];
   DenseMatrix JInv(aJInv, 3, 3);
   Vector lnor(alnor, 3), nr;
   IntegrationRule eir(ir.GetNPoints());
   FaceElementTransformations *Tr;
   normals.SetSize(3, ir.GetNPoints());
   ElementTransformation *ETr;
   IntegrationPointTransformation *LTr;
   if (side == 0)
   {
      Tr = mesh->GetFaceElementTransformations(FaceNo, 5);
      ETr = Tr->Elem1;
      LTr = &Tr->Loc1;
   }
   else
   {
      Tr = mesh->GetFaceElementTransformations(FaceNo, 10);
      ETr = Tr->Elem2;
      LTr = &Tr->Loc2;
   }
   LTr->Transform(ir, eir);
   for (int i = 0; i < normals.Width(); i++)
   {
      LTr->Transf.SetIntPoint(&ir.IntPoint(i));
      CalcOrtho(LTr->Transf.Jacobian(), lnor);
      ETr->SetIntPoint(&eir.IntPoint(i));
      const DenseMatrix &Jac = ETr->Jacobian();
      CalcInverse(Jac, JInv);
      normals.GetColumnReference(i, nr);
      JInv.MultTranspose(lnor, nr);
   }
   if (side)
   {
      normals *= -1.;
   }
   JInv.ClearExternalData();
}

void VisualizationSceneSolution3d::DrawRefinedSurf(
   int n, double *points, int elem, int func, int part)
{
   int i, j;
   RefinedGeometry *RefG;
   IntegrationPointTransformation ip_transf;

   switch (n)
   {
      case 3:
         RefG = GLVisGeometryRefiner.Refine(Geometry::TRIANGLE, TimesToRefine);
         ip_transf.Transf.SetFE (&TriangleFE);
         break;
      case 4:
         RefG = GLVisGeometryRefiner.Refine(Geometry::SQUARE, TimesToRefine);
         ip_transf.Transf.SetFE (&QuadrilateralFE);
         break;
      case 5:
         DrawRefinedSurf (3, points, elem, func, 0); // draw (0,1,2)
         for (i = 0; i < 3; i++)
         {
            points[4+i] = points[i];   // move point 0 to point 1
         }
         DrawRefinedSurf (4, points+4, elem, func, 1); // draw (0,2,3,4)
         return;
      case 6:
         DrawRefinedSurf (4, points, elem, func, 0); // draw (0,1,2,3)
         for (i = 0; i < 3; i++)
         {
            points[8+i] = points[i];   // move point 0 to point 2
         }
         DrawRefinedSurf (4, points+8, elem, func, 1); // draw (0,3,4,5)
         return;
      default:
         return;
   }
   DenseMatrix &pm = ip_transf.Transf.GetPointMat();
   pm.SetSize (3, n);
   for (i = 0; i < n; i++)
      for (j = 0; j < 3; j++)
      {
         pm(j,i) = points[4*i+j];
      }
   IntegrationRule tir (RefG -> RefPts.GetNPoints());
   ip_transf.Transform (RefG -> RefPts, tir);
   DenseMatrix pointmat;
   Vector values;
   GridF -> GetValues (elem, tir, values, pointmat);

   LiftRefinedSurf (n, pointmat, values, NULL);

   switch (func)
   {
      case 1:
         DrawRefinedSurf (n, pointmat, values, RefG->RefGeoms);
         break;

      case 2:
         DrawRefinedSurfEdges (n, pointmat, values, RefG->RefEdges, part);
         break;

      case 3:
         DrawRefinedSurfLevelLines (n, pointmat, values, RefG->RefGeoms);
         break;
   }
}

void VisualizationSceneSolution3d::LiftRefinedSurf(
   int n, DenseMatrix &pointmat, Vector &values, int *RG)
{
   int i, j;

   if (FaceShiftScale == 0.0)
   {
      return;
   }

   double norm[3];

   if (RG == NULL) // use the normal vector of the cutting plane
   {
      double *eqn = CuttingPlane -> Equation();
      norm[0] = -eqn[0]; norm[1] = -eqn[1]; norm[2] = -eqn[2];
   }
   else
   {
      // use the normal vector to the polygon defined by
      // the points with indexes given by the first n integers in RG
      double pts[4][3];
      for (i = 0; i < n; i++)
         for (j = 0; j < 3; j++)
         {
            pts[i][j] = pointmat(j,RG[i]);
         }
      if (n > 3)
      {
         j = Compute3DUnitNormal (pts[0], pts[1], pts[2], pts[3], norm);
      }
      else
      {
         j = Compute3DUnitNormal (pts[0], pts[1], pts[2], norm);
      }
      if (j)
      {
         // could not compute normal
         cerr << "WARNING: VisualizationSceneSolution3d::LiftRefinedSurf"
              << endl;
         return;
      }
   }

   double bbox_diam = sqrt ( (x[1]-x[0])*(x[1]-x[0]) +
                             (y[1]-y[0])*(y[1]-y[0]) +
                             (z[1]-z[0])*(z[1]-z[0]) );
   double sc = FaceShiftScale * bbox_diam;

   for (i = 0; i < pointmat.Width(); i++)
   {
      double val = sc * (values(i) - minv) / (maxv - minv);
      for (j = 0; j < 3; j++)
      {
         pointmat(j, i) +=  val * norm[j];
      }
   }
}

void VisualizationSceneSolution3d::DrawRefinedSurf(
   int n, DenseMatrix &pointmat, Vector &values, Array<int> &RefGeoms)
{
   double norm[3], pts[4][3];
   gl3::GlBuilder draw = cplane_buf.createBuilder();

   for (int i = 0; i < RefGeoms.Size()/n; i++)
   {
      int *RG = &(RefGeoms[i*n]);
      int j;
      for (j = 0; j < n; j++)
         for (int l = 0; l < 3; l++)
         {
            pts[j][l] = pointmat(l, RG[j]);
         }
      if (n > 3)
      {
         j = Compute3DUnitNormal (pts[0], pts[1], pts[2], pts[3], norm);
      }
      else
      {
         j = Compute3DUnitNormal (pts[0], pts[1], pts[2], norm);
      }
      if (!j)
      {
         draw.glBegin (GL_POLYGON);
         draw.glNormal3dv (norm);
         for (j = 0; j < n; j++)
         {
            MySetColor (draw, values(RG[j]), minv, maxv);
            draw.glVertex3dv (pts[j]);
         }
         draw.glEnd();
      }
      /*
        else
        cerr << "WARNING: VisualizationSceneSolution3d::DrawRefinedSurf"
        << endl;
      */
   }
}

void VisualizationSceneSolution3d::DrawRefinedSurfEdges(
   int n, DenseMatrix &pointmat, Vector &values, Array<int> &RefEdges,
   int part)
{
   int k, k_start, k_end;

   k_start = 0;
   k_end   = RefEdges.Size();
   gl3::GlBuilder line = cplines_buf.createBuilder();
   if (part == 0)
   {
      k_end = (k_end/n) * (n-1);
   }
   if (part == 1)
   {
      k_start = (k_end/n);
   }

   line.glBegin(GL_LINES);
   for (k = k_start; k < k_end; k++)
   {
      int RE = RefEdges[k];

      line.glVertex3d (pointmat(0, RE), pointmat(1, RE),
                  pointmat(2, RE));
   }
   line.glEnd();
}

void VisualizationSceneSolution3d::DrawRefinedSurfLevelLines(
   int n, DenseMatrix &pointmat, Vector &values, Array<int> &RefGeoms)
{
   int j, k;
   int *RG;
   double point[4][4];
   
   gl3::GlBuilder line = cplines_buf.createBuilder();

   for (k = 0; k < RefGeoms.Size()/n; k++)
   {
      RG = &(RefGeoms[k*n]);

      for (j = 0; j < n; j++)
      {
         for (int i = 0; i < 3; i++)
         {
            point[j][i] = pointmat(i, RG[j]);
         }
         point[j][3] = values(RG[j]);
      }
      DrawPolygonLevelLines(line, point[0], n, level, false);
   }
}

void VisualizationSceneSolution3d::PrepareFlat()
{
   int i, j;
   disp_buf.clear();
   int dim = mesh->Dimension();
   int ne = (dim == 3) ? mesh->GetNBE() : mesh->GetNE();
   DenseMatrix pointmat;
   Array<int> vertices;
   double p[4][3], c[4];

   for (i = 0; i < ne; i++)
   {
      if (dim == 3)
      {
         if (!bdr_attr_to_show[mesh->GetBdrAttribute(i)-1]) { continue; }

         if (cplane == 2)
         {
            // for cplane == 2, get vertices of the volume element, not bdr
            int f, o, e1, e2;
            mesh->GetBdrElementFace(i, &f, &o);
            mesh->GetFaceElements(f, &e1, &e2);
            mesh->GetElementVertices(e1, vertices);
         }
         else
         {
            mesh->GetBdrElementVertices(i, vertices);
         }
      }
      else
      {
         if (!bdr_attr_to_show[mesh->GetAttribute(i)-1]) { continue; }

         mesh->GetElementVertices(i, vertices);
      }

      if (cplane == 2 && CheckPositions(vertices)) { continue; }

      if (dim == 3)
      {
         mesh->GetBdrPointMatrix(i, pointmat);
      }
      else
      {
         mesh->GetPointMatrix(i, pointmat);
      }

      for (j = 0; j < pointmat.Width(); j++)
      {
         p[j][0] = pointmat(0, j);
         p[j][1] = pointmat(1, j);
         p[j][2] = pointmat(2, j);
         c[j] = (*sol)(vertices[j]);
      }
      if (j == 3)
      {
          DrawTriangle(disp_buf, p, c, minv, maxv);
      }
      else
      {
          DrawQuad(disp_buf, p, c, minv, maxv);
      }
   }
   disp_buf.buffer();
}

void VisualizationSceneSolution3d::PrepareFlat2()
{
   int i, k, fn, fo, di, have_normals;
   double bbox_diam, vmin, vmax;
   disp_buf.clear();

   int dim = mesh->Dimension();
   int nbe = (dim == 3) ? mesh->GetNBE() : mesh->GetNE();
   DenseMatrix pointmat, normals;
   Vector values, normal;
   RefinedGeometry * RefG;
   Array<int> vertices;
   double norm[3];
   IsoparametricTransformation T;

   bbox_diam = sqrt ( (x[1]-x[0])*(x[1]-x[0]) +
                      (y[1]-y[0])*(y[1]-y[0]) +
                      (z[1]-z[0])*(z[1]-z[0]) );
   double sc = FaceShiftScale * bbox_diam;

   vmin = numeric_limits<double>::infinity();
   vmax = -vmin;
   for (i = 0; i < nbe; i++) {
      if (dim == 3) {
         if (!bdr_attr_to_show[mesh->GetBdrAttribute(i)-1]) { continue; }

         if (cplane == 2) {
            // for cplane == 2, get vertices of the volume element, not bdr
            int f, o, e1, e2;
            mesh->GetBdrElementFace(i, &f, &o);
            mesh->GetFaceElements(f, &e1, &e2);
            mesh->GetElementVertices(e1, vertices);
         } else {
            mesh->GetBdrElementVertices(i, vertices);
         }
      } else {
         if (!bdr_attr_to_show[mesh->GetAttribute(i)-1]) { continue; }
         mesh->GetElementVertices(i, vertices);
      }
      if (cplane == 2 && CheckPositions(vertices)) { continue; }
      if (dim == 3) {
         mesh -> GetBdrElementFace (i, &fn, &fo);
         RefG = GLVisGeometryRefiner.Refine(mesh -> GetFaceBaseGeometry (fn),
                                            TimesToRefine);
         // di = GridF -> GetFaceValues (fn, 2, RefG->RefPts, values, pointmat);

         // this assumes the interior boundary faces are properly oriented ...
         di = fo % 2;
         if (di == 1 && !mesh->FaceIsInterior(fn)) {
            di = 0;
         }
         GridF -> GetFaceValues (fn, di, RefG->RefPts, values, pointmat);
         GetFaceNormals(fn, di, RefG->RefPts, normals);
         have_normals = 1;
         ShrinkPoints(pointmat, i, fn, di);
      } else {
         RefG = GLVisGeometryRefiner.Refine(mesh->GetElementBaseGeometry(i),
                                            TimesToRefine);
         const IntegrationRule &ir = RefG->RefPts;
         GridF->GetValues(i, ir, values, pointmat);
         normals.SetSize(3, values.Size());
         mesh->GetElementTransformation(i, &T);
         for (int j = 0; j < values.Size(); j++) {
            T.SetIntPoint(&ir.IntPoint(j));
            const DenseMatrix &J = T.Jacobian();
            normals.GetColumnReference(j, normal);
            CalcOrtho(J, normal);
            normal /= normal.Norml2();
         }
         have_normals = 1;
         di = 0;
         ShrinkPoints(pointmat, i, 0, 0);
      }

      vmin = fmin(vmin, values.Min());
      vmax = fmax(vmax, values.Max());

      int sides;
      switch ((dim == 3) ? mesh->GetBdrElementType(i) : mesh->GetElementType(i))
      {
         case Element::TRIANGLE:
            sides = 3;
            break;

         case Element::QUADRILATERAL:
         default:
            sides = 4;
            break;
      }

      // compute an average normal direction for the current face
      if (sc != 0.0)
      {
         for (int i = 0; i < 3; i++)
         {
            norm[i] = 0.0;
         }
         Normalize(normals);
         for (k = 0; k < normals.Width(); k++)
            for (int j = 0; j < 3; j++)
            {
               norm[j] += normals(j, k);
            }
         Normalize(norm);
         for (int i = 0; i < pointmat.Width(); i++)
         {
            double val = sc * (values(i) - minv) / (maxv - minv);
            for (int j = 0; j < 3; j++)
            {
               pointmat(j, i) += val * norm[j];
            }
         }
         have_normals = 0;
      }

      have_normals = have_normals ? 2 : 0;
      if (di)
      {
         have_normals = -1 - have_normals;
      }
      // Comment the above lines and use the below version in order to remove
      // the 3D dark artifacts (indicating wrong boundary element orientation)
      // have_normals = have_normals ? 1 : 0;
      DrawPatch(disp_buf, pointmat, values, normals, sides, RefG->RefGeoms,
                minv, maxv, have_normals);
   }
   disp_buf.buffer();

   cout << "VisualizationSceneSolution3d::PrepareFlat2() : [min,max] = ["
        << vmin << "," << vmax << "]" << endl;
}

void VisualizationSceneSolution3d::Prepare()
{
   int i,j;

   if (!drawelems)
   {
      return;
   }

   switch (shading)
   {
       case 0:
           PrepareFlat();
           return;
       case 2:
           PrepareFlat2();
           return;
       default:
           break;
   }

   disp_buf.clear();
   gl3::GlBuilder poly = disp_buf.createBuilder();
   
   int dim = mesh->Dimension();
   int ne = (dim == 3) ? mesh->GetNBE() : mesh->GetNE();
   int nv = mesh -> GetNV();
   DenseMatrix pointmat;
   Array<int> vertices;
   double nor[3];

   Vector nx(nv);
   Vector ny(nv);
   Vector nz(nv);

   Table ba_to_be; // boundary_attribute--to--boundary_element
   {
      Table be_to_ba;
      be_to_ba.MakeI(ne);
      for (int i = 0; i < ne; i++)
      {
         be_to_ba.AddAColumnInRow(i);
      }
      be_to_ba.MakeJ();
      if (dim == 3)
      {
         for (int i = 0; i < ne; i++)
         {
            be_to_ba.AddConnection(i, mesh->GetBdrAttribute(i)-1);
         }
      }
      else
      {
         for (int i = 0; i < ne; i++)
         {
            be_to_ba.AddConnection(i, mesh->GetAttribute(i)-1);
         }
      }
      be_to_ba.ShiftUpI();

      Transpose(be_to_ba, ba_to_be);
   }

   const Array<int> &attributes =
      ((dim == 3) ? mesh->bdr_attributes : mesh->attributes);
   for (int d = 0; d < attributes.Size(); d++)
   {
      const int attr = attributes[d]-1;

      if (!bdr_attr_to_show[attr]) { continue; }

      const int nelem = ba_to_be.RowSize(attr);
      const int *elem = ba_to_be.GetRow(attr);

      for (i = 0; i < nelem; i++)
      {
         if (dim == 3)
         {
            mesh->GetBdrElementVertices(elem[i], vertices);
         }
         else
         {
            mesh->GetElementVertices(elem[i], vertices);
         }
         for (j = 0; j < vertices.Size(); j++)
         {
            nx(vertices[j]) = ny(vertices[j]) = nz(vertices[j]) = 0.;
         }
      }
      for (i = 0; i < nelem; i++)
      {
         if (dim == 3)
         {
            mesh->GetBdrPointMatrix(elem[i], pointmat);
            mesh->GetBdrElementVertices(elem[i], vertices);
         }
         else
         {
            mesh->GetPointMatrix(elem[i], pointmat);
            mesh->GetElementVertices(elem[i], vertices);
         }

         if (pointmat.Width() == 3)
            j = Compute3DUnitNormal(&pointmat(0,0), &pointmat(0,1),
                                    &pointmat(0,2), nor);
         else
            j = Compute3DUnitNormal(&pointmat(0,0), &pointmat(0,1),
                                    &pointmat(0,2), &pointmat(0,3), nor);
         if (j == 0)
            for (j = 0; j < pointmat.Size(); j++)
            {
               nx(vertices[j]) += nor[0];
               ny(vertices[j]) += nor[1];
               nz(vertices[j]) += nor[2];
            }
      }

      for (i = 0; i < nelem; i++)
      {
         if (dim == 3)
         {
            if (cplane == 2)
            {
               // for cplane == 2, get vertices of the volume element, not bdr
               int f, o, e1, e2;
               mesh->GetBdrElementFace(i, &f, &o);
               mesh->GetFaceElements(f, &e1, &e2);
               mesh->GetElementVertices(e1, vertices);

               if (CheckPositions(vertices)) { continue; }
            }
            else
            {
               mesh->GetBdrElementVertices(elem[i], vertices);
            }
         }
         else
         {
            mesh->GetElementVertices(elem[i], vertices);
         }
         
         GLenum elemType;
         switch ((dim == 3) ? mesh->GetBdrElementType(elem[i]) :
                 mesh->GetElementType(elem[i]))
         {
            case Element::TRIANGLE:
               elemType = GL_TRIANGLES;
               break;

            case Element::QUADRILATERAL:
               elemType = GL_QUADS;
               break;
            default:
               MFEM_ABORT("Invalid boundary element type");
               break;
            default:
               MFEM_ABORT("Invalid boundary element type");
               break;
         }
         poly.glBegin(elemType);
         if (dim == 3)
         {
            mesh->GetBdrPointMatrix(elem[i], pointmat);
         }
         else
         {
            mesh->GetPointMatrix(elem[i], pointmat);
         }

         for (j = 0; j < pointmat.Size(); j++)
         {
<<<<<<< HEAD
            MySetColor(poly, (*sol)(vertices[j]), minv, maxv);
            poly.glNormal3d(nx(vertices[j]), ny(vertices[j]), nz(vertices[j]));
            poly.glVertex3dv(&pointmat(0, j));
=======
            MySetColor((*sol)(vertices[j]), minv, maxv);
            glNormal3d(nx(vertices[j]), ny(vertices[j]), nz(vertices[j]));
            glVertex3dv(&pointmat(0, j));
>>>>>>> 1a4bfd86
         }
         poly.glEnd();
      }
   }
   disp_buf.buffer();
}

void VisualizationSceneSolution3d::PrepareLines()
{
   if (!drawmesh)
   {
      return;
   }

   if (shading == 2)
   {
      PrepareLines2();
      return;
   }

   int dim = mesh->Dimension();
   int ne = (dim == 3) ? mesh->GetNBE() : mesh->GetNE();
   int i, j, k;
   DenseMatrix pointmat;

   line_buf.clear();

   Array<int> vertices;

   for (i = 0; i < ne; i++)
   {
      if (dim == 3)
      {
         if (!bdr_attr_to_show[mesh->GetBdrAttribute(i)-1]) { continue; }

         if (cplane == 2)
         {
            // for cplane == 2, get vertices of the volume element, not bdr
            int f, o, e1, e2;
            mesh->GetBdrElementFace(i, &f, &o);
            mesh->GetFaceElements(f, &e1, &e2);
            mesh->GetElementVertices(e1, vertices);
         }
         else
         {
            mesh->GetBdrElementVertices(i, vertices);
         }
      }
      else
      {
         if (!bdr_attr_to_show[mesh->GetAttribute(i)-1]) { continue; }

         mesh->GetElementVertices(i, vertices);
      }

      if (cplane == 2 && CheckPositions(vertices)) { continue; }

      double point[4][4];
      if (dim == 3)
      {
         mesh->GetBdrPointMatrix(i, pointmat);
      }
      else
      {
         mesh->GetPointMatrix(i, pointmat);
      }

      gl3::GlBuilder line = line_buf.createBuilder();
      switch (drawmesh)
      {
         case 1:
            line.glBegin(GL_LINE_LOOP);

            for (j = 0; j < pointmat.Size(); j++)
            {
               line.glVertex3d (pointmat(0, j), pointmat(1, j), pointmat(2, j));
            }
            line.glEnd();
            break;

         case 2:
            for (j = 0; j < pointmat.Size(); j++)
            {
               for (k = 0; k < 3; k++)
               {
                  point[j][k] = pointmat(k,j);
               }
               point[j][3] = (*sol)(vertices[j]);
            }
            DrawPolygonLevelLines(line, point[0], pointmat.Size(), level, false);
            break;
      }
   }
   line_buf.buffer();
}

void VisualizationSceneSolution3d::PrepareLines2()
{
   int i, j, k, fn, fo, di = 0;
   double bbox_diam;

   line_buf.clear();

   int dim = mesh->Dimension();
   int nbe = (dim == 3) ? mesh->GetNBE() : mesh->GetNE();
   DenseMatrix pointmat, normals;
   Vector values, normal;
   RefinedGeometry * RefG;
   Array<int> vertices;
   IsoparametricTransformation T;

   bbox_diam = sqrt ( (x[1]-x[0])*(x[1]-x[0]) +
                      (y[1]-y[0])*(y[1]-y[0]) +
                      (z[1]-z[0])*(z[1]-z[0]) );
   double sc = FaceShiftScale * bbox_diam;

   for (i = 0; i < nbe; i++)
   {
      if (dim == 3)
      {
         if (!bdr_attr_to_show[mesh->GetBdrAttribute(i)-1]) { continue; }

         if (cplane == 2)
         {
            // for cplane == 2, get vertices of the volume element, not bdr
            int f, o, e1, e2;
            mesh->GetBdrElementFace(i, &f, &o);
            mesh->GetFaceElements(f, &e1, &e2);
            mesh->GetElementVertices(e1, vertices);
         }
         else
         {
            mesh->GetBdrElementVertices(i, vertices);
         }
      }
      else
      {
         if (!bdr_attr_to_show[mesh->GetAttribute(i)-1]) { continue; }

         mesh->GetElementVertices(i, vertices);
      }

      if (cplane == 2 && CheckPositions(vertices)) { continue; }

      if (dim == 3)
      {
         mesh -> GetBdrElementFace (i, &fn, &fo);
         RefG = GLVisGeometryRefiner.Refine(mesh -> GetFaceBaseGeometry (fn),
                                            TimesToRefine);
         // di = GridF -> GetFaceValues (fn, 2, RefG->RefPts, values, pointmat);
         di = fo % 2;
         if (di == 1 && !mesh->FaceIsInterior(fn))
         {
            di = 0;
         }
         GridF -> GetFaceValues (fn, di, RefG->RefPts, values, pointmat);
         ShrinkPoints(pointmat, i, fn, di);
      }
      else
      {
         RefG = GLVisGeometryRefiner.Refine(mesh->GetElementBaseGeometry(i),
                                            TimesToRefine);
         GridF->GetValues(i, RefG->RefPts, values, pointmat);
         ShrinkPoints(pointmat, i, 0, 0);
      }

      if (sc != 0.0)
      {
         if (dim == 3)
         {
            GetFaceNormals(fn, di, RefG->RefPts, normals);
         }
         else
         {
            normals.SetSize(3, values.Size());
            mesh->GetElementTransformation(i, &T);
            for (int j = 0; j < values.Size(); j++)
            {
               T.SetIntPoint(&RefG->RefPts.IntPoint(j));
               const DenseMatrix &J = T.Jacobian();
               normals.GetColumnReference(j, normal);
               CalcOrtho(J, normal);
               normal /= normal.Norml2();
            }
         }
         double norm[3];
         for (int i = 0; i < 3; i++)
         {
            norm[i] = 0.0;
         }
         for (k = 0; k < normals.Width(); k++)
         {
            for (int j = 0; j < 3; j++)
            {
               norm[j] += normals(j, k);
            }
         }
         double len = sqrt(InnerProd(norm, norm));
         if (len > 0.0)
         {
            len = 1.0 / len;
         }
         for (int i = 0; i < 3; i++)
         {
            norm[i] *= len;
         }
         for (int i = 0; i < pointmat.Width(); i++)
         {
            double val = sc * (values(i) - minv) / (maxv - minv);
            for (int j = 0; j < 3; j++)
            {
               pointmat(j, i) += val * norm[j];
            }
         }
      }
      gl3::GlBuilder line = line_buf.createBuilder();
      if (drawmesh == 1)
      {
         Array<int> &REdges = RefG->RefEdges;

         line.glBegin(GL_LINES);
         for (k = 0; k < REdges.Size(); k++)
         {
            line.glVertex3dv(&pointmat(0, REdges[k]));
         }
         line.glEnd();
      }
      else if (drawmesh == 2)
      {
         double point[4][4];
         int sides;
         switch ((dim == 3) ? mesh->GetBdrElementType(i) :
                 mesh->GetElementType(i))
         {
            case Element::TRIANGLE:
               sides = 3;
               break;

            case Element::QUADRILATERAL:
            default:
               sides = 4;
               break;
         }
         for (k = 0; k < RefG->RefGeoms.Size()/sides; k++)
         {
            int *RG = &(RefG->RefGeoms[k*sides]);

            for (j = 0; j < sides; j++)
            {
               for (int ii = 0; ii < 3; ii++)
               {
                  point[j][ii] = pointmat(ii, RG[j]);
               }
               point[j][3] = values(RG[j]);
            }
            DrawPolygonLevelLines(line, point[0], sides, level, false);
         }
      }
   }
   line_buf.buffer();
}

static void CutElement(const Geometry::Type geom, const int *vert_flags,
                       const int **edge_vert_ptr, int *cut_edges,
                       int *num_cut_edges, int *n2_cut_edges)
{
   static const int tet_edges[12]= {0,3, 0,2, 0,1, 1,2, 1,3, 2,3};
   static const int pri_edges[18] =
   {0,1, 1,2, 2,0, 3,4, 4,5, 5,3, 0,3, 1,4, 2,5};
   static const int pri_cutting[18][3] =
   {
      { 3, -1,  5}, {13,  7, 14}, { 5, -1,  1}, {15,  9, 16},
      { 1, -1,  3}, {17, 11, 12},
      {14,  0, 13}, {10, -1,  8}, {16,  2, 15}, { 6, -1, 10},
      {12,  4, 17}, { 8, -1,  6},
      { 7, 14,  0}, { 4, 17, 11}, { 9, 16,  2}, { 0, 13,  7},
      {11, 12,  4}, { 2, 15,  9}
   };
   static const int hex_edges[24] =
   { 0,1, 1,2, 3,2, 0,3, 4,5, 5,6, 7,6, 4,7, 0,4, 1,5, 2,6, 3,7 };
   static const int hex_cutting[24][3] =
   {
      { 3,  4,  6}, {17,  9, 18}, { 4,  6,  1}, {19, 11, 20},
      {21, 12, 22}, { 6,  1,  3}, {23, 14, 16}, { 1,  3,  4},
      {18,  0, 17}, {15, 13, 10}, {20,  2, 19}, { 8, 15, 13},
      {10,  8, 15}, {22,  5, 21}, {13, 10,  8}, {16,  7, 23},
      { 9, 18,  0}, { 7, 23, 14}, {11, 20,  2}, { 0, 17,  9},
      {12, 22,  5}, { 2, 19, 11}, {14, 16,  7}, { 5, 21, 12}
   };
   const int *ev;
   int n, n2;

   n = n2 = 0;
   switch (geom)
   {
      case Geometry::TETRAHEDRON:
      {
         ev = tet_edges;
         for (int j = 0; j < 6; j++, ev += 2)
            if (vert_flags[ev[0]] != vert_flags[ev[1]])
            {
               cut_edges[n++] = j;
            }
         ev = tet_edges;
      }
      break;

      case Geometry::PRISM:
      {
         int emark[9];
         ev = pri_edges;
         for (int j = 0; j < 9; j++, ev += 2)
         {
            emark[j] = vert_flags[ev[1]] - vert_flags[ev[0]];
         }
         do
         {
            int j;
            for (j = 0; j < 9; j++)
            {
               if (emark[j]) { break; }
            }
            if (j == 9)
<<<<<<< HEAD
            {
               break;
            }
            int k = 2 * j;
            if (emark[j] > 0)
            {
=======
            {
               break;
            }
            int k = 2 * j;
            if (emark[j] > 0)
            {
>>>>>>> 1a4bfd86
               k++;
            }
            do
            {
               int m;
               for (j = 0; j < 3; j++)
               {
                  m = pri_cutting[k][j];
                  if (m >= 0)
                  {
                     ev = pri_edges + 2 * (m / 2);
                     if ((m%2 == 0 && vert_flags[ev[0]] > vert_flags[ev[1]]) ||
                         (m%2 == 1 && vert_flags[ev[1]] > vert_flags[ev[0]]))
                     {
                        break;
                     }
                  }
               }
               cut_edges[n2++] = k/2;
               emark[k/2] = 0;
               k = m;
            }
            while (k/2 != cut_edges[n]);
            if (n == 0)
            {
               n = n2;
            }
            else
            {
               break;
            }
         }
         while (1);
         n2 -= n;
         ev = pri_edges;
      }
      break;

      case Geometry::CUBE:
      {
         int emark[12];
         ev = hex_edges;
         for (int j = 0; j < 12; j++, ev += 2)
         {
            emark[j] = vert_flags[ev[1]] - vert_flags[ev[0]];
         }
         do
         {
            int j;
            for (j = 0; j < 12; j++)
            {
               if (emark[j]) { break; }
            }
            if (j == 12)
            {
               break;
            }
            int k = 2 * j;
            if (emark[j] > 0)
            {
               k++;
            }
            do
            {
               int m;
               for (j = 0; j < 3; j++)
               {
                  m = hex_cutting[k][j];
                  ev = hex_edges + 2 * (m / 2);
                  if ((m%2 == 0 && vert_flags[ev[0]] > vert_flags[ev[1]]) ||
                      (m%2 == 1 && vert_flags[ev[1]] > vert_flags[ev[0]]))
                  {
                     break;
                  }
               }
               cut_edges[n2++] = k/2;
               emark[k/2] = 0;
               k = m;
            }
            while (k/2 != cut_edges[n]);
            if (n == 0)
            {
               n = n2;
            }
            else
            {
               break;
            }
         }
         while (1);
         n2 -= n;
         ev = hex_edges;
      }
      break;

      default:
         ev = NULL; // suppress a warning
         break;
   }

   *edge_vert_ptr = ev;
   *num_cut_edges = n;
   *n2_cut_edges = n2;
}

void VisualizationSceneSolution3d::CuttingPlaneFunc(int func)
{
   int i, j, k, m, n, n2;
   int flag[8], cut_edges[6];
   const int *ev;
   double t, point[6][4], norm[3];

   DenseMatrix pointmat;

   Array<int> nodes;
   for (i = 0; i < mesh -> GetNE(); i++)
   {
      n = n2 = 0; // n will be the number of intersection points
      mesh -> GetElementVertices(i, nodes);
      for (j = 0; j < nodes.Size(); j++)
      {
         if (node_pos[nodes[j]] >= 0.0)
         {
            flag[j] = 1;
         }
         else
         {
            flag[j] = -1;
         }
      }

      CutElement(mesh->GetElementBaseGeometry(i), flag,
                 &ev, cut_edges, &n, &n2);

      while (n > 2)
      {
         if (shading != 2)
         {
            mesh -> GetPointMatrix (i, pointmat);
         }
         else
         {
            const IntegrationRule *ir;
            ir = Geometries.GetVertices (mesh -> GetElementBaseGeometry(i));
            pointmat.SetSize (3, ir -> GetNPoints());
            for (j = 0; j < ir -> GetNPoints(); j++)
            {
               const IntegrationPoint &ip = ir -> IntPoint (j);
               pointmat(0,j) = ip.x;
               pointmat(1,j) = ip.y;
               pointmat(2,j) = ip.z;
            }
         }
         for (j = 0; j < n; j++)
         {
            const int *en = ev + 2*cut_edges[j];
            t = node_pos[ nodes[en[1]] ];
            t = t / ( t - node_pos[ nodes[en[0]] ] );
            for (k = 0; k < 3; k++)
            {
               point[j][k] = t*pointmat(k,en[0]) + (1-t)*pointmat(k,en[1]);
            }
            point[j][3] = t*(*sol)(nodes[en[0]]) + (1-t)*(*sol)(nodes[en[1]]);
         }

         switch (func)
         {
            case 1:  // PrepareCuttingPlane()
            {
               if (shading == 2)
               {
                  // changes point for n > 4
                  DrawRefinedSurf(n, point[0], i, 1);
               }
               else
               {
                  m = n;
                  while (1)
                  {
                     if (m > 3)
                     {
                        j = Compute3DUnitNormal(point[0], point[1], point[2],
                                                point[3], norm);
                        if (j && m > 4)
                        {
                           for (int j = 3; j < m; j++)
                              for (int i = 0; i < 4; i++)
                              {
                                 point[j-2][i] = point[j][i];
                              }
                           m -= 2;
                           continue;
                        }
                     }
                     else
                        j = Compute3DUnitNormal(point[0], point[1], point[2],
                                                norm);
                     break;
                  }

                  gl3::GlBuilder draw = cplane_buf.createBuilder();
                  if (!j)
                  {
                     draw.glBegin(GL_POLYGON);
                     draw.glNormal3dv(norm);
                     for (j = 0; j < m; j++)
                     {
                        MySetColor(draw, point[j][3], minv, maxv);
                        draw.glVertex3dv(point[j]);
                     }
                     draw.glEnd();
                  }
               }
            }
            break;

            case 2:  // PrepareCuttingPlaneLines() with mesh
            {
               if (shading == 2)
               {
                  // changes point for n > 4
                  DrawRefinedSurf(n, point[0], i, 2);
               }
               else
               {
                  // glBegin (GL_POLYGON);
                  gl3::GlBuilder line = cplines_buf.createBuilder();
                  line.glBegin(GL_LINE_LOOP);
                  for (j = 0; j < n; j++)
                  {
                     line.glVertex3dv(point[j]);
                  }
                  line.glEnd();
               }
            }
            break;

            case 3:  // PrepareCuttingPlaneLines() with level lines
            {
               if (shading == 2)
               {
                  // changes point for n > 4
                  DrawRefinedSurf(n, point[0], i, 3);
               }
               else
               {
                  gl3::GlBuilder line = cplines_buf.createBuilder();
                  DrawPolygonLevelLines(line, point[0], n, level, false);
               }
            }
            break;
         }

         for (j = 0; j < n2; j++)
         {
            cut_edges[j] = cut_edges[j+n];
         }
         n = n2;
         n2 = 0;
      }
   }
}

void VisualizationSceneSolution3d::CutRefinedElement(
<<<<<<< HEAD
   gl3::GlDrawable& target,
=======
>>>>>>> 1a4bfd86
   const DenseMatrix &verts, const Vector &vert_dist, const Vector &vals,
   const Geometry::Type geom, const int *elems, int num_elems, int func)
{
   double sc = 0.0;
   if (FaceShiftScale != 0.0)
   {
      double bbox_diam = sqrt ( (x[1]-x[0])*(x[1]-x[0]) +
                                (y[1]-y[0])*(y[1]-y[0]) +
                                (z[1]-z[0])*(z[1]-z[0]) );
      sc = FaceShiftScale * bbox_diam;
   }
   const int nv = Geometry::NumVerts[geom];

<<<<<<< HEAD
   gl3::GlBuilder bld = target.createBuilder();

=======
>>>>>>> 1a4bfd86
   for (int i = 0; i < num_elems; i++)
   {
      int vert_flag[8], cut_edges[8];
      const int *elem = elems + i*nv;
      const int *edge_vert;
      int n = 0, n2;
      for (int j = 0; j < nv; j++)
      {
         vert_flag[j] = (vert_dist(elem[j]) >= 0.0) ? n++, 1 : 0;
      }
      if (n == 0 || n == nv) { continue; }

      CutElement(geom, vert_flag, &edge_vert, cut_edges, &n, &n2);
      // n  = number of intersected edges
      // n2 = number of intersected edges, second polygon

      while (n > 2)
      {
         // 'pts' describe the intersecting polygon: triangle, quad, etc
         double pts[6][4]; // up to 6 points x (3 coordinates + 1 value)

         for (int j = 0; j < n; j++)
         {
            const int *ev = edge_vert + 2*cut_edges[j];
            double t = vert_dist(elem[ev[0]]);
            t = t / (t - vert_dist(elem[ev[1]]));
            for (int d = 0; d < 3; d++)
            {
               pts[j][d] = (1-t)*verts(d,elem[ev[0]]) + t*verts(d,elem[ev[1]]);
            }
            pts[j][3] = (1-t)*vals(elem[ev[0]]) + t*vals(elem[ev[1]]);
         }
         if (sc != 0.0)
         {
            const double *dir = CuttingPlane->Equation();
            for (int j = 0; j < n; j++)
            {
               // dir points into the visible side, so we add a minus to val:
               const double val = -sc * (pts[j][3] - minv) / (maxv - minv);
               for (int d = 0; d < 3; d++)
               {
                  pts[j][d] += val*dir[d];
               }
            }
         }

         if (func == 0) // draw surface
         {
            double norm[3];
            int err, m = n;
            while (1)
            {
               if (m > 3)
               {
                  err = Compute3DUnitNormal(pts[0], pts[1], pts[2], pts[3],
                                            norm);
                  if (err && m > 4)
                  {
                     for (int j = 3; j < m; j++)
                     {
                        for (int i = 0; i < 4; i++)
                        {
                           pts[j-2][i] = pts[j][i];
                        }
                     }
                     m -= 2;
                     continue;
                  }
               }
               else
               {
                  err = Compute3DUnitNormal(pts[0], pts[1], pts[2], norm);
               }
               break;
            }
            if (!err)
            {
<<<<<<< HEAD
               bld.glBegin(GL_POLYGON);
               bld.glNormal3dv(norm);
               for (int j = 0; j < m; j++)
               {
                  MySetColor(bld, pts[j][3], minv, maxv);
                  bld.glVertex3dv(pts[j]);
               }
               bld.glEnd();
=======
               glBegin(GL_POLYGON);
               glNormal3dv(norm);
               for (int j = 0; j < m; j++)
               {
                  MySetColor(pts[j][3], minv, maxv);
                  glVertex3dv(pts[j]);
               }
               glEnd();
>>>>>>> 1a4bfd86
            }
         }
         else // draw level lines
         {
<<<<<<< HEAD
            DrawPolygonLevelLines(bld, pts[0], n, level, false);
=======
            DrawPolygonLevelLines(pts[0], n, level, false);
>>>>>>> 1a4bfd86
         }

         for (int j = 0; j < n2; j++)
         {
            cut_edges[j] = cut_edges[j+n];
         }
         n = n2;
         n2 = 0;
      }
   }
}

void VisualizationSceneSolution3d::CutRefinedFace(
<<<<<<< HEAD
   gl3::GlDrawable& target,
   const DenseMatrix &verts, const Vector &vert_dist, const Vector &vals,
   const Geometry::Type geom, const int *faces, int num_faces)
=======
   const DenseMatrix &verts, const Vector &vert_dist, const Vector &vals,
   const Geometry::Type geom, const int *faces, int num_faces)
{
   double sc = 0.0;
   if (FaceShiftScale != 0.0)
   {
      double bbox_diam = sqrt ( (x[1]-x[0])*(x[1]-x[0]) +
                                (y[1]-y[0])*(y[1]-y[0]) +
                                (z[1]-z[0])*(z[1]-z[0]) );
      sc = FaceShiftScale * bbox_diam;
   }
   const int nv = Geometry::NumVerts[geom];

   bool gl_lines_begun = false;
   for (int i = 0; i < num_faces; i++)
   {
      int vert_flag[4], cut_edges[4];
      const int *face = faces + i*nv;
      int n = 0;
      for (int j = 0; j < nv; j++)
      {
         vert_flag[j] = (vert_dist(face[j]) >= 0.0) ? n++, 1 : 0;
      }
      if (n == 0 || n == nv) { continue; }
      n = 0;
      for (int j = 0; j < nv; j++)
      {
         const int j1 = (j+1)%nv;
         if (vert_flag[j] != vert_flag[j1])
         {
            cut_edges[n++] = j;
         }
      }
      // n = number of intersected edges (2, or 4)
      double pts[4][4]; // up to 4 points x (3 coordinates + 1 value)
      for (int j = 0; j < n; j++)
      {
         const int v0 = cut_edges[j];
         const int v1 = (v0+1)%nv;
         double t = vert_dist(face[v0]);
         t = t / (t - vert_dist(face[v1]));
         for (int d = 0; d < 3; d++)
         {
            pts[j][d] = (1-t)*verts(d,face[v0]) + t*verts(d,face[v1]);
         }
         if (sc != 0.0)
         {
            pts[j][3] = (1-t)*vals(face[v0]) + t*vals(face[v1]);
         }
      }
      if (sc != 0.0)
      {
         const double *dir = CuttingPlane->Equation();
         for (int j = 0; j < n; j++)
         {
            // dir points into the visible side, so we add a minus to val:
            const double val = -sc * (pts[j][3] - minv) / (maxv - minv);
            for (int d = 0; d < 3; d++)
            {
               pts[j][d] += val*dir[d];
            }
         }
      }
      if (!gl_lines_begun)
      {
         glBegin(GL_LINES);
         gl_lines_begun = true;
      }
      glVertex3dv(pts[0]);
      glVertex3dv(pts[1]);
      if (n == 4)
      {
         glVertex3dv(pts[2]);
         glVertex3dv(pts[3]);
      }
   }

   if (gl_lines_begun)
   {
      glEnd();
   }
}

void VisualizationSceneSolution3d::PrepareCuttingPlane()
>>>>>>> 1a4bfd86
{
   double sc = 0.0;
   if (FaceShiftScale != 0.0)
   {
      double bbox_diam = sqrt ( (x[1]-x[0])*(x[1]-x[0]) +
                                (y[1]-y[0])*(y[1]-y[0]) +
                                (z[1]-z[0])*(z[1]-z[0]) );
      sc = FaceShiftScale * bbox_diam;
   }
   const int nv = Geometry::NumVerts[geom];

   for (int i = 0; i < num_faces; i++)
   {
      int vert_flag[4], cut_edges[4];
      const int *face = faces + i*nv;
      int n = 0;
      for (int j = 0; j < nv; j++)
      {
         vert_flag[j] = (vert_dist(face[j]) >= 0.0) ? n++, 1 : 0;
      }
      if (n == 0 || n == nv) { continue; }
      n = 0;
      for (int j = 0; j < nv; j++)
      {
         const int j1 = (j+1)%nv;
         if (vert_flag[j] != vert_flag[j1])
         {
            cut_edges[n++] = j;
         }
      }
      // n = number of intersected edges (2, or 4)
      double pts[4][4]; // up to 4 points x (3 coordinates + 1 value)
      for (int j = 0; j < n; j++)
      {
         const int v0 = cut_edges[j];
         const int v1 = (v0+1)%nv;
         double t = vert_dist(face[v0]);
         t = t / (t - vert_dist(face[v1]));
         for (int d = 0; d < 3; d++)
         {
            pts[j][d] = (1-t)*verts(d,face[v0]) + t*verts(d,face[v1]);
         }
         if (sc != 0.0)
         {
            pts[j][3] = (1-t)*vals(face[v0]) + t*vals(face[v1]);
         }
      }
      if (sc != 0.0)
      {
         const double *dir = CuttingPlane->Equation();
         for (int j = 0; j < n; j++)
         {
            // dir points into the visible side, so we add a minus to val:
            const double val = -sc * (pts[j][3] - minv) / (maxv - minv);
            for (int d = 0; d < 3; d++)
            {
               pts[j][d] += val*dir[d];
            }
         }
      }
      
      target.addLine(gl3::Vertex::create(pts[0]), gl3::Vertex::create(pts[1]));
      if (n == 4)
      {
         target.addLine(gl3::Vertex::create(pts[2]), gl3::Vertex::create(pts[3]));
      }
   }
}

void VisualizationSceneSolution3d::PrepareCuttingPlane()
{
    cplane_buf.clear();
   if (cp_drawelems && cplane && mesh->Dimension() == 3)
   {
      if (cplane == 2)
      {
         PrepareCuttingPlane2();
      }
      else if (cp_algo == 1)
      {
         CuttingPlaneFunc(1);
      }
      else
      {
         Vector vals, vert_dist;
         DenseMatrix pointmat;
         for (int i = 0; i < mesh->GetNE(); i++)
         {
            const Geometry::Type geom = mesh->GetElementBaseGeometry(i);
            RefinedGeometry *RefG =
               GLVisGeometryRefiner.Refine(geom, TimesToRefine);
            GridF->GetValues(i, RefG->RefPts, vals, pointmat);
            vert_dist.SetSize(pointmat.Width());
            for (int j = 0; j < pointmat.Width(); j++)
            {
               vert_dist(j) = CuttingPlane->Transform(&pointmat(0,j));
            }
            Array<int> &RG = RefG->RefGeoms;
<<<<<<< HEAD
=======

            const int func = 0; // draw surface
            CutRefinedElement(pointmat, vert_dist, vals, geom,
                              RG, RG.Size()/Geometry::NumVerts[geom], func);
         }
      }
   }
>>>>>>> 1a4bfd86

            const int func = 0; // draw surface
            CutRefinedElement(cplane_buf, pointmat, vert_dist, vals, geom,
                              RG, RG.Size()/Geometry::NumVerts[geom], func);
         }
      }
   }
   cplane_buf.buffer();
}

void VisualizationSceneSolution3d::PrepareCuttingPlane2()
{
   int i, j, n = 0;
   double p[4][3], c[4], *coord;
   DenseMatrix pointmat, normals;
   Vector values;
   RefinedGeometry *RefG;

   Array<int> nodes;
   Array<int> partition (mesh -> GetNE());

   for (i = 0; i < mesh -> GetNE(); i++)
   {
      n = 0; // n will be the number of nodes behind the cutting plane
      mesh -> GetElementVertices(i, nodes);
      for (j = 0; j < nodes.Size(); j++)
      {
         if (node_pos[nodes[j]] >= 0.0) { n++; }
      }
      partition[i] = (n == nodes.Size()) ? 0 : 1;
   }

   for (i = 0; i < mesh -> GetNFaces(); i++)
   {
      int e1, e2;
      mesh -> GetFaceElements (i, &e1, &e2);
      if (e2 >= 0 && partition[e1] != partition[e2])
      {
         if (shading != 2)
         {
            mesh -> GetFaceVertices (i, nodes);
            for (j = 0; j < nodes.Size(); j++)
            {
               coord = mesh -> GetVertex(nodes[j]);
               p[j][0] = coord[0];
               p[j][1] = coord[1];
               p[j][2] = coord[2];
               c[j] = (*sol)(nodes[j]);
            }

            if (nodes.Size() == 3)
            {
               DrawTriangle(cplane_buf, p, c, minv, maxv);
            }
            else
            {
               DrawQuad(cplane_buf, p, c, minv, maxv);
            }
         }
         else // shading == 2
         {
            RefG = GLVisGeometryRefiner.Refine(mesh -> GetFaceBaseGeometry (i),
                                               TimesToRefine);
            // partition[e1] is 0 if e1 is behind the cutting plane
            // and 1 otherwise
            int dir = partition[e1];
            GridF -> GetFaceValues (i, dir, RefG->RefPts, values, pointmat);
            GetFaceNormals(i, dir, RefG->RefPts, normals);
            switch (mesh -> GetFaceBaseGeometry (i))
            {
               case Geometry::TRIANGLE:  n = 3; break;
               case Geometry::SQUARE:    n = 4; break;
               default:
                  MFEM_ABORT("Invalid element type");
                  break;
            }
            // DrawRefinedSurf (n, pointmat, values, RefG->RefGeoms);
            DrawPatch(cplane_buf, pointmat, values, normals, n, RefG->RefGeoms,
                      minv, maxv, dir ? -3 : 2);
         } // end shading == 2
      }
   }
}

void VisualizationSceneSolution3d::PrepareCuttingPlaneLines()
{
   cplines_buf.clear();

   if (cp_drawmesh && cplane && mesh->Dimension() == 3)
   {
      if (cplane == 2 && cp_drawmesh != 3)
      {
         PrepareCuttingPlaneLines2();
      }
      else
      {
         if (cp_drawmesh == 1 && cp_algo == 1)
         {
            CuttingPlaneFunc(2);
         }
         else if (cp_drawmesh == 1)
         {
            Vector vert_dist, vals;
            DenseMatrix pointmat;
            int num_faces = mesh->GetNFaces();
            if (mesh->NURBSext)
            {
               // Note: for NURBS meshes, the methods
               //       Mesh::GetFaceTransformation() and
               //       GridFunction::GetFaceValues() are not supported.
               cout << _MFEM_FUNC_NAME
                    << ": NURBS mesh: cut faces will not be drawn!" << endl;
               num_faces = 0;
            }
            for (int i = 0; i < num_faces; i++)
            {
               const Geometry::Type geom = mesh->GetFaceBaseGeometry(i);
               RefinedGeometry *RefG =
                  GLVisGeometryRefiner.Refine(geom, TimesToRefine);
               if (FaceShiftScale == 0.0)
               {
                  ElementTransformation *T = mesh->GetFaceTransformation(i);
                  T->Transform(RefG->RefPts, pointmat);
               }
               else
               {
                  const int side = 2;
                  GridF->GetFaceValues(i, side, RefG->RefPts, vals, pointmat);
                  // For discontinuous grid function, we should draw two edges.
               }
               vert_dist.SetSize(pointmat.Width());
               for (int j = 0; j < pointmat.Width(); j++)
               {
                  vert_dist(j) = CuttingPlane->Transform(&pointmat(0,j));
               }
               Array<int> &RG = RefG->RefGeoms;

<<<<<<< HEAD
               CutRefinedFace(cplines_buf, pointmat, vert_dist, vals, geom,
=======
               CutRefinedFace(pointmat, vert_dist, vals, geom,
>>>>>>> 1a4bfd86
                              RG, RG.Size()/Geometry::NumVerts[geom]);
            }
         }
         else if (cp_algo == 1)
         {
            CuttingPlaneFunc(3);
         }
         else
         {
            Vector vals, vert_dist;
            DenseMatrix pointmat;
            for (int i = 0; i < mesh->GetNE(); i++)
            {
               const Geometry::Type geom = mesh->GetElementBaseGeometry(i);
               RefinedGeometry *RefG =
                  GLVisGeometryRefiner.Refine(geom, TimesToRefine);
               GridF->GetValues(i, RefG->RefPts, vals, pointmat);
               vert_dist.SetSize(pointmat.Width());
               for (int j = 0; j < pointmat.Width(); j++)
               {
                  vert_dist(j) = CuttingPlane->Transform(&pointmat(0,j));
               }
               Array<int> &RG = RefG->RefGeoms;

               const int func = 1; // draw level lines
<<<<<<< HEAD
               CutRefinedElement(cplines_buf, pointmat, vert_dist, vals, geom,
=======
               CutRefinedElement(pointmat, vert_dist, vals, geom,
>>>>>>> 1a4bfd86
                                 RG, RG.Size()/Geometry::NumVerts[geom], func);
            }
         }
      }
   }

   cplines_buf.buffer();
}

void VisualizationSceneSolution3d::PrepareCuttingPlaneLines2()
{
   int i, j, n = 0;
   double point[4][4], *coord;
   DenseMatrix pointmat;
   Vector values;
   RefinedGeometry *RefG;

   Array<int> nodes;
   Array<int> partition (mesh -> GetNE());
   for (i = 0; i < mesh -> GetNE(); i++)
   {
      n = 0;  // n will be the number of nodes behind the cutting plane
      mesh -> GetElementVertices(i,nodes);
      for (j=0; j<nodes.Size(); j++)
      {
         if (node_pos[nodes[j]] >= 0.0) { n++; }
      }
      partition[i] = (n == nodes.Size()) ? 0 : 1;
   }

   for (i = 0; i < mesh -> GetNFaces(); i++)
   {
      int e1, e2;
      mesh -> GetFaceElements (i, &e1, &e2);
      if (e2 >= 0 && partition[e1] != partition[e2])
      {
         if (shading != 2)
         {
            mesh -> GetFaceVertices (i, nodes);
            for (j = 0; j < nodes.Size(); j++)
            {
               coord = mesh -> GetVertex(nodes[j]);
               point[j][0] = coord[0];
               point[j][1] = coord[1];
               point[j][2] = coord[2];
               point[j][3] = (*sol)(nodes[j]);
            }
            gl3::GlBuilder line = cplines_buf.createBuilder();
            switch (cp_drawmesh)
            {
               case 1:
                  // glBegin(GL_POLYGON);
                  line.glBegin(GL_LINE_LOOP);
                  for (j = 0; j < nodes.Size(); j++)
                  {
                     line.glVertex3dv (point[j]);
                  }
                  line.glEnd();
                  break;
               case 2:
                  DrawPolygonLevelLines(line, point[0], nodes.Size(), level, false);
                  break;
            }
         }
         else // shading == 2
         {
            RefG = GLVisGeometryRefiner.Refine(mesh -> GetFaceBaseGeometry (i),
                                               TimesToRefine);
            // partition[e1] is 0 if e1 is behind the cutting plane
            // and 1 otherwise
            int di = partition[e1];
            GridF -> GetFaceValues (i, di, RefG->RefPts, values, pointmat);
            switch (mesh -> GetFaceBaseGeometry (i))
            {
               case Geometry::TRIANGLE:  n = 3; break;
               case Geometry::SQUARE:    n = 4; break;
               default:
                  MFEM_ABORT("Invalid element type");
                  break;
            }
            switch (cp_drawmesh)
            {
               case 1:
                  DrawRefinedSurfEdges (n, pointmat, values, RefG->RefEdges);
                  break;
               case 2:
                  DrawRefinedSurfLevelLines (n, pointmat, values,
                                             RefG->RefGeoms);
                  break;
            }
         } // end shading == 2
      }
   }
}

int triangle_counter;
int quad_counter;

void VisualizationSceneSolution3d::DrawTetLevelSurf(
   gl3::GlDrawable& target,
   const DenseMatrix &verts, const Vector &vals, const int *ind,
   const Array<double> &levels, const DenseMatrix *grad)
{
   double t, lvl, normal[3], vert[4][3], norm[4][3];
   int i, j, l, pos[4];
   bool flipped;

   gl3::GlBuilder draw = target.createBuilder();

   for (l = 0; l < levels.Size(); l++)
   {
      lvl = levels[l];

      for (i = 0; i < 4; i++)
      {
         pos[i] = ind[i];
      }
      i = 0;
      j = 4;
      flipped = false;
      do
      {
         // (i < j) is true
         while (vals(pos[i]) < lvl)
         {
            i++;
            if (i == j)
            {
               goto step_one;
            }
         }
         // (i < j) && (vals[pos[i]] >= lvl) is true
         do
         {
            j--;
            if (i == j)
            {
               goto step_one;
            }
         }
         while (vals(pos[j]) >= lvl);
         // (i < j) && (vals[pos[i]] >= lvl) && (vals[pos[j]] < lvl) is true
         Swap<int>(pos[i], pos[j]);
         flipped = !flipped;
         i++;
      }
      while (i < j);
   step_one:
      if (flipped)
      {
         if (i >= 2)
         {
            Swap<int>(pos[0], pos[1]);
         }
         else
         {
            Swap<int>(pos[2], pos[3]);
         }
      }

      if (j == 3)
      {
         Swap<int>(pos[0], pos[3]);
         j = 1;
      }
      if (j == 1)
      {
         for (int k = 0; k < 3; k++)
         {
            int p0 = pos[0];
            int p1 = pos[k+1];
            t = (lvl - vals(p0)) / (vals(p1) - vals(p0));
            for (int d = 0; d < 3; d++)
            {
               vert[k][d] = (1.0 - t) * verts(d, p0) + t * verts(d, p1);
            }
            if (grad)
               for (int d = 0; d < 3; d++)
               {
                  norm[k][d] = (1.0 - t) * (*grad)(d, p0) + t * (*grad)(d, p1);
               }
         }

         if (grad == NULL)
         {
            if (!Compute3DUnitNormal(vert[0], vert[1], vert[2], normal))
            {
               MySetColor(draw, lvl, minv, maxv);
               draw.glNormal3dv(normal);
               draw.glBegin(GL_TRIANGLES);
               for (int k = 0; k < 3; k++)
               {
                  draw.glVertex3dv(vert[k]);
               }
               draw.glEnd();
               triangle_counter++;
            }
         }
         else
         {
            MySetColor(draw, lvl, minv, maxv);
            draw.glBegin(GL_TRIANGLES);
            for (int k = 0; k < 3; k++)
            {
               draw.glNormal3dv(norm[k]);
               draw.glVertex3dv(vert[k]);
            }
            draw.glEnd();
            triangle_counter++;
         }
      }
      else if (j == 2)
      {
         static const int idx[4][2] = { {0, 2}, {0, 3}, {1, 3}, {1, 2} };

         for (int k = 0; k < 4; k++)
         {
            int p0 = pos[idx[k][0]];
            int p1 = pos[idx[k][1]];
            t = (lvl - vals(p0)) / (vals(p1) - vals(p0));
            for (int d = 0; d < 3; d++)
            {
               vert[k][d] = (1.0 - t) * verts(d, p0) + t * verts(d, p1);
            }
            if (grad)
               for (int d = 0; d < 3; d++)
               {
                  norm[k][d] = (1.0 - t) * (*grad)(d, p0) + t * (*grad)(d, p1);
               }
         }

         if (grad == NULL)
         {
            if (!Compute3DUnitNormal(vert[0], vert[1], vert[2], vert[3],
                                     normal))
            {
               MySetColor(draw, lvl, minv, maxv);
               draw.glNormal3dv(normal);
               draw.glBegin(GL_QUADS);
               for (int k = 0; k < 4; k++)
               {
                  draw.glVertex3dv(vert[k]);
               }
               draw.glEnd();
               quad_counter++;
            }
         }
         else
         {
            MySetColor(draw, lvl, minv, maxv);
            draw.glBegin(GL_QUADS);
            for (int k = 0; k < 4; k++)
            {
               draw.glNormal3dv(norm[k]);
               draw.glVertex3dv(vert[k]);
            }
            draw.glEnd();
            quad_counter++;
         }
      }
   }
}

// static method
int VisualizationSceneSolution3d::GetWedgeFaceSplits(
   const Array<bool> &quad_diag, const Array<int> &faces,
   const Array<int> &ofaces)
<<<<<<< HEAD
{
   int fs = 0;
   for (int lf = 2; lf < 5; lf++)
   {
      bool diag = quad_diag[faces[lf]];
      if ((ofaces[lf]/2)%2) // orientations 2,3,6,7
      {
         diag = !diag;
      }
      fs = 2*fs + diag;
   }
   return fs;
}

void VisualizationSceneSolution3d::DrawRefinedWedgeLevelSurf(
   gl3::GlDrawable& target,
   const DenseMatrix &verts, const Vector &vals, const int *RG, const int np,
   const int face_splits, const DenseMatrix *grad)
{
#if 0
   static const int pri_tets[3][4] =
   {
      { 0, 1, 2, 5 }, { 0, 1, 5, 3 }, { 1, 3, 4, 5 }
   };
   for (int k = 0; k < np; k++)
   {
      const int *hv = &RG[6*k];
      for (int j = 0; j < 3; j++)
      {
         int m_ind[4];
         for (int i = 0; i < 4; i++)
         {
            m_ind[i] = hv[pri_tets[j][i]];
         }
         DrawTetLevelSurf(verts, vals, m_ind, levels, grad);
      }
   }
#else
   static const int pri_tets[8-2][3][4] =
   {
      // 0 = 000 (see below; prism is split into 6 tets)
      { { 0, 1, 2, 5 }, { 0, 1, 5, 4 }, { 0, 3, 4, 5 } }, // 1 = 001
      { { 0, 1, 2, 4 }, { 0, 2, 3, 4 }, { 2, 3, 4, 5 } }, // 2 = 010
      { { 0, 1, 2, 4 }, { 0, 2, 5, 4 }, { 0, 3, 4, 5 } }, // 3 = 011
      { { 0, 1, 2, 3 }, { 1, 2, 3, 5 }, { 1, 3, 4, 5 } }, // 4 = 100
      { { 0, 1, 2, 5 }, { 0, 1, 5, 3 }, { 1, 3, 4, 5 } }, // 5 = 101
      { { 0, 1, 2, 3 }, { 1, 2, 3, 4 }, { 2, 3, 4, 5 } }  // 6 = 110
      // 7 = 111 (see below; prism is split into 6 tets)
   };
   static const int pri_tets_0[6][4] =
   { {0,1,2,6}, {0,1,6,4}, {0,2,3,6}, {0,6,3,4}, {2,3,6,5}, {3,4,6,5} };
   static const int pri_tets_7[6][4] =
   { {0,1,2,6}, {0,2,5,6}, {0,1,6,3}, {0,3,6,5}, {1,3,4,6}, {3,4,6,5} };
   const int fs2 = (~face_splits&7)/2 + 4*((~face_splits&7)%2);
   const int n = (np == 1) ? 1 : TimesToRefine;

   double vs_data[7], pm_data[3*7], gd_data[3*7];
   Vector vs(vs_data, 7);
   DenseMatrix pm(pm_data, 3, 7), gd(gd_data, 3, 7);
   int l0, l1;

   for (int k = 0; k < np; k++)
   {
      const int pk = k % (n*n);
      if (pk == 0)
      {
         l0 = 0; l1 = 2*n-1;
      }
      else if (pk == l1)
      {
         const int s = l1-l0;
         l0 = l1;
         l1 += (s-2);
      }
      const int fsl = ((pk-l0)%2 == 0) ? face_splits : fs2;
      // The algorithm for choosing 'fsl' used above assumes the refined prisms
      // are listed in certain order -- see the prism case in
      // mfem::GeometryRefiner::Refine.
      const int *pv = &RG[6*k];
      if (fsl == 0)
      {
         for (int j = 0; j < 6; j++)
         {
            const int idx = pv[j];
            for (int d = 0; d < 3; d++)
            {
               pm(d,j) = verts(d,idx);
               if (grad) { gd(d,j) = (*grad)(d,idx); }
            }
            vs(j) = vals(idx);
         }
         for (int d = 0; d < 3; d++)
         {
            pm(d,6) = 0.5*(pm(d,1) + pm(d,5));
            if (grad) { gd(d,6) = 0.5*(gd(d,1) + gd(d,5)); }
         }
         vs(6) = 0.5*(vs(1) + vs(5));
         const DenseMatrix *gd_ = grad ? &gd : NULL;
         for (int k = 0; k < 6; k++)
         {
            DrawTetLevelSurf(target, pm, vs, pri_tets_0[k], levels, gd_);
         }
      }
      else if (fsl == 7)
      {
         for (int j = 0; j < 6; j++)
         {
            const int idx = pv[j];
            for (int d = 0; d < 3; d++)
            {
               pm(d,j) = verts(d,idx);
               if (grad) { gd(d,j) = (*grad)(d,idx); }
            }
            vs(j) = vals(idx);
         }
         for (int d = 0; d < 3; d++)
         {
            pm(d,6) = 0.5*(pm(d,2) + pm(d,4));
            if (grad) { gd(d,6) = 0.5*(gd(d,2) + gd(d,4)); }
         }
         vs(6) = 0.5*(vs(2) + vs(4));
         const DenseMatrix *gd_ = grad ? &gd : NULL;
         for (int k = 0; k < 6; k++)
         {
            DrawTetLevelSurf(target, pm, vs, pri_tets_7[k], levels, gd_);
         }
      }
      else
      {
         int m_ind[4];
         for (int j = 0; j < 3; j++)
         {
            for (int i = 0; i < 4; i++)
            {
               m_ind[i] = pv[pri_tets[fsl-1][j][i]];
            }
            DrawTetLevelSurf(target, verts, vals, m_ind, levels, grad);
         }
      }
   }
#endif
}

// static method
int VisualizationSceneSolution3d::GetHexFaceSplits(
   const Array<bool> &quad_diag, const Array<int> &faces,
   const Array<int> &ofaces)
{
   int fs = 0;
=======
{
   int fs = 0;
   for (int lf = 2; lf < 5; lf++)
   {
      bool diag = quad_diag[faces[lf]];
      if ((ofaces[lf]/2)%2) // orientations 2,3,6,7
      {
         diag = !diag;
      }
      fs = 2*fs + diag;
   }
   return fs;
}

void VisualizationSceneSolution3d::DrawRefinedWedgeLevelSurf(
   const DenseMatrix &verts, const Vector &vals, const int *RG, const int np,
   const int face_splits, const DenseMatrix *grad)
{
#if 0
   static const int pri_tets[3][4] =
   {
      { 0, 1, 2, 5 }, { 0, 1, 5, 3 }, { 1, 3, 4, 5 }
   };
   for (int k = 0; k < np; k++)
   {
      const int *hv = &RG[6*k];
      for (int j = 0; j < 3; j++)
      {
         int m_ind[4];
         for (int i = 0; i < 4; i++)
         {
            m_ind[i] = hv[pri_tets[j][i]];
         }
         DrawTetLevelSurf(verts, vals, m_ind, levels, grad);
      }
   }
#else
   static const int pri_tets[8-2][3][4] =
   {
      // 0 = 000 (see below; prism is split into 6 tets)
      { { 0, 1, 2, 5 }, { 0, 1, 5, 4 }, { 0, 3, 4, 5 } }, // 1 = 001
      { { 0, 1, 2, 4 }, { 0, 2, 3, 4 }, { 2, 3, 4, 5 } }, // 2 = 010
      { { 0, 1, 2, 4 }, { 0, 2, 5, 4 }, { 0, 3, 4, 5 } }, // 3 = 011
      { { 0, 1, 2, 3 }, { 1, 2, 3, 5 }, { 1, 3, 4, 5 } }, // 4 = 100
      { { 0, 1, 2, 5 }, { 0, 1, 5, 3 }, { 1, 3, 4, 5 } }, // 5 = 101
      { { 0, 1, 2, 3 }, { 1, 2, 3, 4 }, { 2, 3, 4, 5 } }  // 6 = 110
      // 7 = 111 (see below; prism is split into 6 tets)
   };
   static const int pri_tets_0[6][4] =
   { {0,1,2,6}, {0,1,6,4}, {0,2,3,6}, {0,6,3,4}, {2,3,6,5}, {3,4,6,5} };
   static const int pri_tets_7[6][4] =
   { {0,1,2,6}, {0,2,5,6}, {0,1,6,3}, {0,3,6,5}, {1,3,4,6}, {3,4,6,5} };
   const int fs2 = (~face_splits&7)/2 + 4*((~face_splits&7)%2);
   const int n = (np == 1) ? 1 : TimesToRefine;

   double vs_data[7], pm_data[3*7], gd_data[3*7];
   Vector vs(vs_data, 7);
   DenseMatrix pm(pm_data, 3, 7), gd(gd_data, 3, 7);
   int l0, l1;

   for (int k = 0; k < np; k++)
   {
      const int pk = k % (n*n);
      if (pk == 0)
      {
         l0 = 0; l1 = 2*n-1;
      }
      else if (pk == l1)
      {
         const int s = l1-l0;
         l0 = l1;
         l1 += (s-2);
      }
      const int fsl = ((pk-l0)%2 == 0) ? face_splits : fs2;
      // The algorithm for choosing 'fsl' used above assumes the refined prisms
      // are listed in certain order -- see the prism case in
      // mfem::GeometryRefiner::Refine.
      const int *pv = &RG[6*k];
      if (fsl == 0)
      {
         for (int j = 0; j < 6; j++)
         {
            const int idx = pv[j];
            for (int d = 0; d < 3; d++)
            {
               pm(d,j) = verts(d,idx);
               if (grad) { gd(d,j) = (*grad)(d,idx); }
            }
            vs(j) = vals(idx);
         }
         for (int d = 0; d < 3; d++)
         {
            pm(d,6) = 0.5*(pm(d,1) + pm(d,5));
            if (grad) { gd(d,6) = 0.5*(gd(d,1) + gd(d,5)); }
         }
         vs(6) = 0.5*(vs(1) + vs(5));
         const DenseMatrix *gd_ = grad ? &gd : NULL;
         for (int k = 0; k < 6; k++)
         {
            DrawTetLevelSurf(pm, vs, pri_tets_0[k], levels, gd_);
         }
      }
      else if (fsl == 7)
      {
         for (int j = 0; j < 6; j++)
         {
            const int idx = pv[j];
            for (int d = 0; d < 3; d++)
            {
               pm(d,j) = verts(d,idx);
               if (grad) { gd(d,j) = (*grad)(d,idx); }
            }
            vs(j) = vals(idx);
         }
         for (int d = 0; d < 3; d++)
         {
            pm(d,6) = 0.5*(pm(d,2) + pm(d,4));
            if (grad) { gd(d,6) = 0.5*(gd(d,2) + gd(d,4)); }
         }
         vs(6) = 0.5*(vs(2) + vs(4));
         const DenseMatrix *gd_ = grad ? &gd : NULL;
         for (int k = 0; k < 6; k++)
         {
            DrawTetLevelSurf(pm, vs, pri_tets_7[k], levels, gd_);
         }
      }
      else
      {
         int m_ind[4];
         for (int j = 0; j < 3; j++)
         {
            for (int i = 0; i < 4; i++)
            {
               m_ind[i] = pv[pri_tets[fsl-1][j][i]];
            }
            DrawTetLevelSurf(verts, vals, m_ind, levels, grad);
         }
      }
   }
#endif
}

// static method
int VisualizationSceneSolution3d::GetHexFaceSplits(
   const Array<bool> &quad_diag, const Array<int> &faces,
   const Array<int> &ofaces)
{
   int fs = 0;
>>>>>>> 1a4bfd86
   for (int lf = 0; lf < 6; lf++)
   {
      bool diag = quad_diag[faces[lf]];
      if ((ofaces[lf]/2)%2) // orientations 2,3,6,7
      {
         diag = !diag;
      }
      fs = 2*fs + diag;
   }
   return fs;
}

void VisualizationSceneSolution3d::DrawRefinedHexLevelSurf(
<<<<<<< HEAD
   gl3::GlDrawable& target,
=======
>>>>>>> 1a4bfd86
   const DenseMatrix &verts, const Vector &vals, const int *RG, const int nh,
   const int face_splits, const DenseMatrix *grad)
{
#if 0
   static const int hex_tets[6][4] =
   {
      { 0, 1, 2, 6 }, { 0, 5, 1, 6 }, { 0, 4, 5, 6 },
      { 0, 2, 3, 6 }, { 0, 3, 7, 6 }, { 0, 7, 4, 6 }
   };
   for (int k = 0; k < nh; k++)
   {
      const int *hv = &RG[8*k];
      for (int j = 0; j < 6; j++)
      {
         int m_ind[4];
         for (int i = 0; i < 4; i++)
         {
            m_ind[i] = hv[hex_tets[j][i]];
         }
         DrawTetLevelSurf(verts, vals, m_ind, levels, grad);
      }
   }
#else
   const int n = (nh == 1) ? 1 : TimesToRefine;

   double vs_data[9], pm_data[3*9], gd_data[3*9];
   Vector vs(vs_data, 9);
   DenseMatrix pm(pm_data, 3, 9), gd(gd_data, 3, 9);

   for (int k = 0; k < nh; k++)
   {
      const int ix = k%n, iy = (k/n)%n, iz = k/(n*n);
      int fsl = face_splits;
      if (ix != 0)
      {
         // Copy the right face bit (face 2, bit mask 8) to the left face bit
         // (face 4, bit mask 2) and flip it.
         fsl = (fsl&(63-2)) + (2-(fsl&8)/4);
      }
      if (iy != 0)
      {
         // Copy the back face bit (face 3, bit mask 4) to the front face bit
         // (face 1, bit mask 16) and flip it.
         fsl = (fsl&(63-16)) + (16-(fsl&4)*4);
      }
      if (iz != 0)
      {
         // Copy the top face bit (face 5, bit mask 1) to the bottom face bit
         // (face 0, bit mask 32) and flip it.
         fsl = (fsl&(63-32)) + (32-(fsl&1)*32);
      }

      const int *hv_orig = &RG[8*k], *hv;
      int hv1[8], hv2[8];
#if 1
      // Find a pair of opposite faces that are split into triangles using
      // two parallel diagonals (if such pair exists).
      if (1-(fsl&1) == (fsl&32)/32)
      {
         // The bottom and top faces are split in the same direction.
         hv = hv_orig;
      }
      else if (4-(fsl&4) == (fsl&16)/4)
      {
         // The front and back faces are split in the same direction.
         // Rotate the hex around the x-axis to bring front-back to bottom-top.
         static const int rot_x[8] = { 4, 5, 1, 0, 7, 6, 2, 3 };
         for (int j = 0; j < 8; j++)
         {
            hv1[j] = hv_orig[rot_x[j]];
         }
         hv = hv1;
         // fsl bits change: a|b|c|d|e|f -> b|f|1-c|a|1-e|d
         fsl = (fsl&16)*2 + (fsl&1)*16 + (8-(fsl&8)) + (fsl&32)/8 +
               (2-(fsl&2)) + (fsl&4)/4;
      }
      else if (2-(fsl&2) == (fsl&8)/4)
      {
         // The left and right faces are split in the same direction.
         // Rotate the hex around the y-axis to bring left-right to top-bottom.
         static const int rot_y[8] = { 1, 5, 6, 2, 0, 4, 7, 3 };
         for (int j = 0; j < 8; j++)
         {
            hv1[j] = hv_orig[rot_y[j]];
         }
         hv = hv1;
         // fsl bit change: a|b|c|d|e|f -> 1-c|1-b|1-f|1-d|1-a|1-e
         fsl = ~fsl&63;
         fsl = (fsl&8)*4 + (fsl&16) + (fsl&1)*8 + (fsl&4) + (fsl&32)/16 +
               (fsl&2)/2;
      }
      else
#endif
      {
         // All opposite faces are split in opposite directions.
         // Split the hex into 12 tets using the hex center as a vertex in all
         // 12 tets.
         for (int j = 0; j < 8; j++)
         {
            const int idx = hv_orig[j];
            for (int d = 0; d < 3; d++)
            {
               pm(d,j) = verts(d,idx);
               if (grad) { gd(d,j) = (*grad)(d,idx); }
            }
            vs(j) = vals(idx);
         }
         for (int d = 0; d < 3; d++)
         {
            pm(d,8) = 0.0;
            if (grad) { gd(d,8) = 0.0; }
         }
         vs(8) = 0.0;
         for (int j = 0; j < 8; j++)
         {
            for (int d = 0; d < 3; d++)
            {
               pm(d,8) += pm(d,j);
               if (grad) { gd(d,8) += gd(d,j); }
            }
            vs(8) += vs(j);
         }
         for (int d = 0; d < 3; d++)
         {
            pm(d,8) *= 0.125;
            if (grad) { gd(d,8) *= 0.125; }
         }
         vs(8) *= 0.125;

         typedef Mesh::hex_t hex_t;
         for (int j = 0; j < hex_t::NumFaces; j++)
         {
            int tv[8];
            const int *fv = hex_t::FaceVert[j];
            const bool diag = fsl&(32>>j);
            if (diag == 0)
            {
               tv[0] = fv[2];
               tv[1] = fv[1];
               tv[2] = fv[0];
               tv[3] = 8;
               tv[4] = fv[0];
               tv[5] = fv[3];
               tv[6] = fv[2];
               tv[7] = 8;
            }
            else
            {
               tv[0] = fv[1];
               tv[1] = fv[0];
               tv[2] = fv[3];
               tv[3] = 8;
               tv[4] = fv[3];
               tv[5] = fv[2];
               tv[6] = fv[1];
               tv[7] = 8;
            }
            const DenseMatrix *gp = grad ? &gd : NULL;
<<<<<<< HEAD
            DrawTetLevelSurf(target, pm, vs, &tv[0], levels, gp);
            DrawTetLevelSurf(target, pm, vs, &tv[4], levels, gp);
=======
            DrawTetLevelSurf(pm, vs, &tv[0], levels, gp);
            DrawTetLevelSurf(pm, vs, &tv[4], levels, gp);
>>>>>>> 1a4bfd86
         }

         continue;
      }

      // Rotate the hex so that the diagonal edge splitting the bottom face is
      // the edge 0-2.
      if ((fsl&32) == 0)
      {
         // Rotate the hex around the z-axis -- left-right becomes front-back.
         static const int rot_z[8] = { 3, 0, 1, 2, 7, 4, 5, 6 };
         for (int j = 0; j < 8; j++)
         {
            hv2[j] = hv[rot_z[j]];
         }
         hv = hv2;
         // fsl bit change: a|b|c|d|e|f -> 1-a|e|b|c|d|1-f
         fsl = (32-(fsl&32)) + (fsl&2)*8 + (fsl&(16+8+4))/2 + (1-(fsl&1));
      }

      // Split the hex into two prisms using the diagonal face 0-2-6-4.
      const int pv[2][6] =
      {
         { hv[0], hv[1], hv[2], hv[4], hv[5], hv[6] },
         { hv[2], hv[3], hv[0], hv[6], hv[7], hv[4] }
      };
      // Choose the shorter diagonal on the face 0-2-6-4.
      const double l06 = Distance(&verts(0,hv[0]), &verts(0,hv[6]), 3);
      const double l24 = Distance(&verts(0,hv[2]), &verts(0,hv[4]), 3);
      const bool diag = (l06 > 1.01*l24);
      const int fs1 = (fsl&(16+8))/4 + !diag; // a|b|c|d|e|f -> b|c|1-diag
      const int fs2 = (fsl&(4+2)) + diag; // a|b|c|d|e|f -> d|e|diag
<<<<<<< HEAD
      DrawRefinedWedgeLevelSurf(target, verts, vals, pv[0], 1, fs1, grad);
      DrawRefinedWedgeLevelSurf(target, verts, vals, pv[1], 1, fs2, grad);
=======
      DrawRefinedWedgeLevelSurf(verts, vals, pv[0], 1, fs1, grad);
      DrawRefinedWedgeLevelSurf(verts, vals, pv[1], 1, fs2, grad);
>>>>>>> 1a4bfd86
   }
#endif
}

void VisualizationSceneSolution3d::PrepareLevelSurf()
{
   static const int ident[] = { 0, 1, 2, 3, 4, 5, 6, 7 };

   Vector vals;
   DenseMatrix pointmat, grad;
   Array<int> vertices;

   lsurf_buf.clear();
   if (drawlsurf == 0 || mesh->Dimension() != 3)
   {
      //  Create empty list
      return;
   }

   triangle_counter = quad_counter = 0;

   levels.SetSize(nlevels);
   for (int l = 0; l < nlevels; l++)
   {
      double lvl = ((double)(50*l+drawlsurf) / (nlevels*50));
      levels[l] = ULogVal(lvl);
   }

   // For every quad face, choose the shorter diagonal to split the quad into
   // two triangles. Elements adjacent to that quad face (wedge or hex) will use
   // the same diagonal when subdividing the element.
   Array<bool> quad_diag;
   if (mesh->HasGeometry(Geometry::SQUARE))
   {
      quad_diag.SetSize(mesh->GetNFaces());
      for (int fi = 0; fi < mesh->GetNFaces(); fi++)
      {
         const Element *face = mesh->GetFace(fi);
         if (face->GetType() != Element::QUADRILATERAL) { continue; }
         ElementTransformation *T = mesh->GetFaceTransformation(fi);
         T->Transform(*Geometries.GetVertices(Geometry::SQUARE), pointmat);
         const double l02 = Distance(&pointmat(0,0), &pointmat(0,2), 3);
         const double l13 = Distance(&pointmat(0,1), &pointmat(0,3), 3);
         quad_diag[fi] = (l02 > 1.01*l13);
      }
   }

   Array<int> faces, ofaces;

   if (shading != 2)
   {
      for (int ie = 0; ie < mesh->GetNE(); ie++)
      {
         mesh->GetPointMatrix(ie, pointmat);
         mesh->GetElementVertices(ie, vertices);
         vals.SetSize(vertices.Size());
         for (int j = 0; j < vertices.Size(); j++)
         {
            vals(j) = (*sol)(vertices[j]);
         }

         switch (mesh->GetElementType(ie))
         {
            case Element::TETRAHEDRON:
<<<<<<< HEAD
               DrawTetLevelSurf(lsurf_buf, pointmat, vals, ident, levels);
=======
               DrawTetLevelSurf(pointmat, vals, ident, levels);
>>>>>>> 1a4bfd86
               break;
            case Element::WEDGE:
            {
               mesh->GetElementFaces(ie, faces, ofaces);
               const int fs = GetWedgeFaceSplits(quad_diag, faces, ofaces);
<<<<<<< HEAD
               DrawRefinedWedgeLevelSurf(lsurf_buf, pointmat, vals, ident, 1, fs);
=======
               DrawRefinedWedgeLevelSurf(pointmat, vals, ident, 1, fs);
>>>>>>> 1a4bfd86
            }
            break;
            case Element::HEXAHEDRON:
            {
               mesh->GetElementFaces(ie, faces, ofaces);
               const int fs = GetHexFaceSplits(quad_diag, faces, ofaces);
<<<<<<< HEAD
               DrawRefinedHexLevelSurf(lsurf_buf, pointmat, vals, ident, 1, fs);
=======
               DrawRefinedHexLevelSurf(pointmat, vals, ident, 1, fs);
>>>>>>> 1a4bfd86
            }
            break;
            default:
               MFEM_ABORT("Unrecognized 3D element type \""
                          << mesh->GetElementType(ie) << "\"");
         }
      }
   }
   else // shading == 2
   {
      RefinedGeometry *RefG;
#define GLVIS_SMOOTH_LEVELSURF_NORMALS
#ifdef GLVIS_SMOOTH_LEVELSURF_NORMALS
      const DenseMatrix *gp = &grad;
#else
      const DenseMatrix *gp = NULL;
#endif

      for (int ie = 0; ie < mesh->GetNE(); ie++)
      {
         const Geometry::Type geom = mesh->GetElementBaseGeometry(ie);

         RefG = GLVisGeometryRefiner.Refine(geom, TimesToRefine);
         GridF->GetValues(ie, RefG->RefPts, vals, pointmat);
#ifdef GLVIS_SMOOTH_LEVELSURF_NORMALS
         GridF->GetGradients(ie, RefG->RefPts, grad);
#endif

         Array<int> &RG = RefG->RefGeoms;
         const int nv = mesh->GetElement(ie)->GetNVertices();
         const int nre = RG.Size()/nv;

         if (geom == Geometry::TETRAHEDRON)
         {
            for (int k = 0; k < nre; k++)
            {
<<<<<<< HEAD
               DrawTetLevelSurf(lsurf_buf, pointmat, vals, &RG[nv*k], levels, gp);
=======
               DrawTetLevelSurf(pointmat, vals, &RG[nv*k], levels, gp);
>>>>>>> 1a4bfd86
            }
         }
         else if (geom == Geometry::PRISM)
         {
            mesh->GetElementFaces(ie, faces, ofaces);
            const int fs = GetWedgeFaceSplits(quad_diag, faces, ofaces);
<<<<<<< HEAD
            DrawRefinedWedgeLevelSurf(lsurf_buf, pointmat, vals, RG, nre, fs, gp);
=======
            DrawRefinedWedgeLevelSurf(pointmat, vals, RG, nre, fs, gp);
>>>>>>> 1a4bfd86
         }
         else if (geom == Geometry::CUBE)
         {
            mesh->GetElementFaces(ie, faces, ofaces);
            const int fs = GetHexFaceSplits(quad_diag, faces, ofaces);
<<<<<<< HEAD
            DrawRefinedHexLevelSurf(lsurf_buf, pointmat, vals, RG, nre, fs, gp);
=======
            DrawRefinedHexLevelSurf(pointmat, vals, RG, nre, fs, gp);
>>>>>>> 1a4bfd86
         }
      }
   }

   lsurf_buf.buffer();

#ifdef GLVIS_DEBUG
   cout << "VisualizationSceneSolution3d::PrepareLevelSurf() : "
        << triangle_counter << " triangles + " << quad_counter
        << " quads used" << endl;
#endif
}

void VisualizationSceneSolution3d::Draw()
{
   gl->enableDepthTest();

   Set_Background();
   glClear(GL_COLOR_BUFFER_BIT | GL_DEPTH_BUFFER_BIT);

   // model transformation
   ModelView();

   // draw colored faces
   glPolygonOffset (1, 1);
   glEnable (GL_POLYGON_OFFSET_FILL);
   //glPolygonMode (GL_FRONT_AND_BACK, GL_FILL);

   gl->disableClipPlane();
   // draw colorbar
   gl->disableLight();
   if (colorbar)
   {
      if (drawmesh == 2 || cp_drawmesh >= 2)
      {
         if (drawlsurf)
         {
            DrawColorBar(minv,maxv,&level,&levels);
         }
         else
         {
            DrawColorBar(minv,maxv,&level);
         }
      }
      else
      {
         if (drawlsurf)
         {
            DrawColorBar(minv,maxv,NULL,&levels);
         }
         else
         {
            DrawColorBar(minv,maxv);
         }
      }
   }

   // define and enable the clipping plane
   if (cplane)
   {
      //  double *eqn
      //  eqn = CuttingPlane->Equation();
      //  double tr_eqn[4];
      //  tr_eqn[0] = eqn[0];
      //  tr_eqn[1] = eqn[1];
      //  tr_eqn[2] = eqn[2];
      //  tr_eqn[3] = eqn[3];
      //  tr_eqn[3] = eqn[3] + 1e-2;
      //  glClipPlane(GL_CLIP_PLANE0,tr_eqn);
      gl->setClipPlane(CuttingPlane->Equation());
      gl->enableClipPlane();
   }

   Set_Material();
   if (light)
   {
      gl->enableLight();
   }

   if (MatAlpha < 1.0)
   {
      Set_Transparency();
   }

   if (drawlsurf)
   {
      lsurf_buf.draw();
      // Set_Black_Material();
      // glPolygonMode (GL_FRONT_AND_BACK, GL_LINE);
   }

   // draw elements
   if (drawelems)
   {
       disp_buf.draw();
   }

   if (cplane && cp_drawelems)
   {
      gl->disableClipPlane();
      cplane_buf.draw();
      gl->enableClipPlane();
   }

   if (MatAlpha < 1.0)
   {
      Remove_Transparency();
   }

   if (light)
   {
      gl->disableLight();
   }
   Set_Black_Material();

   // ruler may have mixture of polygons and lines
   if (cplane)
   {
      gl->disableClipPlane();
      DrawRuler();
      if (cp_drawmesh)
      {
         cplines_buf.draw();
      }
      gl->enableClipPlane();
   }
   else
   {
      DrawRuler();
   }
   // draw lines
   if (drawmesh)
   {
      line_buf.draw();
   }

   if (cplane)
   {
      gl->disableClipPlane();
   }

   // draw axes
   if (drawaxes)
   {
      axes_buf.draw();
      DrawCoordinateCross();
   }
}<|MERGE_RESOLUTION|>--- conflicted
+++ resolved
@@ -668,13 +668,8 @@
       wnd->setOnKeyDown('f', KeyFPressed);
       // wnd->setOnKeyDown('F', KeyFPressed);
 
-<<<<<<< HEAD
       wnd->setOnKeyDown('i', KeyiPressed);
       wnd->setOnKeyDown('I', KeyIPressed);
-=======
-      auxKeyFunc (AUX_i, KeyiPressed);
-      auxKeyFunc (AUX_I, KeyIPressed);
->>>>>>> 1a4bfd86
 
       wnd->setOnKeyDown('o', KeyoPressed);
       wnd->setOnKeyDown('O', KeyOPressed);
@@ -1681,16 +1676,12 @@
             case Element::TRIANGLE:
                elemType = GL_TRIANGLES;
                break;
-
             case Element::QUADRILATERAL:
                elemType = GL_QUADS;
                break;
             default:
                MFEM_ABORT("Invalid boundary element type");
                break;
-            default:
-               MFEM_ABORT("Invalid boundary element type");
-               break;
          }
          poly.glBegin(elemType);
          if (dim == 3)
@@ -1704,15 +1695,9 @@
 
          for (j = 0; j < pointmat.Size(); j++)
          {
-<<<<<<< HEAD
             MySetColor(poly, (*sol)(vertices[j]), minv, maxv);
             poly.glNormal3d(nx(vertices[j]), ny(vertices[j]), nz(vertices[j]));
             poly.glVertex3dv(&pointmat(0, j));
-=======
-            MySetColor((*sol)(vertices[j]), minv, maxv);
-            glNormal3d(nx(vertices[j]), ny(vertices[j]), nz(vertices[j]));
-            glVertex3dv(&pointmat(0, j));
->>>>>>> 1a4bfd86
          }
          poly.glEnd();
       }
@@ -2036,21 +2021,12 @@
                if (emark[j]) { break; }
             }
             if (j == 9)
-<<<<<<< HEAD
             {
                break;
             }
             int k = 2 * j;
             if (emark[j] > 0)
             {
-=======
-            {
-               break;
-            }
-            int k = 2 * j;
-            if (emark[j] > 0)
-            {
->>>>>>> 1a4bfd86
                k++;
             }
             do
@@ -2315,10 +2291,7 @@
 }
 
 void VisualizationSceneSolution3d::CutRefinedElement(
-<<<<<<< HEAD
    gl3::GlDrawable& target,
-=======
->>>>>>> 1a4bfd86
    const DenseMatrix &verts, const Vector &vert_dist, const Vector &vals,
    const Geometry::Type geom, const int *elems, int num_elems, int func)
 {
@@ -2332,11 +2305,8 @@
    }
    const int nv = Geometry::NumVerts[geom];
 
-<<<<<<< HEAD
    gl3::GlBuilder bld = target.createBuilder();
 
-=======
->>>>>>> 1a4bfd86
    for (int i = 0; i < num_elems; i++)
    {
       int vert_flag[8], cut_edges[8];
@@ -2414,7 +2384,6 @@
             }
             if (!err)
             {
-<<<<<<< HEAD
                bld.glBegin(GL_POLYGON);
                bld.glNormal3dv(norm);
                for (int j = 0; j < m; j++)
@@ -2423,25 +2392,11 @@
                   bld.glVertex3dv(pts[j]);
                }
                bld.glEnd();
-=======
-               glBegin(GL_POLYGON);
-               glNormal3dv(norm);
-               for (int j = 0; j < m; j++)
-               {
-                  MySetColor(pts[j][3], minv, maxv);
-                  glVertex3dv(pts[j]);
-               }
-               glEnd();
->>>>>>> 1a4bfd86
             }
          }
          else // draw level lines
          {
-<<<<<<< HEAD
             DrawPolygonLevelLines(bld, pts[0], n, level, false);
-=======
-            DrawPolygonLevelLines(pts[0], n, level, false);
->>>>>>> 1a4bfd86
          }
 
          for (int j = 0; j < n2; j++)
@@ -2455,96 +2410,9 @@
 }
 
 void VisualizationSceneSolution3d::CutRefinedFace(
-<<<<<<< HEAD
    gl3::GlDrawable& target,
    const DenseMatrix &verts, const Vector &vert_dist, const Vector &vals,
    const Geometry::Type geom, const int *faces, int num_faces)
-=======
-   const DenseMatrix &verts, const Vector &vert_dist, const Vector &vals,
-   const Geometry::Type geom, const int *faces, int num_faces)
-{
-   double sc = 0.0;
-   if (FaceShiftScale != 0.0)
-   {
-      double bbox_diam = sqrt ( (x[1]-x[0])*(x[1]-x[0]) +
-                                (y[1]-y[0])*(y[1]-y[0]) +
-                                (z[1]-z[0])*(z[1]-z[0]) );
-      sc = FaceShiftScale * bbox_diam;
-   }
-   const int nv = Geometry::NumVerts[geom];
-
-   bool gl_lines_begun = false;
-   for (int i = 0; i < num_faces; i++)
-   {
-      int vert_flag[4], cut_edges[4];
-      const int *face = faces + i*nv;
-      int n = 0;
-      for (int j = 0; j < nv; j++)
-      {
-         vert_flag[j] = (vert_dist(face[j]) >= 0.0) ? n++, 1 : 0;
-      }
-      if (n == 0 || n == nv) { continue; }
-      n = 0;
-      for (int j = 0; j < nv; j++)
-      {
-         const int j1 = (j+1)%nv;
-         if (vert_flag[j] != vert_flag[j1])
-         {
-            cut_edges[n++] = j;
-         }
-      }
-      // n = number of intersected edges (2, or 4)
-      double pts[4][4]; // up to 4 points x (3 coordinates + 1 value)
-      for (int j = 0; j < n; j++)
-      {
-         const int v0 = cut_edges[j];
-         const int v1 = (v0+1)%nv;
-         double t = vert_dist(face[v0]);
-         t = t / (t - vert_dist(face[v1]));
-         for (int d = 0; d < 3; d++)
-         {
-            pts[j][d] = (1-t)*verts(d,face[v0]) + t*verts(d,face[v1]);
-         }
-         if (sc != 0.0)
-         {
-            pts[j][3] = (1-t)*vals(face[v0]) + t*vals(face[v1]);
-         }
-      }
-      if (sc != 0.0)
-      {
-         const double *dir = CuttingPlane->Equation();
-         for (int j = 0; j < n; j++)
-         {
-            // dir points into the visible side, so we add a minus to val:
-            const double val = -sc * (pts[j][3] - minv) / (maxv - minv);
-            for (int d = 0; d < 3; d++)
-            {
-               pts[j][d] += val*dir[d];
-            }
-         }
-      }
-      if (!gl_lines_begun)
-      {
-         glBegin(GL_LINES);
-         gl_lines_begun = true;
-      }
-      glVertex3dv(pts[0]);
-      glVertex3dv(pts[1]);
-      if (n == 4)
-      {
-         glVertex3dv(pts[2]);
-         glVertex3dv(pts[3]);
-      }
-   }
-
-   if (gl_lines_begun)
-   {
-      glEnd();
-   }
-}
-
-void VisualizationSceneSolution3d::PrepareCuttingPlane()
->>>>>>> 1a4bfd86
 {
    double sc = 0.0;
    if (FaceShiftScale != 0.0)
@@ -2643,16 +2511,6 @@
                vert_dist(j) = CuttingPlane->Transform(&pointmat(0,j));
             }
             Array<int> &RG = RefG->RefGeoms;
-<<<<<<< HEAD
-=======
-
-            const int func = 0; // draw surface
-            CutRefinedElement(pointmat, vert_dist, vals, geom,
-                              RG, RG.Size()/Geometry::NumVerts[geom], func);
-         }
-      }
-   }
->>>>>>> 1a4bfd86
 
             const int func = 0; // draw surface
             CutRefinedElement(cplane_buf, pointmat, vert_dist, vals, geom,
@@ -2790,11 +2648,7 @@
                }
                Array<int> &RG = RefG->RefGeoms;
 
-<<<<<<< HEAD
                CutRefinedFace(cplines_buf, pointmat, vert_dist, vals, geom,
-=======
-               CutRefinedFace(pointmat, vert_dist, vals, geom,
->>>>>>> 1a4bfd86
                               RG, RG.Size()/Geometry::NumVerts[geom]);
             }
          }
@@ -2820,11 +2674,7 @@
                Array<int> &RG = RefG->RefGeoms;
 
                const int func = 1; // draw level lines
-<<<<<<< HEAD
                CutRefinedElement(cplines_buf, pointmat, vert_dist, vals, geom,
-=======
-               CutRefinedElement(pointmat, vert_dist, vals, geom,
->>>>>>> 1a4bfd86
                                  RG, RG.Size()/Geometry::NumVerts[geom], func);
             }
          }
@@ -3092,7 +2942,6 @@
 int VisualizationSceneSolution3d::GetWedgeFaceSplits(
    const Array<bool> &quad_diag, const Array<int> &faces,
    const Array<int> &ofaces)
-<<<<<<< HEAD
 {
    int fs = 0;
    for (int lf = 2; lf < 5; lf++)
@@ -3242,10 +3091,7 @@
    const Array<int> &ofaces)
 {
    int fs = 0;
-=======
-{
-   int fs = 0;
-   for (int lf = 2; lf < 5; lf++)
+   for (int lf = 0; lf < 6; lf++)
    {
       bool diag = quad_diag[faces[lf]];
       if ((ofaces[lf]/2)%2) // orientations 2,3,6,7
@@ -3257,158 +3103,8 @@
    return fs;
 }
 
-void VisualizationSceneSolution3d::DrawRefinedWedgeLevelSurf(
-   const DenseMatrix &verts, const Vector &vals, const int *RG, const int np,
-   const int face_splits, const DenseMatrix *grad)
-{
-#if 0
-   static const int pri_tets[3][4] =
-   {
-      { 0, 1, 2, 5 }, { 0, 1, 5, 3 }, { 1, 3, 4, 5 }
-   };
-   for (int k = 0; k < np; k++)
-   {
-      const int *hv = &RG[6*k];
-      for (int j = 0; j < 3; j++)
-      {
-         int m_ind[4];
-         for (int i = 0; i < 4; i++)
-         {
-            m_ind[i] = hv[pri_tets[j][i]];
-         }
-         DrawTetLevelSurf(verts, vals, m_ind, levels, grad);
-      }
-   }
-#else
-   static const int pri_tets[8-2][3][4] =
-   {
-      // 0 = 000 (see below; prism is split into 6 tets)
-      { { 0, 1, 2, 5 }, { 0, 1, 5, 4 }, { 0, 3, 4, 5 } }, // 1 = 001
-      { { 0, 1, 2, 4 }, { 0, 2, 3, 4 }, { 2, 3, 4, 5 } }, // 2 = 010
-      { { 0, 1, 2, 4 }, { 0, 2, 5, 4 }, { 0, 3, 4, 5 } }, // 3 = 011
-      { { 0, 1, 2, 3 }, { 1, 2, 3, 5 }, { 1, 3, 4, 5 } }, // 4 = 100
-      { { 0, 1, 2, 5 }, { 0, 1, 5, 3 }, { 1, 3, 4, 5 } }, // 5 = 101
-      { { 0, 1, 2, 3 }, { 1, 2, 3, 4 }, { 2, 3, 4, 5 } }  // 6 = 110
-      // 7 = 111 (see below; prism is split into 6 tets)
-   };
-   static const int pri_tets_0[6][4] =
-   { {0,1,2,6}, {0,1,6,4}, {0,2,3,6}, {0,6,3,4}, {2,3,6,5}, {3,4,6,5} };
-   static const int pri_tets_7[6][4] =
-   { {0,1,2,6}, {0,2,5,6}, {0,1,6,3}, {0,3,6,5}, {1,3,4,6}, {3,4,6,5} };
-   const int fs2 = (~face_splits&7)/2 + 4*((~face_splits&7)%2);
-   const int n = (np == 1) ? 1 : TimesToRefine;
-
-   double vs_data[7], pm_data[3*7], gd_data[3*7];
-   Vector vs(vs_data, 7);
-   DenseMatrix pm(pm_data, 3, 7), gd(gd_data, 3, 7);
-   int l0, l1;
-
-   for (int k = 0; k < np; k++)
-   {
-      const int pk = k % (n*n);
-      if (pk == 0)
-      {
-         l0 = 0; l1 = 2*n-1;
-      }
-      else if (pk == l1)
-      {
-         const int s = l1-l0;
-         l0 = l1;
-         l1 += (s-2);
-      }
-      const int fsl = ((pk-l0)%2 == 0) ? face_splits : fs2;
-      // The algorithm for choosing 'fsl' used above assumes the refined prisms
-      // are listed in certain order -- see the prism case in
-      // mfem::GeometryRefiner::Refine.
-      const int *pv = &RG[6*k];
-      if (fsl == 0)
-      {
-         for (int j = 0; j < 6; j++)
-         {
-            const int idx = pv[j];
-            for (int d = 0; d < 3; d++)
-            {
-               pm(d,j) = verts(d,idx);
-               if (grad) { gd(d,j) = (*grad)(d,idx); }
-            }
-            vs(j) = vals(idx);
-         }
-         for (int d = 0; d < 3; d++)
-         {
-            pm(d,6) = 0.5*(pm(d,1) + pm(d,5));
-            if (grad) { gd(d,6) = 0.5*(gd(d,1) + gd(d,5)); }
-         }
-         vs(6) = 0.5*(vs(1) + vs(5));
-         const DenseMatrix *gd_ = grad ? &gd : NULL;
-         for (int k = 0; k < 6; k++)
-         {
-            DrawTetLevelSurf(pm, vs, pri_tets_0[k], levels, gd_);
-         }
-      }
-      else if (fsl == 7)
-      {
-         for (int j = 0; j < 6; j++)
-         {
-            const int idx = pv[j];
-            for (int d = 0; d < 3; d++)
-            {
-               pm(d,j) = verts(d,idx);
-               if (grad) { gd(d,j) = (*grad)(d,idx); }
-            }
-            vs(j) = vals(idx);
-         }
-         for (int d = 0; d < 3; d++)
-         {
-            pm(d,6) = 0.5*(pm(d,2) + pm(d,4));
-            if (grad) { gd(d,6) = 0.5*(gd(d,2) + gd(d,4)); }
-         }
-         vs(6) = 0.5*(vs(2) + vs(4));
-         const DenseMatrix *gd_ = grad ? &gd : NULL;
-         for (int k = 0; k < 6; k++)
-         {
-            DrawTetLevelSurf(pm, vs, pri_tets_7[k], levels, gd_);
-         }
-      }
-      else
-      {
-         int m_ind[4];
-         for (int j = 0; j < 3; j++)
-         {
-            for (int i = 0; i < 4; i++)
-            {
-               m_ind[i] = pv[pri_tets[fsl-1][j][i]];
-            }
-            DrawTetLevelSurf(verts, vals, m_ind, levels, grad);
-         }
-      }
-   }
-#endif
-}
-
-// static method
-int VisualizationSceneSolution3d::GetHexFaceSplits(
-   const Array<bool> &quad_diag, const Array<int> &faces,
-   const Array<int> &ofaces)
-{
-   int fs = 0;
->>>>>>> 1a4bfd86
-   for (int lf = 0; lf < 6; lf++)
-   {
-      bool diag = quad_diag[faces[lf]];
-      if ((ofaces[lf]/2)%2) // orientations 2,3,6,7
-      {
-         diag = !diag;
-      }
-      fs = 2*fs + diag;
-   }
-   return fs;
-}
-
 void VisualizationSceneSolution3d::DrawRefinedHexLevelSurf(
-<<<<<<< HEAD
    gl3::GlDrawable& target,
-=======
->>>>>>> 1a4bfd86
    const DenseMatrix &verts, const Vector &vals, const int *RG, const int nh,
    const int face_splits, const DenseMatrix *grad)
 {
@@ -3567,13 +3263,8 @@
                tv[7] = 8;
             }
             const DenseMatrix *gp = grad ? &gd : NULL;
-<<<<<<< HEAD
             DrawTetLevelSurf(target, pm, vs, &tv[0], levels, gp);
             DrawTetLevelSurf(target, pm, vs, &tv[4], levels, gp);
-=======
-            DrawTetLevelSurf(pm, vs, &tv[0], levels, gp);
-            DrawTetLevelSurf(pm, vs, &tv[4], levels, gp);
->>>>>>> 1a4bfd86
          }
 
          continue;
@@ -3606,13 +3297,8 @@
       const bool diag = (l06 > 1.01*l24);
       const int fs1 = (fsl&(16+8))/4 + !diag; // a|b|c|d|e|f -> b|c|1-diag
       const int fs2 = (fsl&(4+2)) + diag; // a|b|c|d|e|f -> d|e|diag
-<<<<<<< HEAD
       DrawRefinedWedgeLevelSurf(target, verts, vals, pv[0], 1, fs1, grad);
       DrawRefinedWedgeLevelSurf(target, verts, vals, pv[1], 1, fs2, grad);
-=======
-      DrawRefinedWedgeLevelSurf(verts, vals, pv[0], 1, fs1, grad);
-      DrawRefinedWedgeLevelSurf(verts, vals, pv[1], 1, fs2, grad);
->>>>>>> 1a4bfd86
    }
 #endif
 }
@@ -3677,32 +3363,20 @@
          switch (mesh->GetElementType(ie))
          {
             case Element::TETRAHEDRON:
-<<<<<<< HEAD
                DrawTetLevelSurf(lsurf_buf, pointmat, vals, ident, levels);
-=======
-               DrawTetLevelSurf(pointmat, vals, ident, levels);
->>>>>>> 1a4bfd86
                break;
             case Element::WEDGE:
             {
                mesh->GetElementFaces(ie, faces, ofaces);
                const int fs = GetWedgeFaceSplits(quad_diag, faces, ofaces);
-<<<<<<< HEAD
                DrawRefinedWedgeLevelSurf(lsurf_buf, pointmat, vals, ident, 1, fs);
-=======
-               DrawRefinedWedgeLevelSurf(pointmat, vals, ident, 1, fs);
->>>>>>> 1a4bfd86
             }
             break;
             case Element::HEXAHEDRON:
             {
                mesh->GetElementFaces(ie, faces, ofaces);
                const int fs = GetHexFaceSplits(quad_diag, faces, ofaces);
-<<<<<<< HEAD
                DrawRefinedHexLevelSurf(lsurf_buf, pointmat, vals, ident, 1, fs);
-=======
-               DrawRefinedHexLevelSurf(pointmat, vals, ident, 1, fs);
->>>>>>> 1a4bfd86
             }
             break;
             default:
@@ -3739,32 +3413,20 @@
          {
             for (int k = 0; k < nre; k++)
             {
-<<<<<<< HEAD
                DrawTetLevelSurf(lsurf_buf, pointmat, vals, &RG[nv*k], levels, gp);
-=======
-               DrawTetLevelSurf(pointmat, vals, &RG[nv*k], levels, gp);
->>>>>>> 1a4bfd86
             }
          }
          else if (geom == Geometry::PRISM)
          {
             mesh->GetElementFaces(ie, faces, ofaces);
             const int fs = GetWedgeFaceSplits(quad_diag, faces, ofaces);
-<<<<<<< HEAD
             DrawRefinedWedgeLevelSurf(lsurf_buf, pointmat, vals, RG, nre, fs, gp);
-=======
-            DrawRefinedWedgeLevelSurf(pointmat, vals, RG, nre, fs, gp);
->>>>>>> 1a4bfd86
          }
          else if (geom == Geometry::CUBE)
          {
             mesh->GetElementFaces(ie, faces, ofaces);
             const int fs = GetHexFaceSplits(quad_diag, faces, ofaces);
-<<<<<<< HEAD
             DrawRefinedHexLevelSurf(lsurf_buf, pointmat, vals, RG, nre, fs, gp);
-=======
-            DrawRefinedHexLevelSurf(pointmat, vals, RG, nre, fs, gp);
->>>>>>> 1a4bfd86
          }
       }
    }
