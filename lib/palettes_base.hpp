// Copyright (c) 2010-2025, Lawrence Livermore National Security, LLC. Produced
// at the Lawrence Livermore National Laboratory. All Rights reserved. See files
// LICENSE and NOTICE for details. LLNL-CODE-443271.
//
// This file is part of the GLVis visualization tool and library. For more
// information and source code availability see https://glvis.org.
//
// GLVis is free software; you can redistribute it and/or modify it under the
// terms of the BSD-3 license. We welcome feedback and contributions, see file
// CONTRIBUTING.md for details.

#ifndef GLVIS_PALETTESBASE_HPP
#define GLVIS_PALETTESBASE_HPP

#include "gl/types.hpp"

#include <array>
#include <string>
#include <iostream>
#include <memory>
#include <vector>
<<<<<<< HEAD
=======
#include <iomanip>
>>>>>>> ad19b989

struct RGBAf
{
   float r, g, b, a;

   constexpr RGBAf(float r = 0.0, float g = 0.0, float b = 0.0, float a = 1.0)
      : r(r), g(g), b(b), a(a) {}

   void Print(std::ostream& os = std::cout) const;

   std::array<float, 4> AsArray() const { return {r, g, b, a}; }
};


class Palette
{
public:
   const std::string name;

   /// Constructors
   Palette(const std::string& name) : name(name) {}

   /// Constructor from vector of RGBAf
   Palette(const std::string& name, const std::vector<RGBAf>& colors)
      : name(name), colors(colors) {}

   /// Constructor from Nx3 array
   template <size_t N>
   Palette(const std::string& name, const std::array<std::array<float,3>,N>& arr);

   /// Constructor from Nx4 array
   template <size_t N>
   Palette(const std::string& name, const std::array<std::array<float,4>,N>& arr);

   /// Get size
   int Size() const { return colors.size(); }

   /// Add color to palette
   void AddColor(float r, float g, float b, float a = 1.0);

   /// Print each color of this palette to a stream
   void Print(std::ostream& os = std::cout) const;

   /// Get color at index i (optionally, use reversed order)
   RGBAf Color(int i, bool reversed = false) const;

   /// Get all colors as a vector of float arrays
   std::vector<std::array<float,4>> GetData(bool reversed = false) const;

   /// Are any alpha != 1.0?
   bool IsTranslucent() const;

private:
   std::vector<RGBAf> colors;
};

/// Generates the texture data for a given palette, to be used in OpenGL
class Texture
{
   using TexHandle = gl3::resource::TextureHandle;
public:
   // What type of texture is this (discrete, smooth, alphamap)
   enum class TextureType
   {
      DISCRETE = 0,
      SMOOTH = 1,
      ALPHAMAP = 2,
   };

   /// Empty constructor
   Texture() {}

   /// Constructor - generates texture
   Texture(const Palette* palette,
           TextureType textype = TextureType::DISCRETE,
           int cycles = 1, int colors = 0);

   /// Constructor for alphamap
   Texture(float matAlpha, float matAlphaCenter);

   /// Get texture size.
   int Size() { return tsize; }

   /// Get the GL texture
   GLuint Get() const { return texture; }

   /// Generate the GL texture and binds it to `texture`
   void Generate();

   /// Update alpha/regular texture parameters
   void UpdateAlphaParameters(float matAlpha, float matAlphaCenter);
   void UpdateParameters(int cycles, int colors);

private:
   /// The palette to create a texture of
   const Palette* palette;
   // What type of texture is this (discrete, smooth, alphamap)
   TextureType textype;

   /// GL static parameters
   static GLenum alpha_internal;
   static GLenum alpha_channel;
   static GLenum rgba_internal;
   static GLenum rgba_channel;
   static int max_texture_size;

   /// Repeat the palette multiple times (negative for reverse); cannot be 0
   int nrepeat;
   /// Number of colors to discretize with (0 uses the original number of colors)
   int ncolors;
   /// Is the texture reversed?
   bool reversed;
   /// Texture size
   int tsize;
   /// The GL texture
   TexHandle texture;
   /// Only used for alphamap
   float alpha;
   float alpha_center;

   /// Initialize Static GL parameters
   static void InitStaticGL();

   /// Generate alpha/regular texture data
   std::vector<float> GenerateAlphaTextureData();
   std::vector<std::array<float,4>> GenerateTextureData();

   /// Set the number of cycles
   void SetCycles(int cycles);

   /// Set the number of colors
   void SetColors(int colors);

   /// Update the texture size (may change ncolors and/or cycles if too large)
   void UpdateTextureSize();
};


/// Behaves like make_unique (only available in >= c++14)
template<typename T, typename... Args>
std::unique_ptr<T> as_unique(Args&&... args)
{
   return std::unique_ptr<T>(new T(std::forward<Args>(args)...));
}

/// Holds a vector of unique_ptr<Palette>. Besides holding the
/// palettes this should be stateless (put state in PaletteState)
class PaletteRegistry
{
private:
   std::vector<std::unique_ptr<Palette>> palettes;

   /// Find the index of a palette by name
   int GetIndexByName(const std::string& name) const;

public:
   /// Empty constructor
   PaletteRegistry() {}

   /// Constructor via a const vector of Palettes; if name already exists, skip
   /// Used for loading compiled palettes (i.e. `palettes_default.cpp`)
   PaletteRegistry(const std::vector<Palette>& paletteRefs);

   /// Adds an existing palette to the registry
   void AddPalette(Palette& palette);

   /// Create a new palette with the given name and add it to the registry
   void AddPalette(const std::string& name);

   /// Returns true if name is unique
   bool IsNameUnique(const std::string& name) const;

   /// Get a palette pointer by index; if not found, returns last palette
   Palette* Get(int index) const;

   /// Get a palette pointer by name; if not found, returns last palette
   Palette* Get(const std::string& name) const;

   /// Prints a summary (index + name) of all palettes
   void PrintSummary(std::ostream& os = std::cout) const;

   /// Prints all colors for all palettes
   void PrintAll(std::ostream& os = std::cout) const;

   /// Number of palettes in the registry
   int NumPalettes() const { return palettes.size(); }

   /// Loads palette(s) from a file.
   /**  Format is:
      palette <palette_name> <RGBf/RGBAf>
      <r1> <g1> <b1> [<a1>]
      <r2> <g2> <b2> [<a2>]
      ...

      see `share/palettes-crameri.txt` for an example */
   void Load(const std::string& palette_filename);
};


extern PaletteRegistry BasePalettes;

#endif // GLVIS_PALETTESBASE_HPP<|MERGE_RESOLUTION|>--- conflicted
+++ resolved
@@ -19,10 +19,7 @@
 #include <iostream>
 #include <memory>
 #include <vector>
-<<<<<<< HEAD
-=======
 #include <iomanip>
->>>>>>> ad19b989
 
 struct RGBAf
 {
