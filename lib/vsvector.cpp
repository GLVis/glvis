--- conflicted
+++ resolved
@@ -523,11 +523,7 @@
 
 VisualizationSceneVector::~VisualizationSceneVector()
 {
-<<<<<<< HEAD
-   delete sol_;
-=======
    // sol is deleted in parent VisualizationSceneSolution destructor
->>>>>>> 61590857
 
    if (VecGridF)
    {
