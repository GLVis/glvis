// Copyright (c) 2010-2021, Lawrence Livermore National Security, LLC. Produced
// at the Lawrence Livermore National Laboratory. All Rights reserved. See files
// LICENSE and NOTICE for details. LLNL-CODE-443271.
//
// This file is part of the GLVis visualization tool and library. For more
// information and source code availability see https://glvis.org.
//
// GLVis is free software; you can redistribute it and/or modify it under the
// terms of the BSD-3 license. We welcome feedback and contributions, see file
// CONTRIBUTING.md for details.

#include <future>
#include <thread>
#include <climits>

#include "sdl_main.hpp"
#include "sdl_helper.hpp"
#include "logo.hpp"

#ifdef SDL_VIDEO_DRIVER_COCOA
#include "sdl_mac.hpp"
#endif

#ifdef GLVIS_DEBUG
#define PRINT_DEBUG(s) std::cerr << s
#else
#define PRINT_DEBUG(s) {}
#endif

extern int GetMultisample();
extern bool wndUseHiDPI;

struct SdlMainThread::CreateWindowCmd
{
   SdlWindow* wnd;
   std::string title;
   int x, y, w, h;
   bool legacy_gl_only;
   promise<Handle> out_handle;
};

struct SdlMainThread::SdlCtrlCommand
{
   SdlCmdType type {SdlCmdType::None};

   const Handle*            handle {nullptr};
   CreateWindowCmd*         cmd_create;
   Handle                   cmd_delete;
   string                   cmd_title;
   pair<int, int>           cmd_set_size;
   pair<int, int>           cmd_set_position;
   // Promise object for signaling completion of the command on the main thread
   promise<void>            finished;
};

SdlMainThread::SdlMainThread()
{
   SDL_version sdl_ver;
   SDL_GetVersion(&sdl_ver);
   PRINT_DEBUG("Using SDL " << (int)sdl_ver.major << "." << (int)sdl_ver.minor
               << "." << (int)sdl_ver.patch << std::endl);

   if (!SDL_WasInit(SDL_INIT_VIDEO | SDL_INIT_EVENTS))
   {
      if (SDL_Init(SDL_INIT_VIDEO | SDL_INIT_EVENTS) != 0)
      {
         std::cerr << "FATAL: Failed to initialize SDL: " << SDL_GetError() << endl;
         return;
      }
      SDL_EnableScreenSaver();
   }

   sdl_init = true;
#ifdef __EMSCRIPTEN__
   SetSingleThread();
#endif
}

SdlMainThread::~SdlMainThread()
{
   SDL_Quit();
}

void SdlMainThread::MainLoop(bool server_mode)
{
   if (!sdl_init) { return; }

   this->server_mode = server_mode;
   if (server_mode)
   {
      // Create a hidden window for dock icon and suppressing SDL_QUIT on last
      // vis window closing
      int flags = SDL_WINDOW_HIDDEN
                  | SDL_WINDOW_BORDERLESS
                  | SDL_WINDOW_ALLOW_HIGHDPI;
      SDL_Window* bg_wnd_handle = SDL_CreateWindow("GLVis",
                                                   SDL_WINDOWPOS_CENTERED,
                                                   SDL_WINDOWPOS_CENTERED,
                                                   1,
                                                   1,
                                                   flags);
      setWindowIcon(bg_wnd_handle);
      bg_wnd.reset(bg_wnd_handle);
   }
   while (1)
   {
      // Process all pending window commands
      vector<SdlCtrlCommand> pending_cmds;
      {
         lock_guard<mutex> cmd_lock{window_cmd_mtx};
         pending_cmds = std::move(window_cmds);
      }

      for (SdlCtrlCommand& cmd : pending_cmds)
      {
         handleWindowCmdImpl(cmd);
      }
      // Check if all windows have been closed, and we're not in server mode.
      // Exiting via shortcut 'q' won't generate an SDL_QUIT event that can be
      // handled in DispatchSDLEvents().
      if (num_windows == 0 && !server_mode)
      {
         terminating = true;
      }

      DispatchSDLEvents();

      // At this point, we're ready to start cleaning up
      if (terminating)
      {
         // Signal worker threads of all remaining open windows to terminate
         for (auto wnds : hwnd_to_window)
         {
            SDL_Event sdl_quit;
            sdl_quit.type = SDL_QUIT;
            wnds.second->queueEvents({sdl_quit});
         }
         while (num_windows > 0)
         {
            // Process pending destroy window commands
            vector<SdlCtrlCommand> pending_cmds;
            {
               lock_guard<mutex> cmd_lock{window_cmd_mtx};
               pending_cmds = std::move(window_cmds);
            }
            for (SdlCtrlCommand& cmd : pending_cmds)
            {
               if (cmd.type == SdlCmdType::Delete)
               {
                  handleWindowCmdImpl(cmd);
               }
            }
         }
         // Exit main loop
         break;
      }

      // Wait for the next event (without consuming CPU cycles, if possible)
      // See also: SdlWindow::signalLoop()
      if (platform)
      {
         platform->WaitEvent();
      }
      else
      {
         if (!SDL_PollEvent(nullptr))
         {
            std::this_thread::sleep_for(std::chrono::milliseconds(8));
         }
      }
   }
}

void SdlMainThread::DispatchSDLEvents()
{
   SDL_Event e;
   while (SDL_PollEvent(&e))
   {
      unsigned int windowId = UINT_MAX;
      bool sendToAll = false;
      switch (e.type)
      {
         case SDL_QUIT:
            terminating = true;
            break;
         case SDL_WINDOWEVENT:
            windowId = getWindowID(e.window);
            if (server_mode && (windowId == SDL_GetWindowID(bg_wnd.get())))
            {
               handleBackgroundWindowEvent(e.window);
            }
            break;
         case SDL_FINGERDOWN:
            fingers.insert(e.tfinger.fingerId);
            if (fingers.size() >= 2) { disable_mouse = true; }
            break;
         case SDL_FINGERUP:
            fingers.erase(e.tfinger.fingerId);
            if (fingers.size() < 2) { disable_mouse = false; }
            break;
         case SDL_MULTIGESTURE:
            // No window ID is provided with multigesture events. We'll
            // have to use focus status within the windows themselves in
            // order to resolve the correct target.
            sendToAll = true;
            break;
         case SDL_KEYDOWN:
         case SDL_KEYUP:
            windowId = getWindowID(e.key);
            break;
         case SDL_TEXTINPUT:
            windowId = getWindowID(e.text);
            break;
         case SDL_MOUSEMOTION:
            if (!disable_mouse) { windowId = getWindowID(e.motion); }
            break;
         case SDL_MOUSEBUTTONDOWN:
         case SDL_MOUSEBUTTONUP:
            windowId = getWindowID(e.button);
            break;
      }
      if (sendToAll == true)
      {
         for (auto wnds : hwnd_to_window)
         {
            int windowId = wnds.first;
            wnd_events[windowId].emplace_back(e);
         }
      }
      else if (windowId != UINT_MAX)
      {
         wnd_events[windowId].emplace_back(e);
      }
   }
   // Send events to window worker threads
   for (auto wnds : hwnd_to_window)
   {
      int windowId = wnds.first;
      SdlWindow* wnd = wnds.second;
      if (!wnd_events[windowId].empty())
      {
         wnd->queueEvents(std::move(wnd_events[windowId]));
      }
   }
}

void SdlMainThread::handleBackgroundWindowEvent(SDL_WindowEvent e)
{
   // Background window should always stay hidden.
   if (e.event == SDL_WINDOWEVENT_SHOWN)
   {
      SDL_HideWindow(bg_wnd.get());
   }
}

SdlMainThread::Handle SdlMainThread::GetHandle(SdlWindow* wnd,
                                               const std::string& title,
                                               int x, int y, int w, int h, bool legacyGlOnly)
{
<<<<<<< HEAD
   if (!sdl_init)
   {
      return Handle{};
   }

   CreateWindowCmd cmd_create = { wnd, title, x, y, w, h, legacyGlOnly, false,
                                  {}
                                };
=======
   CreateWindowCmd cmd_create = { wnd, title, x, y, w, h, legacyGlOnly, {} };
>>>>>>> 288b4d82
   future<Handle> res_handle = cmd_create.out_handle.get_future();

   SdlCtrlCommand main_thread_cmd;
   main_thread_cmd.type = SdlCmdType::Create;
   main_thread_cmd.cmd_create = &cmd_create;

   queueWindowEvent(std::move(main_thread_cmd));

   Handle out_hnd = res_handle.get();
   if (out_hnd.isInitialized())
   {
      // Make the OpenGL context current on the worker thread.
      // Since SDL calls aren't guaranteed to be thread-safe, we guard
      // the call to SDL_GL_MakeCurrent.
      lock_guard<mutex> ctx_lock{gl_ctx_mtx};
#ifdef SDL_VIDEO_DRIVER_COCOA
      // TODO: Temporary workaround - after merge, everyone should update to
      // latest SDL
      SdlCocoaPlatform* mac_platform
         = dynamic_cast<SdlCocoaPlatform*>(platform.get());
      if (mac_platform && mac_platform->UseThreadWorkaround())
      {
         int wnd_id = SDL_GetWindowID(out_hnd.hwnd);
         mac_platform->SetCurrentContext(wnd_id);
      }
      else
      {
         SDL_GL_MakeCurrent(out_hnd.hwnd, out_hnd.gl_ctx);
      }
#else
      SDL_GL_MakeCurrent(out_hnd.hwnd, out_hnd.gl_ctx);
#endif
   }
   return out_hnd;
}

void SdlMainThread::DeleteHandle(Handle to_delete)
{
   if (to_delete.isInitialized())
   {
      {
         lock_guard<mutex> ctx_lock{gl_ctx_mtx};
         // Unbinding the context before deletion seems to resolve some issues
         // with thread-local storage on Wayland/EGL.
         SDL_GL_MakeCurrent(to_delete.hwnd, nullptr);
      }
      SdlCtrlCommand main_thread_cmd;
      main_thread_cmd.type = SdlCmdType::Delete;
      main_thread_cmd.cmd_delete = std::move(to_delete);

      queueWindowEvent(std::move(main_thread_cmd));
   }
}

void SdlMainThread::SetWindowTitle(const Handle& handle, std::string title)
{
   if (handle.isInitialized())
   {
      SdlCtrlCommand main_thread_cmd;
      main_thread_cmd.type = SdlCmdType::SetTitle;
      main_thread_cmd.handle = &handle;
      main_thread_cmd.cmd_title = std::move(title);

      queueWindowEvent(std::move(main_thread_cmd));
   }
}

void SdlMainThread::SetWindowSize(const Handle& handle, int w, int h)
{
   if (handle.isInitialized())
   {
      SdlCtrlCommand main_thread_cmd;
      main_thread_cmd.type = SdlCmdType::SetSize;
      main_thread_cmd.handle = &handle;
      main_thread_cmd.cmd_set_size = {w, h};

      queueWindowEvent(std::move(main_thread_cmd), true);
   }
}

void SdlMainThread::SetWindowPosition(const Handle& handle, int x, int y)
{
   if (handle.isInitialized())
   {
      SdlCtrlCommand main_thread_cmd;
      main_thread_cmd.type = SdlCmdType::SetPosition;
      main_thread_cmd.handle = &handle;
      main_thread_cmd.cmd_set_position = {x, y};

      queueWindowEvent(std::move(main_thread_cmd), true);
   }
}

void SdlMainThread::queueWindowEvent(SdlCtrlCommand cmd, bool sync)
{
   future<void> wait_complete;
   if (sdl_multithread)
   {
      if (sync)
      {
         wait_complete = cmd.finished.get_future();
      }
      // queue up our event
      {
         lock_guard<mutex> req_lock{window_cmd_mtx};
         window_cmds.emplace_back(std::move(cmd));
      }
      // wake up the main thread to handle our event
      SendEvent();

      if (sync) { wait_complete.get(); }
   }
   else
   {
      // call the underlying SDL command immediately
      handleWindowCmdImpl(cmd);
   }
}

void SdlMainThread::handleWindowCmdImpl(SdlCtrlCommand& cmd)
{
   switch (cmd.type)
   {
      case SdlCmdType::Create:
         createWindowImpl(*cmd.cmd_create);
         break;
      case SdlCmdType::Delete:
         if (cmd.cmd_delete.isInitialized())
         {
            Handle to_delete = std::move(cmd.cmd_delete);
            if (platform)
            {
               platform->UnregisterWindow(to_delete.hwnd);
            }
            int wnd_id = SDL_GetWindowID(to_delete.hwnd);
            hwnd_to_window.erase(wnd_id);
            wnd_events.erase(wnd_id);
            num_windows--;
         }
         break;
      case SdlCmdType::SetTitle:
         SDL_SetWindowTitle(cmd.handle->hwnd, cmd.cmd_title.c_str());
         break;
      case SdlCmdType::SetSize:
         SDL_SetWindowSize(cmd.handle->hwnd,
                           cmd.cmd_set_size.first,
                           cmd.cmd_set_size.second);
         break;
      case SdlCmdType::SetPosition:
         SDL_SetWindowPosition(cmd.handle->hwnd,
                               cmd.cmd_set_position.first,
                               cmd.cmd_set_position.second);
         break;
      default:
         cerr << "Error in main thread: unknown window control command.\n";
         break;
   }
   // Signal completion of the command, in case worker thread is waiting.
   cmd.finished.set_value();
}

void SdlMainThread::setWindowIcon(SDL_Window* hwnd)
{
#ifdef GLVIS_USE_LOGO
   const int PixelStride = 4;
   int stride = (int) sqrt(logo_rgba_len / PixelStride);
   if (unsigned(stride * stride * PixelStride) != logo_rgba_len)
   {
      cerr << "Unable to set window logo: icon size not square" << endl;
   }
   else
   {
      SDL_Surface* iconSurf =
         SDL_CreateRGBSurfaceFrom(logo_rgba,
                                  stride, stride,       // height, width
                                  8 * PixelStride,      // depth
                                  stride * PixelStride, // pitch
                                  0x000000FF,
                                  0x0000FF00,
                                  0x00FF0000,
                                  0xFF000000);
      if (iconSurf)
      {
         SDL_SetWindowIcon(hwnd, iconSurf);
         SDL_FreeSurface(iconSurf);
      }
      else
      {
         PRINT_DEBUG("Unable to set window logo: " << SDL_GetError() << endl);
      }
   }
#endif // GLVIS_USE_LOGO
}

void SdlMainThread::probeGLContextSupport(bool legacyGlOnly)
{
   Uint32 win_flags_hidden = SDL_WINDOW_OPENGL | SDL_WINDOW_HIDDEN;
#ifndef __EMSCRIPTEN__
   if (!legacyGlOnly)
   {
      // Try and probe for a core/compatibility context. Needed for Mac OS X,
      // which will only support OpenGL 2.1 if you don't create a core context.
      PRINT_DEBUG("Testing if OpenGL core profile window can be created..." << flush);
      // Try to create core profile context first
      SDL_GL_SetAttribute(SDL_GL_CONTEXT_PROFILE_MASK, SDL_GL_CONTEXT_PROFILE_CORE);
      {
         Handle testCore("",
                         SDL_WINDOWPOS_UNDEFINED,
                         SDL_WINDOWPOS_UNDEFINED,
                         100, 100, win_flags_hidden);
         if (testCore.isInitialized())
         {
            PRINT_DEBUG("success!" << endl);
            return;
         }
      }

      PRINT_DEBUG("failed." << endl);
      PRINT_DEBUG("Testing if OpenGL compatibility profile window can be created..."
                  << flush);
      SDL_GL_SetAttribute(SDL_GL_CONTEXT_PROFILE_MASK,
                          SDL_GL_CONTEXT_PROFILE_COMPATIBILITY);
      {
         Handle testCompat("",
                           SDL_WINDOWPOS_UNDEFINED,
                           SDL_WINDOWPOS_UNDEFINED,
                           100, 100, win_flags_hidden);
         if (testCompat.isInitialized())
         {
            PRINT_DEBUG("success!" << endl);
            return;
         }
      }
      PRINT_DEBUG("failed." << endl);
   }
   SDL_GL_SetAttribute(SDL_GL_CONTEXT_PROFILE_MASK, 0);
   if (GetMultisample() > 0)
   {
      SDL_GL_SetAttribute( SDL_GL_MULTISAMPLEBUFFERS, 1);
      SDL_GL_SetAttribute( SDL_GL_MULTISAMPLESAMPLES, GetMultisample());
      PRINT_DEBUG("Testing OpenGL with default profile and antialiasing..." << endl);
      {
         Handle testMsaa("",
                         SDL_WINDOWPOS_UNDEFINED,
                         SDL_WINDOWPOS_UNDEFINED,
                         100, 100, win_flags_hidden);
         if (testMsaa.isInitialized())
         {
            PRINT_DEBUG("success!" << endl);
            return;
         }
      }
      SDL_GL_SetAttribute(SDL_GL_MULTISAMPLEBUFFERS, 0);
      SDL_GL_SetAttribute(SDL_GL_MULTISAMPLESAMPLES, 0);
      PRINT_DEBUG("failed." << endl);
   }
   PRINT_DEBUG("Opening OpenGL window with no flags.");
#else
   SDL_GL_SetAttribute(SDL_GL_CONTEXT_PROFILE_MASK,
                       SDL_GL_CONTEXT_PROFILE_ES);
   PRINT_DEBUG("Testing for WebGL 2.0 context availability..." << flush);
   SDL_GL_SetAttribute(SDL_GL_CONTEXT_MAJOR_VERSION, 3);
   SDL_GL_SetAttribute(SDL_GL_CONTEXT_MINOR_VERSION, 0);
   {
      Handle testWebGl2("",
                        SDL_WINDOWPOS_UNDEFINED,
                        SDL_WINDOWPOS_UNDEFINED,
                        100, 100, win_flags_hidden);
      if (testWebGl2.isInitialized())
      {
         PRINT_DEBUG("success!" << endl);
         return;
      }
   }
   PRINT_DEBUG("failed." << endl);
   PRINT_DEBUG("Testing for WebGL 1.0 context availability..." << flush);
   SDL_GL_SetAttribute(SDL_GL_CONTEXT_MAJOR_VERSION, 2);
   SDL_GL_SetAttribute(SDL_GL_CONTEXT_MINOR_VERSION, 0);
   // Note that WebGL 2 support controllable antialiasing, while WebGL 1 only
   // supports requesting multisampling at context creation time. The browser
   // is free to ignore this flag.
   SDL_GL_SetAttribute(SDL_GL_MULTISAMPLEBUFFERS, 1);
   SDL_GL_SetAttribute(SDL_GL_MULTISAMPLESAMPLES, GetMultisample());
   {
      Handle testWebGl("",
                       SDL_WINDOWPOS_UNDEFINED,
                       SDL_WINDOWPOS_UNDEFINED,
                       100, 100, win_flags_hidden);
      if (testWebGl.isInitialized())
      {
         PRINT_DEBUG("success!" << endl);
         return;
      }
   }
#endif
}

const int default_dpi = 72;
void SdlMainThread::getDpi(const Handle& handle, int& w, int& h)
{
   w = default_dpi;
   h = default_dpi;
   if (!handle.isInitialized())
   {
      PRINT_DEBUG("warning: unable to get dpi: handle is null" << endl);
      return;
   }
   int disp = SDL_GetWindowDisplayIndex(handle.hwnd);
   if (disp < 0)
   {
      PRINT_DEBUG("warning: problem getting display index: " << SDL_GetError()
                  << endl);
      PRINT_DEBUG("returning default dpi of " << default_dpi << endl);
      return;
   }

   float f_w, f_h;
   if (SDL_GetDisplayDPI(disp, NULL, &f_w, &f_h))
   {
      PRINT_DEBUG("warning: problem getting dpi, setting to " << default_dpi
                  << ": " << SDL_GetError() << endl);
   }
   else
   {
      PRINT_DEBUG("Screen DPI: w = " << f_w << " ppi, h = " << f_h << " ppi");
      w = f_w + 0.5f;
      h = f_h + 0.5f;
      PRINT_DEBUG(" (" << w << " x " << h << ')' << endl);
   }
}

void SdlMainThread::createWindowImpl(CreateWindowCmd& cmd)
{
   Uint32 win_flags = SDL_WINDOW_OPENGL;
   // Hide window until we adjust its size for high-dpi displays
   win_flags |= SDL_WINDOW_HIDDEN;
#ifndef __EMSCRIPTEN__
   win_flags |= SDL_WINDOW_RESIZABLE;
#endif
   if (wndUseHiDPI)
   {
      win_flags |= SDL_WINDOW_ALLOW_HIGHDPI;
   }
   SDL_GL_SetAttribute( SDL_GL_DOUBLEBUFFER, 1);
   SDL_GL_SetAttribute( SDL_GL_DEPTH_SIZE, 24);
   probeGLContextSupport(cmd.legacy_gl_only);
   Handle new_handle(cmd.title, cmd.x, cmd.y, cmd.w, cmd.h, win_flags);

   // at this point, window should be up
   if (!new_handle.isInitialized())
   {
      PRINT_DEBUG("failed." << endl);
      cerr << "FATAL: window and/or OpenGL context creation failed." << endl;
      // If not in server mode, this was the only window we were going to open.
      if (!server_mode) { terminating = true; }
      return;
   }
   else
   {
      PRINT_DEBUG("Handle for window created." << endl);
   }

#ifndef __EMSCRIPTEN__
   SDL_GL_SetSwapInterval(0);
   glEnable(GL_DEBUG_OUTPUT);
#endif

   // Register window internally in the main thread so it can receive events
   int wnd_id = SDL_GetWindowID(new_handle.hwnd);
   hwnd_to_window[wnd_id] = cmd.wnd;

   {
      lock_guard<mutex> platform_lk{event_mtx};
      if (!platform)
      {
         platform = SdlNativePlatform::Create(new_handle.hwnd);
         try_create_platform = true;
      }
      event_cv.notify_all();
   }
   if (platform)
   {
      platform->RegisterWindow(new_handle.hwnd);
   }

   setWindowIcon(new_handle.hwnd);

   // Detect if we are using a high-dpi display and resize the window unless it
   // was already resized by SDL's underlying backend.
   {
      SdlWindow* wnd = cmd.wnd;
      int scr_w, scr_h, pix_w, pix_h, wdpi, hdpi;
      // SDL_GetWindowSize() -- size in "screen coordinates"
      SDL_GetWindowSize(new_handle.hwnd, &scr_w, &scr_h);
      // SDL_GL_GetDrawableSize() -- size in pixels
      SDL_GL_GetDrawableSize(new_handle.hwnd, &pix_w, &pix_h);
      wnd->high_dpi = false;
      wnd->pixel_scale_x = wnd->pixel_scale_y = 1.0f;
      float sdl_pixel_scale_x = 1.0f, sdl_pixel_scale_y = 1.0f;
      // If "screen" and "pixel" sizes are different, assume high-dpi and no
      // need to scale the window.
      if (scr_w == pix_w && scr_h == pix_h)
      {
         getDpi(new_handle, wdpi, hdpi);
         if (std::max(wdpi, hdpi) >= SdlWindow::high_dpi_threshold)
         {
            wnd->high_dpi = true;
            wnd->pixel_scale_x = wnd->pixel_scale_y = 2.0f;
            // the following two calls use 'pixel_scale_*'
            SDL_SetWindowSize(new_handle.hwnd,
                              wnd->pixel_scale_x*cmd.w,
                              wnd->pixel_scale_y*cmd.h);
            bool uc_x = SDL_WINDOWPOS_ISUNDEFINED(cmd.x) ||
                        SDL_WINDOWPOS_ISCENTERED(cmd.x);
            bool uc_y = SDL_WINDOWPOS_ISUNDEFINED(cmd.y) ||
                        SDL_WINDOWPOS_ISCENTERED(cmd.y);
            SDL_SetWindowPosition(new_handle.hwnd,
                                  uc_x ? cmd.x : wnd->pixel_scale_x*cmd.x,
                                  uc_y ? cmd.y : wnd->pixel_scale_y*cmd.y);
         }
      }
      else
      {
         wnd->high_dpi = true;
         // keep 'pixel_scale_*' = 1, scaling is done inside SDL
         sdl_pixel_scale_x = float(pix_w)/scr_w;
         sdl_pixel_scale_y = float(pix_h)/scr_h;
      }
      if (wnd->high_dpi)
      {
         cout << "High-dpi display detected: using window scaling: "
              << sdl_pixel_scale_x*wnd->pixel_scale_x << " x "
              << sdl_pixel_scale_y*wnd->pixel_scale_y << endl;
      }
   }

   // Unset GL context in this thread
   {
      lock_guard<mutex> ctx_lock{gl_ctx_mtx};
#ifdef SDL_VIDEO_DRIVER_COCOA
      // TODO: Temporary workaround - after merge, everyone should update to
      // latest SDL
      SdlCocoaPlatform* mac_platform
         = dynamic_cast<SdlCocoaPlatform*>(platform.get());
      if (mac_platform && mac_platform->UseThreadWorkaround())
      {
         mac_platform->ClearCurrentContext(wnd_id);
      }
      else
      {
         SDL_GL_MakeCurrent(new_handle.hwnd, nullptr);
      }
#else
      SDL_GL_MakeCurrent(new_handle.hwnd, nullptr);
#endif
   }

   SDL_ShowWindow(new_handle.hwnd);
   SDL_RaiseWindow(new_handle.hwnd);
   if (num_windows == -1)
   {
      num_windows = 0;
   }
   num_windows++;
   cmd.out_handle.set_value(std::move(new_handle));
}<|MERGE_RESOLUTION|>--- conflicted
+++ resolved
@@ -257,18 +257,12 @@
                                                const std::string& title,
                                                int x, int y, int w, int h, bool legacyGlOnly)
 {
-<<<<<<< HEAD
    if (!sdl_init)
    {
       return Handle{};
    }
 
-   CreateWindowCmd cmd_create = { wnd, title, x, y, w, h, legacyGlOnly, false,
-                                  {}
-                                };
-=======
    CreateWindowCmd cmd_create = { wnd, title, x, y, w, h, legacyGlOnly, {} };
->>>>>>> 288b4d82
    future<Handle> res_handle = cmd_create.out_handle.get_future();
 
    SdlCtrlCommand main_thread_cmd;
