--- conflicted
+++ resolved
@@ -12,7 +12,6 @@
 #ifndef GLVIS_COLOR_PALETTES
 #define GLVIS_COLOR_PALETTES
 
-<<<<<<< HEAD
 
 /**
  * Initializes the palette textures.
@@ -36,13 +35,7 @@
 double * paletteGet();
 int paletteGetSize();
 
-=======
-extern int RGB_Palette_Size;
-extern double * RGB_Palette;
-
-void Init_Palettes();
 void Set_Palette (int num);
->>>>>>> 2e9aa753
 void Next_RGB_Palette();
 void Prev_RGB_Palette();
 int Select_New_RGB_Palette();
