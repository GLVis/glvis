# Copyright (c) 2010-2025, Lawrence Livermore National Security, LLC. Produced
# at the Lawrence Livermore National Laboratory. All Rights reserved. See files
# LICENSE and NOTICE for details. LLNL-CODE-443271.
#
# This file is part of the GLVis visualization tool and library. For more
# information and source code availability see https://glvis.org.
#
# GLVis is free software; you can redistribute it and/or modify it under the
# terms of the BSD-3 license. We welcome feedback and contributions, see file
# CONTRIBUTING.md for details.

define GLVIS_HELP_MSG

GLVis makefile targets:

   make
   make status/info
   make install
   make app
   make clean
   make distclean
   make style

Examples:

make -j 4
   Build GLVis using the current configuration options from MFEM.
   (GLVis requires the MFEM finite element library, and uses its compiler and
    linker options in its build process.)
make status
   Display information about the current configuration.
make install PREFIX=<dir>
   Install the glvis executable in <dir>.
make app
   Build a Mac OS application bundle.
make clean
   Clean the glvis executable, library and object files.
make distclean
   In addition to "make clean", remove the local installation directory and some
   run-time generated files.
make style
   Format the GLVis C++ source files using the Artistic Style (astyle) settings
   from MFEM.

endef

# Custom configuration flags
GLVIS_CONFIG_MK ?=
-include $(GLVIS_CONFIG_MK)

# Default installation location
PREFIX ?= ./bin
INSTALL ?= /usr/bin/install

# Archiver: AR and ARFLAGS are defined by default, RANLIB is not.
# The default value of AR is 'ar' and we do not want to change that.
# The default value of ARFLAGS is 'rv', however, we want to set a different
# default, so we modify ARFLAGS, unless it was already changed on the command
# line or in the configuration file $(GLVIS_CONFIG_MK).
ifeq ($(origin ARFLAGS),default)
   ARFLAGS = cruv
endif
RANLIB ?= ranlib

# Use the MFEM build directory
MFEM_DIR ?= ../mfem
CONFIG_MK ?= $(MFEM_DIR)/config/config.mk
# Use the MFEM install directory
# MFEM_DIR = ../mfem/mfem
# CONFIG_MK = $(MFEM_DIR)/config.mk

# Use the compiler used by MFEM. Get the compiler and the options for compiling
# and linking from MFEM's config.mk. (Skip this if the target does not require
# building.)
ifeq (,$(filter help clean distclean style,$(MAKECMDGOALS)))
   -include $(CONFIG_MK)
endif

# GLVis requires c++11 which is also required by MFEM version >= 4.0
CXX = $(MFEM_CXX)
CPPFLAGS = $(MFEM_CPPFLAGS)
CXXFLAGS = $(MFEM_CXXFLAGS)

# MFEM config does not define C compiler
CC     ?= gcc
CFLAGS ?= -O3

# GLVis uses xxd to convert the logo  to a compilable file
XXD_FOUND := $(shell command -v xxd 2> /dev/null)

# Optional compile/link flags
GLVIS_OPTS ?=
GLVIS_LDFLAGS ?=

# emcc is used when building the wasm/js version
EMCC      ?= emcc -std=c++11
FONT_FILE ?= OpenSans.ttf
EMCC_OPTS ?= -s USE_SDL=2 -s USE_FREETYPE=1 -s USE_LIBPNG=1
# NOTE: we don't want to have DISABLE_DEPRECATED_FIND_EVENT_TARGET_BEHAVIOR=0
# longterm but until the SDL layer supports non-default canvas ids we need this,
# which will probably be a while.
# NOTE: we don't want to have --minify 0 longterm but we need to patch
# `_JSEvents_requestFullscreen' to be a noop for the live page and that is
# not easy to do in a minified build.
EMCC_LIBS ?= -s USE_SDL=2 --bind -s ALLOW_MEMORY_GROWTH=1 -s SINGLE_FILE=1 \
 --no-heap-copy -s ENVIRONMENT=web -s MODULARIZE=1 -s EXPORT_NAME=glvis \
 -s GL_ASSERTIONS=1 -s GL_DEBUG=1 -s USE_FREETYPE=1 -s MAX_WEBGL_VERSION=2 \
 -s DISABLE_DEPRECATED_FIND_EVENT_TARGET_BEHAVIOR=0 --minify 0

# Flags used when $(GLVIS_DEBUG) is not the same as $(MFEM_DEBUG)
CXX11FLAG ?= -std=c++11
OPTIM_OPTS ?= $(CXX11FLAG) -O3
DEBUG_OPTS ?= $(CXX11FLAG) -g -Wall
GLVIS_DEBUG ?= $(MFEM_DEBUG)
ifneq ($(GLVIS_DEBUG),$(MFEM_DEBUG))
   ifeq ($(GLVIS_DEBUG),YES)
      CXXFLAGS = $(DEBUG_OPTS)
   else
      CXXFLAGS = $(OPTIM_OPTS)
   endif
endif

GLVIS_FLAGS = $(CPPFLAGS) $(CXXFLAGS) $(MFEM_INCFLAGS) $(GLVIS_OPTS)
GLVIS_LIBS = $(MFEM_LIBS)

ifeq ($(GLVIS_DEBUG),YES)
   GLVIS_FLAGS += -DGLVIS_DEBUG
endif

NOTMAC := $(subst Darwin,,$(shell uname -s))

# Default multisampling mode and multisampling line-width
GLVIS_MULTISAMPLE  ?= 4
GLVIS_MS_LINEWIDTH ?= $(if $(NOTMAC),1.4,1.0)
GLVIS_FONT_SIZE ?= 12
DEFINES = -DGLVIS_MULTISAMPLE=$(GLVIS_MULTISAMPLE)\
 -DGLVIS_MS_LINEWIDTH=$(GLVIS_MS_LINEWIDTH)\
 -DGLVIS_FONT_SIZE=$(GLVIS_FONT_SIZE)\
 -DGLVIS_OGL3

# Enable logo setting via SDL (disabled on Windows/CMake build)
GLVIS_USE_LOGO ?= YES
ifeq ($(GLVIS_USE_LOGO),YES)
  DEFINES += -DGLVIS_USE_LOGO
endif

GLVIS_FLAGS += $(DEFINES)

# We don't want most of the stuff below because Emscripten handles that for us
EMCC_OPTS += $(CPPFLAGS) $(CXXFLAGS) $(MFEM_INCFLAGS) $(DEFINES)
EMCC_LIBS += $(MFEM_LIBS)

# Macro that searches for a file in a list of directories returning the first
# directory that contains the file.
# $(1) - the file to search for
# $(2) - list of directories to search
define find_dir
$(patsubst %/$(1),%,$(firstword $(wildcard $(foreach d,$(2),$(d)/$(1)))))
endef

# Macro to find the proper library sub-directory, 'lib64' or 'lib', given a
# tentative prefix and a library name. Returns empty path if prefix is empty,
# '/usr', or the library is not found.
# $(1) - the prefix to search, e.g. $(SDL_DIR)
# $(2) - library name without 'lib' prefix, e.g. 'SDL2'
define dir2lib
$(if $(filter-out /usr,$(1)),$(patsubst %/,%,$(dir $(firstword $(wildcard\
 $(1)/lib64/lib$(2).* $(1)/lib/lib$(2).*)))))
endef

BREW_PREFIX := $(if $(NOTMAC),,$(shell brew --prefix 2> /dev/null))

FREETYPE_SEARCH_PATHS = $(BREW_PREFIX) /usr /opt/X11
FREETYPE_SEARCH_FILE = include/freetype2/ft2build.h
FREETYPE_DIR = $(call find_dir,$(FREETYPE_SEARCH_FILE),$(FREETYPE_SEARCH_PATHS))
FREETYPE_LIB_DIR = $(call dir2lib,$(FREETYPE_DIR),freetype)
FREETYPE_LIBS = -lfreetype -lfontconfig

# If GLEW is in /usr, there's no need to add search paths
GLEW_SEARCH_PATHS = /usr/local $(BREW_PREFIX) $(abspath ../glew)
GLEW_SEARCH_FILE = include/GL/glew.h
GLEW_DIR ?= $(call find_dir,$(GLEW_SEARCH_FILE),$(GLEW_SEARCH_PATHS))
GLEW_LIB_DIR = $(call dir2lib,$(GLEW_DIR),GLEW)
GLEW_LIBS = -lGLEW

# If SDL is in /usr, there's no need to add search paths
SDL_SEARCH_PATHS := /usr/local $(BREW_PREFIX) $(abspath ../SDL2)
SDL_SEARCH_FILE = include/SDL2/SDL.h
SDL_DIR ?= $(call find_dir,$(SDL_SEARCH_FILE),$(SDL_SEARCH_PATHS))
SDL_LIB_DIR = $(call dir2lib,$(SDL_DIR),SDL2)
SDL_LIBS = -lSDL2

# If GLM is in /usr/include, there's no need to add search paths
GLM_SEARCH_PATHS = /usr/local/include \
 $(if $(BREW_PREFIX),$(BREW_PREFIX)/include) $(abspath ../glm)
GLM_SEARCH_FILE = glm/glm.hpp
GLM_DIR ?= $(call find_dir,$(GLM_SEARCH_FILE),$(GLM_SEARCH_PATHS))

# If OpenGL is in /usr, there's no need to add search paths
OPENGL_SEARCH_PATHS = /usr/local /opt/local
OPENGL_SEARCH_FILE = include/GL/gl.h
OPENGL_DIR ?= $(call find_dir,$(OPENGL_SEARCH_FILE),$(OPENGL_SEARCH_PATHS))
OPENGL_LIB_DIR = $(if $(NOTMAC),$(call dir2lib,$(OPENGL_DIR),GL))
OPENGL_LIBS = $(if $(NOTMAC),-lGL,-framework OpenGL -framework Cocoa)


# Regarding -DGLEW_NO_GLU, see https://github.com/nigels-com/glew/issues/192
GL_OPTS ?= $(if $(FREETYPE_DIR),-I$(FREETYPE_DIR)/include/freetype2) \
 $(if $(SDL_DIR),-I$(SDL_DIR)/include) \
 $(if $(GLEW_DIR),-I$(GLEW_DIR)/include) -DGLEW_NO_GLU \
 $(if $(GLM_DIR),-I$(GLM_DIR)) \
 $(if $(OPENGL_DIR),-I$(OPENGL_DIR)/include)

rpath=-Wl,-rpath,
GL_LIBS ?= $(if $(FREETYPE_LIB_DIR),-L$(FREETYPE_LIB_DIR)) \
 $(if $(SDL_LIB_DIR),-L$(SDL_LIB_DIR) $(rpath)$(SDL_LIB_DIR)) \
 $(if $(NOTMAC),$(if $(OPENGL_LIB_DIR),-L$(OPENGL_LIB_DIR) \
   $(rpath)$(OPENGL_LIB_DIR))) \
 $(if $(GLEW_LIB_DIR),-L$(GLEW_LIB_DIR) $(rpath)$(GLEW_LIB_DIR)) \
 $(FREETYPE_LIBS) $(SDL_LIBS) $(GLEW_LIBS) $(OPENGL_LIBS)

EMCC_OPTS += $(if $(GLM_DIR),-I$(GLM_DIR))

GLVIS_FLAGS += $(GL_OPTS)
GLVIS_LIBS  += $(GL_LIBS)

# Take screenshots internally with libtiff, libpng, or sdl2?
GLVIS_USE_LIBTIFF ?= NO
GLVIS_USE_LIBPNG  ?= YES
TIFF_OPTS = -DGLVIS_USE_LIBTIFF -I/sw/include
TIFF_LIBS = -L/sw/lib -ltiff
PNG_OPTS = -DGLVIS_USE_LIBPNG
PNG_LIBS = -lpng
ifeq ($(GLVIS_USE_LIBTIFF),YES)
   GLVIS_FLAGS += $(TIFF_OPTS)
   GLVIS_LIBS  += $(TIFF_LIBS)
else ifeq ($(GLVIS_USE_LIBPNG),YES)
   GLVIS_FLAGS += $(PNG_OPTS)
   GLVIS_LIBS  += $(PNG_LIBS)
else
   # no flag --> SDL screenshots
endif

# EGL headless rendering
GLVIS_USE_EGL ?= NO
EGL_OPTS = -DGLVIS_USE_EGL
EGL_LIBS = -lEGL
ifeq ($(GLVIS_USE_EGL),YES)
	GLVIS_FLAGS += $(EGL_OPTS)
	GLVIS_LIBS  += $(EGL_LIBS)
endif

PTHREAD_LIB = -lpthread
GLVIS_LIBS += $(PTHREAD_LIB)

LIBS = $(strip $(GLVIS_LIBS) $(GLVIS_LDFLAGS))
CCC  = $(strip $(CXX) $(GLVIS_FLAGS))
Ccc  = $(strip $(CC) $(CFLAGS) $(GL_OPTS))

# generated with 'echo lib/egl/*.c* lib/gl/*.c* lib/sdl/*.c* lib/*.c*', does not include lib/*.m (Obj-C)
ALL_SOURCE_FILES = \
 lib/egl/egl.cpp lib/egl/egl_main.cpp lib/gl/renderer_core.cpp          \
 lib/gl/renderer.cpp lib/gl/renderer_ff.cpp lib/gl/shader.cpp           \
 lib/gl/types.cpp lib/sdl/sdl.cpp lib/sdl/sdl_helper.cpp                \
 lib/sdl/sdl_main.cpp lib/sdl/sdl_windows.cpp lib/sdl/sdl_x11.cpp       \
 lib/aux_js.cpp lib/aux_vis.cpp lib/coll_reader.cpp lib/data_state.cpp  \
 lib/file_reader.cpp lib/font.cpp lib/gl2ps.c lib/gltf.cpp              \
 lib/glwindow.cpp lib/material.cpp lib/openglvis.cpp                    \
 lib/palettes_base.cpp lib/palettes.cpp lib/script_controller.cpp       \
 lib/stream_reader.cpp lib/threads.cpp lib/vsdata.cpp                   \
 lib/vssolution.cpp lib/vssolution3d.cpp lib/vsvector.cpp               \
 lib/vsvector3d.cpp lib/window.cpp
OBJC_SOURCE_FILES = $(if $(NOTMAC),,lib/sdl/sdl_mac.mm)
DESKTOP_ONLY_SOURCE_FILES = \
<<<<<<< HEAD
 lib/gl/renderer_ff.cpp lib/threads.cpp lib/gl2ps.c lib/sdl/sdl_x11.cpp
=======
 lib/gl/renderer_ff.cpp lib/threads.cpp lib/gl2ps.c                     \
 lib/script_controller.cpp lib/sdl_x11.cpp
>>>>>>> c30e8368
WEB_ONLY_SOURCE_FILES = lib/aux_js.cpp
LOGO_FILE = share/logo.rgba
LOGO_FILE_CPP = $(LOGO_FILE).bin.cpp
COMMON_SOURCE_FILES = $(filter-out \
 $(DESKTOP_ONLY_SOURCE_FILES) $(WEB_ONLY_SOURCE_FILES),$(ALL_SOURCE_FILES))

# generated with 'echo lib/egl/*.h* lib/gl/*.h* lib/sdl/*.h* lib/*.h*'
HEADER_FILES = \
 lib/egl/egl.hpp lib/egl/egl_main.hpp lib/gl/attr_traits.hpp            \
 lib/gl/platform_gl.hpp lib/gl/renderer_core.hpp lib/gl/renderer_ff.hpp \
 lib/gl/renderer.hpp lib/gl/shader.hpp lib/gl/types.hpp                 \
 lib/sdl/sdl_helper.hpp lib/sdl/sdl.hpp lib/sdl/sdl_mac.hpp             \
 lib/sdl/sdl_main.hpp lib/sdl/sdl_windows.hpp lib/sdl/sdl_x11.hpp       \
 lib/aux_vis.hpp lib/coll_reader.hpp lib/data_state.hpp                 \
 lib/file_reader.hpp lib/font.hpp lib/geom_utils.hpp lib/gl2ps.h        \
 lib/gltf.hpp lib/glwindow.hpp lib/logo.hpp lib/material.hpp            \
 lib/openglvis.hpp lib/palettes_base.hpp lib/palettes.hpp               \
 lib/script_controller.hpp lib/stream_reader.hpp lib/threads.hpp        \
 lib/visual.hpp lib/vsdata.hpp lib/vssolution.hpp lib/vssolution3d.hpp  \
 lib/vsvector.hpp lib/vsvector3d.hpp lib/window.hpp

DESKTOP_SOURCE_FILES = $(COMMON_SOURCE_FILES) $(DESKTOP_ONLY_SOURCE_FILES) $(LOGO_FILE_CPP)
WEB_SOURCE_FILES     = $(COMMON_SOURCE_FILES) $(WEB_ONLY_SOURCE_FILES)
OBJECT_FILES1        = $(DESKTOP_SOURCE_FILES:.cpp=.o)
OBJECT_FILES         = $(OBJECT_FILES1:.c=.o) $(OBJC_SOURCE_FILES:.mm=.o)
BYTECODE_FILES       = $(WEB_SOURCE_FILES:.cpp=.bc)

# Targets
.PHONY: clean distclean install status info opt debug style js

%.o: %.cpp
	$(CCC) -o $@ -c $<

%.o: %.c %.h
	$(Ccc) -o $@ -c $<

%.o: %.mm
	$(CCC) -o $@ -c $<

%.bc: %.cpp
	$(EMCC) $(EMCC_OPTS) $(GLVIS_FLAGS) -c $< -o $@

glvis:	glvis.cpp lib/libglvis.a $(CONFIG_MK) $(MFEM_LIB_FILE)
	$(CCC) -o glvis glvis.cpp -Llib -lglvis $(LIBS)

$(LOGO_FILE_CPP): $(LOGO_FILE)
ifndef XXD_FOUND
	$(error Required tool not found: xxd)
endif
	cd $(dir $(LOGO_FILE)) && xxd -i $(notdir $(LOGO_FILE)) > \
		$(notdir $(LOGO_FILE_CPP))

# Generate an error message if the MFEM library is not built and exit
$(CONFIG_MK) $(MFEM_LIB_FILE):
ifeq (,$(and $(findstring B,$(MAKEFLAGS)),$(wildcard $(CONFIG_MK))))
	$(error The MFEM library is not built)
endif

opt:
	$(MAKE) "GLVIS_DEBUG=NO"

debug:
	$(MAKE) "GLVIS_DEBUG=YES"

$(OBJECT_FILES): $(HEADER_FILES) $(CONFIG_MK)

lib/libglvis.a: $(OBJECT_FILES)
	$(AR) $(ARFLAGS) $@ $^; $(RANLIB) $@

js: lib/libglvis.js
lib/libglvis.js: $(BYTECODE_FILES) $(CONFIG_MK) $(MFEM_LIB_FILE)
	$(EMCC) $(EMCC_OPTS) -o $@ $(BYTECODE_FILES) $(EMCC_LIBS) --embed-file $(FONT_FILE)

clean:
	rm -rf lib/*.o lib/*.bc lib/egl/*.o lib/egl/*.bc lib/gl/*.o lib/gl/*.bc lib/sdl/*.o lib/sdl/*.bc lib/*~ *~ glvis
	rm -rf $(LOGO_FILE_CPP) share/*.o
	rm -rf lib/libglvis.a lib/libglvis.js *.dSYM
	rm -rf GLVis.app

distclean: clean
	rm -rf bin/
	rm -f GLVis_coloring.gf

install: glvis
	mkdir -p $(PREFIX)
	$(INSTALL) -m 750 glvis $(PREFIX)
ifeq ($(MFEM_USE_GNUTLS),YES)
	$(INSTALL) -m 750 glvis-keygen.sh $(PREFIX)
endif

app: glvis
	mkdir -p GLVis.app/Contents/MacOS
	mkdir -p GLVis.app/Contents/Resources
	cp share/Info.plist GLVis.app/Contents
	cp glvis GLVis.app/Contents/MacOS
	cp share/GLVis.icns GLVis.app/Contents/Resources
	cp share/Credits.rtf GLVis.app/Contents/Resources

help:
	$(info $(value GLVIS_HELP_MSG))
	@true

status info:
	$(info MFEM_DIR    = $(MFEM_DIR))
	$(info GLVIS_FLAGS = $(GLVIS_FLAGS))
	$(info GLVIS_LIBS  = $(value GLVIS_LIBS))
	$(info GLVIS_LIBS  = $(GLVIS_LIBS))
	$(info PREFIX      = $(PREFIX))
	@true

# Print the contents of a makefile variable, e.g.: 'make print-MFEM_LIBS'.
print-%:
	$(info [ variable name]: $*)
	$(info [        origin]: $(origin $*))
	$(info [         value]: $(value $*))
	$(info [expanded value]: $($*))
	$(info )
	@true

ASTYLE_BIN ?= astyle
ASTYLE = $(ASTYLE_BIN) --options=$(MFEM_DIR)/config/mfem.astylerc
ALL_FILES = ./glvis.cpp $(ALL_SOURCE_FILES) $(HEADER_FILES)
EXT_FILES = lib/gl2ps.c lib/gl2ps.h
FORMAT_FILES := $(filter-out $(EXT_FILES), $(ALL_FILES))

style:
	@if ! $(ASTYLE) $(FORMAT_FILES) | grep Formatted; then\
	   echo "No source files were changed.";\
	fi<|MERGE_RESOLUTION|>--- conflicted
+++ resolved
@@ -272,12 +272,8 @@
  lib/vsvector3d.cpp lib/window.cpp
 OBJC_SOURCE_FILES = $(if $(NOTMAC),,lib/sdl/sdl_mac.mm)
 DESKTOP_ONLY_SOURCE_FILES = \
-<<<<<<< HEAD
- lib/gl/renderer_ff.cpp lib/threads.cpp lib/gl2ps.c lib/sdl/sdl_x11.cpp
-=======
  lib/gl/renderer_ff.cpp lib/threads.cpp lib/gl2ps.c                     \
- lib/script_controller.cpp lib/sdl_x11.cpp
->>>>>>> c30e8368
+ lib/script_controller.cpp lib/sdl/sdl_x11.cpp
 WEB_ONLY_SOURCE_FILES = lib/aux_js.cpp
 LOGO_FILE = share/logo.rgba
 LOGO_FILE_CPP = $(LOGO_FILE).bin.cpp
